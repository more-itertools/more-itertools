--- conflicted
+++ resolved
@@ -6393,26 +6393,6 @@
             list(extract(count(), [5, 7, 3, 9, 4])), [5, 7, 3, 9, 4]
         )
 
-
-<<<<<<< HEAD
-class GroupOrdinalTests(TestCase):
-    def test_basic(self):
-        iterables = (
-            (1, 2, 3),
-            [4, 5, 6, 7],
-            {8}
-        )
-        expected = [
-            (1, 4, 8),
-            (2, 5),
-            (3, 6),
-            (7,)
-        ]
-        self.assertEqual(list(mi.group_ordinal(*iterables)), expected)
-
-    def test_empty(self):
-        self.assertEqual(list(mi.group_ordinal()), [])
-=======
 class TestSerialize(TestCase):
     def test_concurrent_calls(self):
         result = 0
@@ -6488,4 +6468,22 @@
         with self.assertRaises(ValueError):
             non_concurrent_source = producer(limit)
             mi.concurrent_tee(non_concurrent_source, n=-1)  # Negative n
->>>>>>> 04d26640
+
+
+class GroupOrdinalTests(TestCase):
+    def test_basic(self):
+        iterables = (
+            (1, 2, 3),
+            [4, 5, 6, 7],
+            {8}
+        )
+        expected = [
+            (1, 4, 8),
+            (2, 5),
+            (3, 6),
+            (7,)
+        ]
+        self.assertEqual(list(mi.group_ordinal(*iterables)), expected)
+
+    def test_empty(self):
+        self.assertEqual(list(mi.group_ordinal()), [])