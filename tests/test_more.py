--- conflicted
+++ resolved
@@ -530,295 +530,6 @@
         self.assertCountEqual(actual, expected)
 
 
-<<<<<<< HEAD
-=======
-class DerangementsTests(TestCase):
-
-    RANGE_NUM = 8
-
-    def test_range_manual(self):
-        range_in = range(4)
-        actual = sorted(mi.derangements(range_in))
-        expected = [
-            (1, 0, 3, 2),
-            (1, 2, 3, 0),
-            (1, 3, 0, 2),
-            (2, 0, 3, 1),
-            (2, 3, 0, 1),
-            (2, 3, 1, 0),
-            (3, 0, 1, 2),
-            (3, 2, 0, 1),
-            (3, 2, 1, 0),
-        ]
-        self.assertListEqual(actual, expected)
-
-    def test_range(self):
-        range_in = range(self.RANGE_NUM)
-        actual = set(mi.derangements(range_in))
-        expected = {
-            x
-            for x in permutations(range_in)
-            if not any(x[i] == i for i in range_in)
-        }
-        self.assertSetEqual(actual, expected)
-
-    def test_list_range(self):
-        list_in = list(range(self.RANGE_NUM))
-        actual = set(mi.derangements(list_in))
-        expected = {
-            x
-            for x in permutations(list_in)
-            if not any(x[i] == i for i in list_in)
-        }
-        self.assertSetEqual(actual, expected)
-
-    def test_tuple_range(self):
-        tuple_in = tuple(range(self.RANGE_NUM))
-        actual = set(mi.derangements(tuple_in))
-        expected = {
-            x
-            for x in permutations(tuple_in)
-            if not any(x[i] == i for i in tuple_in)
-        }
-        self.assertSetEqual(actual, expected)
-
-    def test_set_range(self):
-        set_in = set(range(self.RANGE_NUM))
-        actual = set(mi.derangements(set_in))
-        expected = {
-            x
-            for x in permutations(set_in)
-            if not any(x[i] == i for i in range(self.RANGE_NUM))
-        }
-        self.assertSetEqual(actual, expected)
-
-    def test_list_ints_non_duplicated(self):
-        list_in = list(mi.sieve(20))  # [2, 3, 5, 7, 11, 13, 17, 19]
-        actual = set(mi.derangements(list_in))
-        expected = {
-            x
-            for x in permutations(list_in)
-            if not any(k == i for i, k in enumerate(x))
-        }
-        self.assertSetEqual(actual, expected)
-
-    def test_list_ints_duplicated(self):
-        list_in = list(mi.factor(360))  # [2, 2, 2, 3, 3, 5]
-        actual = list(mi.derangements(list_in))
-        expected = list(
-            [
-                x
-                for x in permutations(list_in)
-                if not any(k == i for i, k in enumerate(x))
-            ]
-        )
-        self.assertListEqual(actual, expected)
-
-    def test_list_ints_duplicated_higher_count(self):
-        list_in = list(mi.factor(360))  # [2, 2, 2, 3, 3, 5]
-        actual = list(mi.derangements(list_in))
-        compared = list(mi.derangements(set(list_in)))
-        self.assertLess(len(compared), len(actual))
-
-    def test_list_unsortable(self):
-        list_in = ['1', 2, 2, 3, 3, 3]
-        actual = list(mi.derangements(list_in))
-        expected = list(
-            [
-                x
-                for x in permutations(list_in)
-                if not any(k == i for i, k in enumerate(x))
-            ]
-        )
-        self.assertListEqual(actual, expected)
-
-    def test_list_unhashable(self):
-        list_in = ([1], [1], 2)
-        actual = list(mi.derangements(list_in))
-        expected = [
-            x
-            for x in permutations(list_in)
-            if not any(k == i for i, k in enumerate(x))
-        ]
-        self.assertListEqual(actual, expected)
-
-    def test_boolean_equivalence(self):
-        list_in = [True, 1, 0, False]
-        actual = set(mi.derangements(list_in))
-        expected = {
-            x
-            for x in permutations(list_in)
-            if not any(k == i for i, k in enumerate(x))
-        }
-        self.assertSetEqual(actual, expected)
-
-    def test_r(self):
-        for iterable, r in (
-            ('mississippi', 0),
-            ('mississippi', 1),
-            ('mississippi', 6),
-            # ('mississippi', 7),
-            ('mississippi', 12),
-            ([0, 1, 1, 0], 0),
-            ([0, 1, 1, 0], 1),
-            ([0, 1, 1, 0], 2),
-            ([0, 1, 1, 0], 3),
-            ([0, 1, 1, 0], 4),
-            (['a'], 0),
-            (['a'], 1),
-            (['a'], 5),
-            ([], 0),
-            ([], 1),
-            ([], 4),
-        ):
-            with self.subTest(iterable=iterable, r=r):
-                expected = list(
-                    [
-                        x
-                        for x in permutations(iterable, r)
-                        if not any(x[i] == i for i in range(r))
-                    ]
-                )
-                actual = list(mi.derangements(iterable, r))
-                self.assertCountEqual(actual, expected)
-
-
-class DistinctDerangementsTests(TestCase):
-
-    RANGE_NUM = 8
-
-    def test_list_manual(self):
-        list_in = [0, 0, 1, 2]
-        actual = sorted(mi.distinct_derangements(list_in))
-        expected = [(1, 0, 0, 2), (1, 2, 0, 0), (2, 0, 0, 1), (2, 0, 1, 0)]
-        self.assertListEqual(actual, expected)
-
-    def test_range(self):
-        range_in = range(self.RANGE_NUM)
-        actual = set(mi.distinct_derangements(range_in))
-        expected = {
-            x
-            for x in permutations(range_in)
-            if not any(x[i] == i for i in range_in)
-        }
-        self.assertSetEqual(actual, expected)
-
-    def test_list_range(self):
-        list_in = list(range(self.RANGE_NUM))
-        actual = set(mi.distinct_derangements(list_in))
-        expected = {
-            x
-            for x in permutations(list_in)
-            if not any(x[i] == i for i in list_in)
-        }
-        self.assertSetEqual(actual, expected)
-
-    def test_tuple_range(self):
-        tuple_in = tuple(range(self.RANGE_NUM))
-        actual = set(mi.distinct_derangements(tuple_in))
-        expected = {
-            x
-            for x in permutations(tuple_in)
-            if not any(x[i] == i for i in tuple_in)
-        }
-        self.assertSetEqual(actual, expected)
-
-    def test_set_range(self):
-        set_in = set(range(self.RANGE_NUM))
-        actual = set(mi.distinct_derangements(set_in))
-        expected = {
-            x
-            for x in permutations(set_in)
-            if not any(x[i] == i for i in range(self.RANGE_NUM))
-        }
-        self.assertSetEqual(actual, expected)
-
-    def test_list_ints_non_duplicated(self):
-        list_in = list(mi.sieve(20))  # [2, 3, 5, 7, 11, 13, 17, 19]
-        actual = set(mi.distinct_derangements(list_in))
-        expected = {
-            x
-            for x in permutations(list_in)
-            if not any(k == i for i, k in enumerate(x))
-        }
-        self.assertSetEqual(actual, expected)
-
-    def test_list_ints_duplicated(self):
-        list_in = list(mi.factor(360))  # [2, 2, 2, 3, 3, 5]
-        actual = sorted(mi.distinct_derangements(list_in))
-        expected = sorted(
-            {
-                x
-                for x in permutations(list_in)
-                if not any(k == i for i, k in enumerate(x))
-            }
-        )
-        self.assertListEqual(actual, expected)
-
-    def test_list_ints_duplicated_lower_count(self):
-        list_in = list(mi.factor(360))  # [2, 2, 2, 3, 3, 5]
-        actual = list(mi.distinct_derangements(list_in))
-        compared = list(mi.derangements(list_in))
-        self.assertLess(len(actual), len(compared))
-
-    def test_list_unsortable(self):
-        list_in = ['1', 2, 2, 3, 3, 3]
-        actual = len(list(mi.distinct_derangements(list_in)))
-        compared = len(list(mi.derangements(list_in)))
-        self.assertLess(actual, compared)
-
-    def test_list_unhashable(self):
-        list_in = ([1], [1], 2)
-        actual = list(mi.distinct_derangements(list_in))
-        expected = [
-            x
-            for x in mi.distinct_permutations(list_in)
-            if not any(k == i for i, k in enumerate(x))
-        ]
-        self.assertListEqual(actual, expected)
-
-    def test_boolean_equivalence(self):
-        list_in = [True, 1, 0, False]
-        actual = set(mi.distinct_derangements(list_in))
-        expected = {
-            x
-            for x in mi.distinct_permutations(list_in)
-            if not any(k == i for i, k in enumerate(x))
-        }
-        self.assertSetEqual(actual, expected)
-
-    def test_r(self):
-        for iterable, r in (
-            ('mississippi', 0),
-            ('mississippi', 1),
-            ('mississippi', 6),
-            ('mississippi', 7),
-            ('mississippi', 12),
-            ([0, 1, 1, 0], 0),
-            ([0, 1, 1, 0], 1),
-            ([0, 1, 1, 0], 2),
-            ([0, 1, 1, 0], 3),
-            ([0, 1, 1, 0], 4),
-            (['a'], 0),
-            (['a'], 1),
-            (['a'], 5),
-            ([], 0),
-            ([], 1),
-            ([], 4),
-        ):
-            with self.subTest(iterable=iterable, r=r):
-                expected = list(
-                    [
-                        x
-                        for x in mi.distinct_permutations(iterable, r)
-                        if not any(x[i] == i for i in range(r))
-                    ]
-                )
-                actual = list(mi.distinct_derangements(iterable, r))
-                self.assertCountEqual(actual, expected)
-
-
->>>>>>> 63a2d34d
 class IlenTests(TestCase):
     def test_ilen(self):
         """Sanity-checks for ``ilen()``."""
