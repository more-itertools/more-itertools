--- conflicted
+++ resolved
@@ -1,6 +1,6 @@
+import cmath
 import warnings
 
-from cmath import isclose
 from collections import Counter, abc
 from collections.abc import Set
 from datetime import datetime, timedelta
@@ -5806,21 +5806,23 @@
         self.assertEqual(dict(mi.join_mappings()), {})
 
 
-<<<<<<< HEAD
 class DiscreteFourierTransformTests(TestCase):
     def test_basic(self):
+        # Example calculation from:
+        # https://en.wikipedia.org/wiki/Discrete_Fourier_transform#Example
         xarr = [1, 2 - 1j, -1j, -1 + 2j]
         Xarr = [2, -2 - 2j, -2j, 4 + 4j]
-        self.assertTrue(all(map(isclose, mi.dft(xarr), Xarr)))
-        self.assertTrue(all(map(isclose, mi.idft(Xarr), xarr)))
+        self.assertTrue(all(map(cmath.isclose, mi.dft(xarr), Xarr)))
+        self.assertTrue(all(map(cmath.isclose, mi.idft(Xarr), xarr)))
 
     def test_roundtrip(self):
         for _ in range(1_000):
             N = randrange(35)
             xarr = [complex(random(), random()) for i in range(N)]
             Xarr = list(mi.dft(xarr))
-            assert all(map(isclose, mi.idft(Xarr), xarr))
-=======
+            assert all(map(cmath.isclose, mi.idft(Xarr), xarr))
+
+
 class DoubleStarMapTests(TestCase):
     def test_construction(self):
         iterable = [{'price': 1.23}, {'price': 42}, {'price': 0.1}]
@@ -5863,5 +5865,4 @@
     def test_empty(self):
         actual = list(mi.doublestarmap(lambda x: x, []))
         expected = []
-        self.assertEqual(actual, expected)
->>>>>>> 7c453ba8
+        self.assertEqual(actual, expected)