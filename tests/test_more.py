import warnings

from collections import Counter, abc
from collections.abc import Set
from datetime import datetime, timedelta
from decimal import Decimal
from doctest import DocTestSuite
from fractions import Fraction
from functools import partial, reduce
from io import StringIO
from itertools import (
    accumulate,
    chain,
    combinations,
    count,
    cycle,
    groupby,
    islice,
    permutations,
    product,
    repeat,
)
from operator import add, mul, itemgetter
from pickle import loads, dumps
from platform import python_implementation
from random import seed, Random
from statistics import mean
from string import ascii_letters
from sys import version_info, getsizeof
from time import sleep
from traceback import format_exc
from unittest import skipIf, TestCase

import more_itertools as mi


def load_tests(loader, tests, ignore):
    # Add the doctests
    tests.addTests(DocTestSuite('more_itertools.more'))
    return tests


class ChunkedTests(TestCase):
    """Tests for ``chunked()``"""

    def test_even(self):
        """Test when ``n`` divides evenly into the length of the iterable."""
        self.assertEqual(
            list(mi.chunked('ABCDEF', 3)), [['A', 'B', 'C'], ['D', 'E', 'F']]
        )

    def test_odd(self):
        """Test when ``n`` does not divide evenly into the length of the
        iterable.

        """
        self.assertEqual(
            list(mi.chunked('ABCDE', 3)), [['A', 'B', 'C'], ['D', 'E']]
        )

    def test_none(self):
        """Test when ``n`` has the value ``None``."""
        self.assertEqual(
            list(mi.chunked('ABCDE', None)), [['A', 'B', 'C', 'D', 'E']]
        )

    def test_strict_false(self):
        """Test when ``n`` does not divide evenly into the length of the
        iterable and strict is false.

        """
        self.assertEqual(
            list(mi.chunked('ABCDE', 3, strict=False)),
            [['A', 'B', 'C'], ['D', 'E']],
        )

    def test_strict_being_true(self):
        """Test when ``n`` does not divide evenly into the length of the
        iterable and strict is True (raising an exception).

        """

        def f():
            return list(mi.chunked('ABCDE', 3, strict=True))

        self.assertRaisesRegex(ValueError, "iterable is not divisible by n", f)
        self.assertEqual(
            list(mi.chunked('ABCDEF', 3, strict=True)),
            [['A', 'B', 'C'], ['D', 'E', 'F']],
        )

    def test_strict_being_true_with_size_none(self):
        """Test when ``n`` has value ``None`` and the keyword strict is True
        (raising an exception).

        """

        def f():
            return list(mi.chunked('ABCDE', None, strict=True))

        self.assertRaisesRegex(
            ValueError, "n must not be None when using strict mode.", f
        )


class FirstTests(TestCase):
    def test_many(self):
        # Also try it on a generator expression to make sure it works on
        # whatever those return, across Python versions.
        self.assertEqual(mi.first(x for x in range(4)), 0)

    def test_one(self):
        self.assertEqual(mi.first([3]), 3)

    def test_empty_stop_iteration(self):
        try:
            mi.first([])
        except ValueError:
            formatted_exc = format_exc()
            self.assertIn('StopIteration', formatted_exc)
            self.assertIn(
                'The above exception was the direct cause', formatted_exc
            )
        else:
            self.fail()

    def test_default(self):
        self.assertEqual(mi.first([], 'boo'), 'boo')


class IterOnlyRange:
    """User-defined iterable class which only support __iter__.

    >>> r = IterOnlyRange(5)
    >>> r[0]
    AttributeError: IterOnlyRange instance has no attribute '__getitem__'

    Note: In Python 3, ``TypeError`` will be raised because ``object`` is
    inherited implicitly by default.

    >>> r[0]
    TypeError: 'IterOnlyRange' object does not support indexing
    """

    def __init__(self, n):
        """Set the length of the range."""
        self.n = n

    def __iter__(self):
        """Works same as range()."""
        return iter(range(self.n))


class LastTests(TestCase):
    def test_basic(self):
        cases = [
            (range(4), 3),
            (iter(range(4)), 3),
            (range(1), 0),
            (iter(range(1)), 0),
            (IterOnlyRange(5), 4),
            ({n: str(n) for n in range(5)}, 4),
        ]
        # Versions below 3.6.0 don't have ordered dicts
        if version_info >= (3, 6, 0):
            cases.append(({0: '0', -1: '-1', 2: '-2'}, 2))

        for iterable, expected in cases:
            with self.subTest(iterable=iterable):
                self.assertEqual(mi.last(iterable), expected)

    def test_default(self):
        for iterable, default, expected in [
            (range(1), None, 0),
            ([], None, None),
            ({}, None, None),
            (iter([]), None, None),
        ]:
            with self.subTest(args=(iterable, default)):
                self.assertEqual(mi.last(iterable, default=default), expected)

    def test_empty(self):
        for iterable in ([], iter(range(0))):
            with self.subTest(iterable=iterable):
                with self.assertRaises(ValueError):
                    mi.last(iterable)


class NthOrLastTests(TestCase):
    """Tests for ``nth_or_last()``"""

    def test_basic(self):
        self.assertEqual(mi.nth_or_last(range(3), 1), 1)
        self.assertEqual(mi.nth_or_last(range(3), 3), 2)

    def test_default_value(self):
        default = 42
        self.assertEqual(mi.nth_or_last(range(0), 3, default), default)

    def test_empty_iterable_no_default(self):
        self.assertRaises(ValueError, lambda: mi.nth_or_last(range(0), 0))


class PeekableMixinTests:
    """Common tests for ``peekable()`` and ``seekable()`` behavior"""

    cls = None

    def test_passthrough(self):
        """Iterating a peekable without using ``peek()`` or ``prepend()``
        should just give the underlying iterable's elements (a trivial test but
        useful to set a baseline in case something goes wrong)"""
        expected = [1, 2, 3, 4, 5]
        actual = list(self.cls(expected))
        self.assertEqual(actual, expected)

    def test_peek_default(self):
        """Make sure passing a default into ``peek()`` works."""
        p = self.cls([])
        self.assertEqual(p.peek(7), 7)

    def test_truthiness(self):
        """Make sure a ``peekable`` tests true iff there are items remaining in
        the iterable.

        """
        p = self.cls([])
        self.assertFalse(p)

        p = self.cls(range(3))
        self.assertTrue(p)

    def test_simple_peeking(self):
        """Make sure ``next`` and ``peek`` advance and don't advance the
        iterator, respectively.

        """
        p = self.cls(range(10))
        self.assertEqual(next(p), 0)
        self.assertEqual(p.peek(), 1)
        self.assertEqual(p.peek(), 1)
        self.assertEqual(next(p), 1)


class PeekableTests(PeekableMixinTests, TestCase):
    cls = mi.peekable

    def test_indexing(self):
        """
        Indexing into the peekable shouldn't advance the iterator.
        """
        p = mi.peekable('abcdefghijkl')

        # The 0th index is what ``next()`` will return
        self.assertEqual(p[0], 'a')
        self.assertEqual(next(p), 'a')

        # Indexing further into the peekable shouldn't advance the itertor
        self.assertEqual(p[2], 'd')
        self.assertEqual(next(p), 'b')

        # The 0th index moves up with the iterator; the last index follows
        self.assertEqual(p[0], 'c')
        self.assertEqual(p[9], 'l')

        self.assertEqual(next(p), 'c')
        self.assertEqual(p[8], 'l')

        # Negative indexing should work too
        self.assertEqual(p[-2], 'k')
        self.assertEqual(p[-9], 'd')
        self.assertRaises(IndexError, lambda: p[-10])

    def test_slicing(self):
        """Slicing the peekable shouldn't advance the iterator."""
        seq = list('abcdefghijkl')
        p = mi.peekable(seq)

        # Slicing the peekable should just be like slicing a re-iterable
        self.assertEqual(p[1:4], seq[1:4])

        # Advancing the iterator moves the slices up also
        self.assertEqual(next(p), 'a')
        self.assertEqual(p[1:4], seq[1:][1:4])

        # Implicit starts and stop should work
        self.assertEqual(p[:5], seq[1:][:5])
        self.assertEqual(p[:], seq[1:][:])

        # Indexing past the end should work
        self.assertEqual(p[:100], seq[1:][:100])

        # Steps should work, including negative
        self.assertEqual(p[::2], seq[1:][::2])
        self.assertEqual(p[::-1], seq[1:][::-1])

    def test_slicing_reset(self):
        """Test slicing on a fresh iterable each time"""
        iterable = ['0', '1', '2', '3', '4', '5']
        indexes = list(range(-4, len(iterable) + 4)) + [None]
        steps = [1, 2, 3, 4, -1, -2, -3, 4]
        for slice_args in product(indexes, indexes, steps):
            it = iter(iterable)
            p = mi.peekable(it)
            next(p)
            index = slice(*slice_args)
            actual = p[index]
            expected = iterable[1:][index]
            self.assertEqual(actual, expected, slice_args)

    def test_slicing_error(self):
        iterable = '01234567'
        p = mi.peekable(iter(iterable))

        # Prime the cache
        p.peek()
        old_cache = list(p._cache)

        # Illegal slice
        with self.assertRaises(ValueError):
            p[1:-1:0]

        # Neither the cache nor the iteration should be affected
        self.assertEqual(old_cache, list(p._cache))
        self.assertEqual(list(p), list(iterable))

    # prepend() behavior tests

    def test_prepend(self):
        """Tests intersperesed ``prepend()`` and ``next()`` calls"""
        it = mi.peekable(range(2))
        actual = []

        # Test prepend() before next()
        it.prepend(10)
        actual += [next(it), next(it)]

        # Test prepend() between next()s
        it.prepend(11)
        actual += [next(it), next(it)]

        # Test prepend() after source iterable is consumed
        it.prepend(12)
        actual += [next(it)]

        expected = [10, 0, 11, 1, 12]
        self.assertEqual(actual, expected)

    def test_multi_prepend(self):
        """Tests prepending multiple items and getting them in proper order"""
        it = mi.peekable(range(5))
        actual = [next(it), next(it)]
        it.prepend(10, 11, 12)
        it.prepend(20, 21)
        actual += list(it)
        expected = [0, 1, 20, 21, 10, 11, 12, 2, 3, 4]
        self.assertEqual(actual, expected)

    def test_empty(self):
        """Tests prepending in front of an empty iterable"""
        it = mi.peekable([])
        it.prepend(10)
        actual = list(it)
        expected = [10]
        self.assertEqual(actual, expected)

    def test_prepend_truthiness(self):
        """Tests that ``__bool__()`` or ``__nonzero__()`` works properly
        with ``prepend()``"""
        it = mi.peekable(range(5))
        self.assertTrue(it)
        actual = list(it)
        self.assertFalse(it)
        it.prepend(10)
        self.assertTrue(it)
        actual += [next(it)]
        self.assertFalse(it)
        expected = [0, 1, 2, 3, 4, 10]
        self.assertEqual(actual, expected)

    def test_multi_prepend_peek(self):
        """Tests prepending multiple elements and getting them in reverse order
        while peeking"""
        it = mi.peekable(range(5))
        actual = [next(it), next(it)]
        self.assertEqual(it.peek(), 2)
        it.prepend(10, 11, 12)
        self.assertEqual(it.peek(), 10)
        it.prepend(20, 21)
        self.assertEqual(it.peek(), 20)
        actual += list(it)
        self.assertFalse(it)
        expected = [0, 1, 20, 21, 10, 11, 12, 2, 3, 4]
        self.assertEqual(actual, expected)

    def test_prepend_after_stop(self):
        """Test resuming iteration after a previous exhaustion"""
        it = mi.peekable(range(3))
        self.assertEqual(list(it), [0, 1, 2])
        self.assertRaises(StopIteration, lambda: next(it))
        it.prepend(10)
        self.assertEqual(next(it), 10)
        self.assertRaises(StopIteration, lambda: next(it))

    def test_prepend_slicing(self):
        """Tests interaction between prepending and slicing"""
        seq = list(range(20))
        p = mi.peekable(seq)

        p.prepend(30, 40, 50)
        pseq = [30, 40, 50] + seq  # pseq for prepended_seq

        # adapt the specific tests from test_slicing
        self.assertEqual(p[0], 30)
        self.assertEqual(p[1:8], pseq[1:8])
        self.assertEqual(p[1:], pseq[1:])
        self.assertEqual(p[:5], pseq[:5])
        self.assertEqual(p[:], pseq[:])
        self.assertEqual(p[:100], pseq[:100])
        self.assertEqual(p[::2], pseq[::2])
        self.assertEqual(p[::-1], pseq[::-1])

    def test_prepend_indexing(self):
        """Tests interaction between prepending and indexing"""
        seq = list(range(20))
        p = mi.peekable(seq)

        p.prepend(30, 40, 50)

        self.assertEqual(p[0], 30)
        self.assertEqual(next(p), 30)
        self.assertEqual(p[2], 0)
        self.assertEqual(next(p), 40)
        self.assertEqual(p[0], 50)
        self.assertEqual(p[9], 8)
        self.assertEqual(next(p), 50)
        self.assertEqual(p[8], 8)
        self.assertEqual(p[-2], 18)
        self.assertEqual(p[-9], 11)
        self.assertRaises(IndexError, lambda: p[-21])

    def test_prepend_iterable(self):
        """Tests prepending from an iterable"""
        it = mi.peekable(range(5))
        # Don't directly use the range() object to avoid any range-specific
        # optimizations
        it.prepend(*(x for x in range(5)))
        actual = list(it)
        expected = list(chain(range(5), range(5)))
        self.assertEqual(actual, expected)

    def test_prepend_many(self):
        """Tests that prepending a huge number of elements works"""
        it = mi.peekable(range(5))
        # Don't directly use the range() object to avoid any range-specific
        # optimizations
        it.prepend(*(x for x in range(20000)))
        actual = list(it)
        expected = list(chain(range(20000), range(5)))
        self.assertEqual(actual, expected)

    def test_prepend_reversed(self):
        """Tests prepending from a reversed iterable"""
        it = mi.peekable(range(3))
        it.prepend(*reversed((10, 11, 12)))
        actual = list(it)
        expected = [12, 11, 10, 0, 1, 2]
        self.assertEqual(actual, expected)


class ConsumerTests(TestCase):
    """Tests for ``consumer()``"""

    def test_consumer(self):
        @mi.consumer
        def eater():
            while True:
                x = yield  # noqa

        e = eater()
        e.send('hi')  # without @consumer, would raise TypeError


class DistinctPermutationsTests(TestCase):
    def test_distinct_permutations(self):
        """Make sure the output for ``distinct_permutations()`` is the same as
        set(permutations(it)).

        """
        iterable = ['z', 'a', 'a', 'q', 'q', 'q', 'y']
        test_output = sorted(mi.distinct_permutations(iterable))
        ref_output = sorted(set(permutations(iterable)))
        self.assertEqual(test_output, ref_output)

    def test_other_iterables(self):
        """Make sure ``distinct_permutations()`` accepts a different type of
        iterables.

        """
        # a generator
        iterable = (c for c in ['z', 'a', 'a', 'q', 'q', 'q', 'y'])
        test_output = sorted(mi.distinct_permutations(iterable))
        # "reload" it
        iterable = (c for c in ['z', 'a', 'a', 'q', 'q', 'q', 'y'])
        ref_output = sorted(set(permutations(iterable)))
        self.assertEqual(test_output, ref_output)

        # an iterator
        iterable = iter(['z', 'a', 'a', 'q', 'q', 'q', 'y'])
        test_output = sorted(mi.distinct_permutations(iterable))
        # "reload" it
        iterable = iter(['z', 'a', 'a', 'q', 'q', 'q', 'y'])
        ref_output = sorted(set(permutations(iterable)))
        self.assertEqual(test_output, ref_output)

    def test_r(self):
        for iterable, r in (
            ('mississippi', 0),
            ('mississippi', 1),
            ('mississippi', 6),
            ('mississippi', 7),
            ('mississippi', 12),
            ([0, 1, 1, 0], 0),
            ([0, 1, 1, 0], 1),
            ([0, 1, 1, 0], 2),
            ([0, 1, 1, 0], 3),
            ([0, 1, 1, 0], 4),
            (['a'], 0),
            (['a'], 1),
            (['a'], 5),
            ([], 0),
            ([], 1),
            ([], 4),
        ):
            with self.subTest(iterable=iterable, r=r):
                expected = sorted(set(permutations(iterable, r)))
                actual = sorted(mi.distinct_permutations(iter(iterable), r))
                self.assertEqual(actual, expected)


class IlenTests(TestCase):
    def test_ilen(self):
        """Sanity-checks for ``ilen()``."""
        # Non-empty
        self.assertEqual(
            mi.ilen(filter(lambda x: x % 10 == 0, range(101))), 11
        )

        # Empty
        self.assertEqual(mi.ilen(x for x in range(0)), 0)

        # Iterable with __len__
        self.assertEqual(mi.ilen(list(range(6))), 6)


class MinMaxTests(TestCase):
    def test_basic(self):
        for iterable, expected in (
            # easy case
            ([0, 1, 2, 3], (0, 3)),
            # min and max are not in the extremes + we have `int`s and `float`s
            ([3, 5.5, -1, 2], (-1, 5.5)),
            # unordered collection
            ({3, 5.5, -1, 2}, (-1, 5.5)),
            # with repetitions
            ([3, 5.5, float('-Inf'), 5.5], (float('-Inf'), 5.5)),
            # other collections
            ('banana', ('a', 'n')),
            ({0: 1, 2: 100, 1: 10}, (0, 2)),
            (range(3, 14), (3, 13)),
        ):
            with self.subTest(iterable=iterable, expected=expected):
                # check for expected results
                self.assertTupleEqual(mi.minmax(iterable), expected)
                # check for equality with built-in `min` and `max`
                self.assertTupleEqual(
                    mi.minmax(iterable), (min(iterable), max(iterable))
                )

    def test_unpacked(self):
        self.assertTupleEqual(mi.minmax(2, 3, 1), (1, 3))
        self.assertTupleEqual(mi.minmax(12, 3, 4, key=str), (12, 4))

    def test_iterables(self):
        self.assertTupleEqual(mi.minmax(x for x in [0, 1, 2, 3]), (0, 3))
        self.assertTupleEqual(
            mi.minmax(map(str, [3, 5.5, 'a', 2])), ('2', 'a')
        )
        self.assertTupleEqual(
            mi.minmax(filter(None, [0, 3, '', None, 10])), (3, 10)
        )

    def test_key(self):
        self.assertTupleEqual(
            mi.minmax({(), (1, 4, 2), 'abcde', range(4)}, key=len),
            ((), 'abcde'),
        )
        self.assertTupleEqual(
            mi.minmax((x for x in [10, 3, 25]), key=str), (10, 3)
        )

    def test_default(self):
        with self.assertRaises(ValueError):
            mi.minmax([])

        self.assertIs(mi.minmax([], default=None), None)
        self.assertListEqual(mi.minmax([], default=[1, 'a']), [1, 'a'])


class WithIterTests(TestCase):
    def test_with_iter(self):
        s = StringIO('One fish\nTwo fish')
        initial_words = [line.split()[0] for line in mi.with_iter(s)]

        # Iterable's items should be faithfully represented
        self.assertEqual(initial_words, ['One', 'Two'])
        # The file object should be closed
        self.assertTrue(s.closed)


class OneTests(TestCase):
    def test_basic(self):
        it = iter(['item'])
        self.assertEqual(mi.one(it), 'item')

    def test_too_short(self):
        it = iter([])
        for too_short, exc_type in [
            (None, ValueError),
            (IndexError, IndexError),
        ]:
            with self.subTest(too_short=too_short):
                try:
                    mi.one(it, too_short=too_short)
                except exc_type:
                    formatted_exc = format_exc()
                    self.assertIn('StopIteration', formatted_exc)
                    self.assertIn(
                        'The above exception was the direct cause',
                        formatted_exc,
                    )
                else:
                    self.fail()

    def test_too_long(self):
        it = count()
        self.assertRaises(ValueError, lambda: mi.one(it))  # burn 0 and 1
        self.assertEqual(next(it), 2)
        self.assertRaises(
            OverflowError, lambda: mi.one(it, too_long=OverflowError)
        )

    def test_too_long_default_message(self):
        it = count()
        self.assertRaisesRegex(
            ValueError,
            "Expected exactly one item in "
            "iterable, but got 0, 1, and "
            "perhaps more.",
            lambda: mi.one(it),
        )


class IntersperseTest(TestCase):
    """Tests for intersperse()"""

    def test_even(self):
        iterable = (x for x in '01')
        self.assertEqual(
            list(mi.intersperse(None, iterable)), ['0', None, '1']
        )

    def test_odd(self):
        iterable = (x for x in '012')
        self.assertEqual(
            list(mi.intersperse(None, iterable)), ['0', None, '1', None, '2']
        )

    def test_nested(self):
        element = ('a', 'b')
        iterable = (x for x in '012')
        actual = list(mi.intersperse(element, iterable))
        expected = ['0', ('a', 'b'), '1', ('a', 'b'), '2']
        self.assertEqual(actual, expected)

    def test_not_iterable(self):
        self.assertRaises(TypeError, lambda: mi.intersperse('x', 1))

    def test_n(self):
        for n, element, expected in [
            (1, '_', ['0', '_', '1', '_', '2', '_', '3', '_', '4', '_', '5']),
            (2, '_', ['0', '1', '_', '2', '3', '_', '4', '5']),
            (3, '_', ['0', '1', '2', '_', '3', '4', '5']),
            (4, '_', ['0', '1', '2', '3', '_', '4', '5']),
            (5, '_', ['0', '1', '2', '3', '4', '_', '5']),
            (6, '_', ['0', '1', '2', '3', '4', '5']),
            (7, '_', ['0', '1', '2', '3', '4', '5']),
            (3, ['a', 'b'], ['0', '1', '2', ['a', 'b'], '3', '4', '5']),
        ]:
            iterable = (x for x in '012345')
            actual = list(mi.intersperse(element, iterable, n=n))
            self.assertEqual(actual, expected)

    def test_n_zero(self):
        self.assertRaises(
            ValueError, lambda: list(mi.intersperse('x', '012', n=0))
        )


class UniqueToEachTests(TestCase):
    """Tests for ``unique_to_each()``"""

    def test_all_unique(self):
        """When all the input iterables are unique the output should match
        the input."""
        iterables = [[1, 2], [3, 4, 5], [6, 7, 8]]
        self.assertEqual(mi.unique_to_each(*iterables), iterables)

    def test_duplicates(self):
        """When there are duplicates in any of the input iterables that aren't
        in the rest, those duplicates should be emitted."""
        iterables = ["mississippi", "missouri"]
        self.assertEqual(
            mi.unique_to_each(*iterables), [['p', 'p'], ['o', 'u', 'r']]
        )

    def test_mixed(self):
        """When the input iterables contain different types the function should
        still behave properly"""
        iterables = ['x', (i for i in range(3)), [1, 2, 3], tuple()]
        self.assertEqual(mi.unique_to_each(*iterables), [['x'], [0], [3], []])


class WindowedTests(TestCase):
    def test_basic(self):
        iterable = [1, 2, 3, 4, 5]

        for n, expected in (
            (6, [(1, 2, 3, 4, 5, None)]),
            (5, [(1, 2, 3, 4, 5)]),
            (4, [(1, 2, 3, 4), (2, 3, 4, 5)]),
            (3, [(1, 2, 3), (2, 3, 4), (3, 4, 5)]),
            (2, [(1, 2), (2, 3), (3, 4), (4, 5)]),
            (1, [(1,), (2,), (3,), (4,), (5,)]),
            (0, [()]),
        ):
            with self.subTest(n=n):
                actual = list(mi.windowed(iterable, n))
                self.assertEqual(actual, expected)

    def test_fillvalue(self):
        actual = list(mi.windowed([1, 2, 3, 4, 5], 6, fillvalue='!'))
        expected = [(1, 2, 3, 4, 5, '!')]
        self.assertEqual(actual, expected)

    def test_step(self):
        iterable = [1, 2, 3, 4, 5, 6, 7]
        for n, step, expected in [
            (3, 2, [(1, 2, 3), (3, 4, 5), (5, 6, 7)]),  # n > step
            (3, 3, [(1, 2, 3), (4, 5, 6), (7, None, None)]),  # n == step
            (3, 4, [(1, 2, 3), (5, 6, 7)]),  # lines up nicely
            (3, 5, [(1, 2, 3), (6, 7, None)]),  # off by one
            (3, 6, [(1, 2, 3), (7, None, None)]),  # off by two
            (3, 7, [(1, 2, 3)]),  # step past the end
            (7, 8, [(1, 2, 3, 4, 5, 6, 7)]),  # step > len(iterable)
        ]:
            with self.subTest(n=n, step=step):
                actual = list(mi.windowed(iterable, n, step=step))
                self.assertEqual(actual, expected)

    def test_invalid_step(self):
        # Step must be greater than or equal to 1
        with self.assertRaises(ValueError):
            list(mi.windowed([1, 2, 3, 4, 5], 3, step=0))

    def test_fillvalue_step(self):
        actual = list(mi.windowed([1, 2, 3, 4, 5], 3, fillvalue='!', step=3))
        expected = [(1, 2, 3), (4, 5, '!')]
        self.assertEqual(actual, expected)

    def test_negative(self):
        with self.assertRaises(ValueError):
            list(mi.windowed([1, 2, 3, 4, 5], -1))


class SubstringsTests(TestCase):
    def test_basic(self):
        iterable = (x for x in range(4))
        actual = list(mi.substrings(iterable))
        expected = [
            (0,),
            (1,),
            (2,),
            (3,),
            (0, 1),
            (1, 2),
            (2, 3),
            (0, 1, 2),
            (1, 2, 3),
            (0, 1, 2, 3),
        ]
        self.assertEqual(actual, expected)

    def test_strings(self):
        iterable = 'abc'
        actual = list(mi.substrings(iterable))
        expected = [
            ('a',),
            ('b',),
            ('c',),
            ('a', 'b'),
            ('b', 'c'),
            ('a', 'b', 'c'),
        ]
        self.assertEqual(actual, expected)

    def test_empty(self):
        iterable = iter([])
        actual = list(mi.substrings(iterable))
        expected = []
        self.assertEqual(actual, expected)

    def test_order(self):
        iterable = [2, 0, 1]
        actual = list(mi.substrings(iterable))
        expected = [(2,), (0,), (1,), (2, 0), (0, 1), (2, 0, 1)]
        self.assertEqual(actual, expected)


class SubstringsIndexesTests(TestCase):
    def test_basic(self):
        sequence = [x for x in range(4)]
        actual = list(mi.substrings_indexes(sequence))
        expected = [
            ([0], 0, 1),
            ([1], 1, 2),
            ([2], 2, 3),
            ([3], 3, 4),
            ([0, 1], 0, 2),
            ([1, 2], 1, 3),
            ([2, 3], 2, 4),
            ([0, 1, 2], 0, 3),
            ([1, 2, 3], 1, 4),
            ([0, 1, 2, 3], 0, 4),
        ]
        self.assertEqual(actual, expected)

    def test_strings(self):
        sequence = 'abc'
        actual = list(mi.substrings_indexes(sequence))
        expected = [
            ('a', 0, 1),
            ('b', 1, 2),
            ('c', 2, 3),
            ('ab', 0, 2),
            ('bc', 1, 3),
            ('abc', 0, 3),
        ]
        self.assertEqual(actual, expected)

    def test_empty(self):
        sequence = []
        actual = list(mi.substrings_indexes(sequence))
        expected = []
        self.assertEqual(actual, expected)

    def test_order(self):
        sequence = [2, 0, 1]
        actual = list(mi.substrings_indexes(sequence))
        expected = [
            ([2], 0, 1),
            ([0], 1, 2),
            ([1], 2, 3),
            ([2, 0], 0, 2),
            ([0, 1], 1, 3),
            ([2, 0, 1], 0, 3),
        ]
        self.assertEqual(actual, expected)

    def test_reverse(self):
        sequence = [2, 0, 1]
        actual = list(mi.substrings_indexes(sequence, reverse=True))
        expected = [
            ([2, 0, 1], 0, 3),
            ([2, 0], 0, 2),
            ([0, 1], 1, 3),
            ([2], 0, 1),
            ([0], 1, 2),
            ([1], 2, 3),
        ]
        self.assertEqual(actual, expected)


class BucketTests(TestCase):
    def test_basic(self):
        iterable = [10, 20, 30, 11, 21, 31, 12, 22, 23, 33]
        D = mi.bucket(iterable, key=lambda x: 10 * (x // 10))

        # In-order access
        self.assertEqual(list(D[10]), [10, 11, 12])

        # Out of order access
        self.assertEqual(list(D[30]), [30, 31, 33])
        self.assertEqual(list(D[20]), [20, 21, 22, 23])

        self.assertEqual(list(D[40]), [])  # Nothing in here!

    def test_in(self):
        iterable = [10, 20, 30, 11, 21, 31, 12, 22, 23, 33]
        D = mi.bucket(iterable, key=lambda x: 10 * (x // 10))

        self.assertIn(10, D)
        self.assertNotIn(40, D)
        self.assertIn(20, D)
        self.assertNotIn(21, D)

        # Checking in-ness shouldn't advance the iterator
        self.assertEqual(next(D[10]), 10)

    def test_validator(self):
        iterable = count(0)
        key = lambda x: int(str(x)[0])  # First digit of each number
        validator = lambda x: 0 < x < 10  # No leading zeros
        D = mi.bucket(iterable, key, validator=validator)
        self.assertEqual(mi.take(3, D[1]), [1, 10, 11])
        self.assertNotIn(0, D)  # Non-valid entries don't return True
        self.assertNotIn(0, D._cache)  # Don't store non-valid entries
        self.assertEqual(list(D[0]), [])

    def test_list(self):
        iterable = [10, 20, 30, 11, 21, 31, 12, 22, 23, 33]
        D = mi.bucket(iterable, key=lambda x: 10 * (x // 10))
        self.assertEqual(list(D[10]), [10, 11, 12])
        self.assertEqual(list(D[20]), [20, 21, 22, 23])
        self.assertEqual(list(D[30]), [30, 31, 33])
        self.assertEqual(set(D), {10, 20, 30})

    def test_list_validator(self):
        iterable = [10, 20, 30, 11, 21, 31, 12, 22, 23, 33]
        key = lambda x: 10 * (x // 10)
        validator = lambda x: x != 20
        D = mi.bucket(iterable, key, validator=validator)
        self.assertEqual(set(D), {10, 30})
        self.assertEqual(list(D[10]), [10, 11, 12])
        self.assertEqual(list(D[20]), [])
        self.assertEqual(list(D[30]), [30, 31, 33])


class SpyTests(TestCase):
    """Tests for ``spy()``"""

    def test_basic(self):
        original_iterable = iter('abcdefg')
        head, new_iterable = mi.spy(original_iterable)
        self.assertEqual(head, ['a'])
        self.assertEqual(
            list(new_iterable), ['a', 'b', 'c', 'd', 'e', 'f', 'g']
        )

    def test_unpacking(self):
        original_iterable = iter('abcdefg')
        (first, second, third), new_iterable = mi.spy(original_iterable, 3)
        self.assertEqual(first, 'a')
        self.assertEqual(second, 'b')
        self.assertEqual(third, 'c')
        self.assertEqual(
            list(new_iterable), ['a', 'b', 'c', 'd', 'e', 'f', 'g']
        )

    def test_too_many(self):
        original_iterable = iter('abc')
        head, new_iterable = mi.spy(original_iterable, 4)
        self.assertEqual(head, ['a', 'b', 'c'])
        self.assertEqual(list(new_iterable), ['a', 'b', 'c'])

    def test_zero(self):
        original_iterable = iter('abc')
        head, new_iterable = mi.spy(original_iterable, 0)
        self.assertEqual(head, [])
        self.assertEqual(list(new_iterable), ['a', 'b', 'c'])

    def test_immutable(self):
        original_iterable = iter('abcdefg')
        head, new_iterable = mi.spy(original_iterable, 3)
        head[0] = 'A'
        self.assertEqual(head, ['A', 'b', 'c'])
        self.assertEqual(
            list(new_iterable), ['a', 'b', 'c', 'd', 'e', 'f', 'g']
        )


class InterleaveTests(TestCase):
    def test_even(self):
        actual = list(mi.interleave([1, 4, 7], [2, 5, 8], [3, 6, 9]))
        expected = [1, 2, 3, 4, 5, 6, 7, 8, 9]
        self.assertEqual(actual, expected)

    def test_short(self):
        actual = list(mi.interleave([1, 4], [2, 5, 7], [3, 6, 8]))
        expected = [1, 2, 3, 4, 5, 6]
        self.assertEqual(actual, expected)

    def test_mixed_types(self):
        it_list = ['a', 'b', 'c', 'd']
        it_str = '12345'
        it_inf = count()
        actual = list(mi.interleave(it_list, it_str, it_inf))
        expected = ['a', '1', 0, 'b', '2', 1, 'c', '3', 2, 'd', '4', 3]
        self.assertEqual(actual, expected)


class InterleaveLongestTests(TestCase):
    def test_even(self):
        actual = list(mi.interleave_longest([1, 4, 7], [2, 5, 8], [3, 6, 9]))
        expected = [1, 2, 3, 4, 5, 6, 7, 8, 9]
        self.assertEqual(actual, expected)

    def test_short(self):
        actual = list(mi.interleave_longest([1, 4], [2, 5, 7], [3, 6, 8]))
        expected = [1, 2, 3, 4, 5, 6, 7, 8]
        self.assertEqual(actual, expected)

    def test_mixed_types(self):
        it_list = ['a', 'b', 'c', 'd']
        it_str = '12345'
        it_gen = (x for x in range(3))
        actual = list(mi.interleave_longest(it_list, it_str, it_gen))
        expected = ['a', '1', 0, 'b', '2', 1, 'c', '3', 2, 'd', '4', '5']
        self.assertEqual(actual, expected)


class InterleaveEvenlyTests(TestCase):
    def test_equal_lengths(self):
        # when lengths are equal, the relative order shouldn't change
        a = [1, 2, 3]
        b = [5, 6, 7]
        actual = list(mi.interleave_evenly([a, b]))
        expected = [1, 5, 2, 6, 3, 7]
        self.assertEqual(actual, expected)

    def test_proportional(self):
        # easy case where the iterables have proportional length
        a = [1, 2, 3, 4]
        b = [5, 6]
        actual = list(mi.interleave_evenly([a, b]))
        expected = [1, 2, 5, 3, 4, 6]
        self.assertEqual(actual, expected)

        # swapping a and b should yield the same result
        actual_swapped = list(mi.interleave_evenly([b, a]))
        self.assertEqual(actual_swapped, expected)

    def test_not_proportional(self):
        a = [1, 2, 3, 4, 5, 6, 7]
        b = [8, 9, 10]
        expected = [1, 2, 8, 3, 4, 9, 5, 6, 10, 7]
        actual = list(mi.interleave_evenly([a, b]))
        self.assertEqual(actual, expected)

    def test_degenerate_one(self):
        a = [0, 1, 2, 3, 4]
        b = [5]
        expected = [0, 1, 2, 5, 3, 4]
        actual = list(mi.interleave_evenly([a, b]))
        self.assertEqual(actual, expected)

    def test_degenerate_empty(self):
        a = [1, 2, 3]
        b = []
        expected = [1, 2, 3]
        actual = list(mi.interleave_evenly([a, b]))
        self.assertEqual(actual, expected)

    def test_three_iters(self):
        a = ["a1", "a2", "a3", "a4", "a5"]
        b = ["b1", "b2", "b3"]
        c = ["c1"]
        actual = list(mi.interleave_evenly([a, b, c]))
        expected = ["a1", "b1", "a2", "c1", "a3", "b2", "a4", "b3", "a5"]
        self.assertEqual(actual, expected)

    def test_many_iters(self):
        # smoke test with many iterables: create iterables with a random
        # number of elements starting with a character ("a0", "a1", ...)
        rng = Random(0)
        iterables = []
        for ch in ascii_letters:
            length = rng.randint(0, 100)
            iterable = [f"{ch}{i}" for i in range(length)]
            iterables.append(iterable)

        interleaved = list(mi.interleave_evenly(iterables))

        # for each iterable, check that the result contains all its items
        for iterable, ch_expect in zip(iterables, ascii_letters):
            interleaved_actual = [
                e for e in interleaved if e.startswith(ch_expect)
            ]
            assert len(set(interleaved_actual)) == len(iterable)

    def test_manual_lengths(self):
        a = combinations(range(4), 2)
        len_a = 4 * (4 - 1) // 2  # == 6
        b = combinations(range(4), 3)
        len_b = 4

        expected = [
            (0, 1),
            (0, 1, 2),
            (0, 2),
            (0, 3),
            (0, 1, 3),
            (1, 2),
            (0, 2, 3),
            (1, 3),
            (2, 3),
            (1, 2, 3),
        ]
        actual = list(mi.interleave_evenly([a, b], lengths=[len_a, len_b]))
        self.assertEqual(expected, actual)

    def test_no_length_raises(self):
        # combinations doesn't have __len__, should trigger ValueError
        iterables = [range(5), combinations(range(5), 2)]
        with self.assertRaises(ValueError):
            list(mi.interleave_evenly(iterables))

    def test_argument_mismatch_raises(self):
        # pass mismatching number of iterables and lengths
        iterables = [range(3)]
        lengths = [3, 4]
        with self.assertRaises(ValueError):
            list(mi.interleave_evenly(iterables, lengths=lengths))


class TestCollapse(TestCase):
    """Tests for ``collapse()``"""

    def test_collapse(self):
        l = [[1], 2, [[3], 4], [[[5]]]]
        self.assertEqual(list(mi.collapse(l)), [1, 2, 3, 4, 5])

    def test_collapse_to_string(self):
        l = [["s1"], "s2", [["s3"], "s4"], [[["s5"]]]]
        self.assertEqual(list(mi.collapse(l)), ["s1", "s2", "s3", "s4", "s5"])

    def test_collapse_to_bytes(self):
        l = [[b"s1"], b"s2", [[b"s3"], b"s4"], [[[b"s5"]]]]
        self.assertEqual(
            list(mi.collapse(l)), [b"s1", b"s2", b"s3", b"s4", b"s5"]
        )

    def test_collapse_flatten(self):
        l = [[1], [2], [[3], 4], [[[5]]]]
        self.assertEqual(list(mi.collapse(l, levels=1)), list(mi.flatten(l)))

    def test_collapse_to_level(self):
        l = [[1], 2, [[3], 4], [[[5]]]]
        self.assertEqual(list(mi.collapse(l, levels=2)), [1, 2, 3, 4, [5]])
        self.assertEqual(
            list(mi.collapse(mi.collapse(l, levels=1), levels=1)),
            list(mi.collapse(l, levels=2)),
        )

    def test_collapse_to_list(self):
        l = (1, [2], (3, [4, (5,)], 'ab'))
        actual = list(mi.collapse(l, base_type=list))
        expected = [1, [2], 3, [4, (5,)], 'ab']
        self.assertEqual(actual, expected)


class SideEffectTests(TestCase):
    """Tests for ``side_effect()``"""

    def test_individual(self):
        # The function increments the counter for each call
        counter = [0]

        def func(arg):
            counter[0] += 1

        result = list(mi.side_effect(func, range(10)))
        self.assertEqual(result, list(range(10)))
        self.assertEqual(counter[0], 10)

    def test_chunked(self):
        # The function increments the counter for each call
        counter = [0]

        def func(arg):
            counter[0] += 1

        result = list(mi.side_effect(func, range(10), 2))
        self.assertEqual(result, list(range(10)))
        self.assertEqual(counter[0], 5)

    def test_before_after(self):
        f = StringIO()
        collector = []

        def func(item):
            print(item, file=f)
            collector.append(f.getvalue())

        def it():
            yield 'a'
            yield 'b'
            raise RuntimeError('kaboom')

        before = lambda: print('HEADER', file=f)
        after = f.close

        try:
            mi.consume(mi.side_effect(func, it(), before=before, after=after))
        except RuntimeError:
            pass

        # The iterable should have been written to the file
        self.assertEqual(collector, ['HEADER\na\n', 'HEADER\na\nb\n'])

        # The file should be closed even though something bad happened
        self.assertTrue(f.closed)

    def test_before_fails(self):
        f = StringIO()
        func = lambda x: print(x, file=f)

        def before():
            raise RuntimeError('ouch')

        try:
            mi.consume(
                mi.side_effect(func, 'abc', before=before, after=f.close)
            )
        except RuntimeError:
            pass

        # The file should be closed even though something bad happened in the
        # before function
        self.assertTrue(f.closed)


class SlicedTests(TestCase):
    """Tests for ``sliced()``"""

    def test_even(self):
        """Test when the length of the sequence is divisible by *n*"""
        seq = 'ABCDEFGHI'
        self.assertEqual(list(mi.sliced(seq, 3)), ['ABC', 'DEF', 'GHI'])

    def test_odd(self):
        """Test when the length of the sequence is not divisible by *n*"""
        seq = 'ABCDEFGHI'
        self.assertEqual(list(mi.sliced(seq, 4)), ['ABCD', 'EFGH', 'I'])

    def test_not_sliceable(self):
        seq = (x for x in 'ABCDEFGHI')

        with self.assertRaises(TypeError):
            list(mi.sliced(seq, 3))

    def test_odd_and_strict(self):
        seq = [x for x in 'ABCDEFGHI']

        with self.assertRaises(ValueError):
            list(mi.sliced(seq, 4, strict=True))

    def test_numpy_like_array(self):
        # Numpy arrays don't behave like Python lists - calling bool()
        # on them doesn't return False for empty lists and True for non-empty
        # ones. Emulate that behavior.
        class FalseList(list):
            def __getitem__(self, key):
                ret = super().__getitem__(key)
                if isinstance(key, slice):
                    return FalseList(ret)

                return ret

            def __bool__(self):
                return False

        seq = FalseList(range(9))
        actual = list(mi.sliced(seq, 3))
        expected = [[0, 1, 2], [3, 4, 5], [6, 7, 8]]
        self.assertEqual(actual, expected)


class SplitAtTests(TestCase):
    def test_basic(self):
        for iterable, separator in [
            ('a,bb,ccc,dddd', ','),
            (',a,bb,ccc,dddd', ','),
            ('a,bb,ccc,dddd,', ','),
            ('a,bb,ccc,,dddd', ','),
            ('', ','),
            (',', ','),
            ('a,bb,ccc,dddd', ';'),
        ]:
            with self.subTest(iterable=iterable, separator=separator):
                it = iter(iterable)
                pred = lambda x: x == separator
                actual = [''.join(x) for x in mi.split_at(it, pred)]
                expected = iterable.split(separator)
                self.assertEqual(actual, expected)

    def test_maxsplit(self):
        iterable = 'a,bb,ccc,dddd'
        separator = ','
        pred = lambda x: x == separator

        for maxsplit in range(-1, 4):
            with self.subTest(maxsplit=maxsplit):
                it = iter(iterable)
                result = mi.split_at(it, pred, maxsplit=maxsplit)
                actual = [''.join(x) for x in result]
                expected = iterable.split(separator, maxsplit)
                self.assertEqual(actual, expected)

    def test_keep_separator(self):
        separator = ','
        pred = lambda x: x == separator

        for iterable, expected in [
            ('a,bb,ccc', ['a', ',', 'bb', ',', 'ccc']),
            (',a,bb,ccc', ['', ',', 'a', ',', 'bb', ',', 'ccc']),
            ('a,bb,ccc,', ['a', ',', 'bb', ',', 'ccc', ',', '']),
        ]:
            with self.subTest(iterable=iterable):
                it = iter(iterable)
                result = mi.split_at(it, pred, keep_separator=True)
                actual = [''.join(x) for x in result]
                self.assertEqual(actual, expected)

    def test_combination(self):
        iterable = [1, 2, 3, 4, 5, 6, 7, 8, 9, 10]
        pred = lambda x: x % 3 == 0
        actual = list(
            mi.split_at(iterable, pred, maxsplit=2, keep_separator=True)
        )
        expected = [[1, 2], [3], [4, 5], [6], [7, 8, 9, 10]]
        self.assertEqual(actual, expected)


class SplitBeforeTest(TestCase):
    """Tests for ``split_before()``"""

    def test_starts_with_sep(self):
        actual = list(mi.split_before('xooxoo', lambda c: c == 'x'))
        expected = [['x', 'o', 'o'], ['x', 'o', 'o']]
        self.assertEqual(actual, expected)

    def test_ends_with_sep(self):
        actual = list(mi.split_before('ooxoox', lambda c: c == 'x'))
        expected = [['o', 'o'], ['x', 'o', 'o'], ['x']]
        self.assertEqual(actual, expected)

    def test_no_sep(self):
        actual = list(mi.split_before('ooo', lambda c: c == 'x'))
        expected = [['o', 'o', 'o']]
        self.assertEqual(actual, expected)

    def test_empty_collection(self):
        actual = list(mi.split_before([], lambda c: bool(c)))
        expected = []
        self.assertEqual(actual, expected)

    def test_max_split(self):
        for args, expected in [
            (
                ('a,b,c,d', lambda c: c == ',', -1),
                [['a'], [',', 'b'], [',', 'c'], [',', 'd']],
            ),
            (
                ('a,b,c,d', lambda c: c == ',', 0),
                [['a', ',', 'b', ',', 'c', ',', 'd']],
            ),
            (
                ('a,b,c,d', lambda c: c == ',', 1),
                [['a'], [',', 'b', ',', 'c', ',', 'd']],
            ),
            (
                ('a,b,c,d', lambda c: c == ',', 2),
                [['a'], [',', 'b'], [',', 'c', ',', 'd']],
            ),
            (
                ('a,b,c,d', lambda c: c == ',', 10),
                [['a'], [',', 'b'], [',', 'c'], [',', 'd']],
            ),
            (
                ('a,b,c,d', lambda c: c == '@', 2),
                [['a', ',', 'b', ',', 'c', ',', 'd']],
            ),
            (
                ('a,b,c,d', lambda c: c != ',', 2),
                [['a', ','], ['b', ','], ['c', ',', 'd']],
            ),
        ]:
            actual = list(mi.split_before(*args))
            self.assertEqual(actual, expected)


class SplitAfterTest(TestCase):
    """Tests for ``split_after()``"""

    def test_starts_with_sep(self):
        actual = list(mi.split_after('xooxoo', lambda c: c == 'x'))
        expected = [['x'], ['o', 'o', 'x'], ['o', 'o']]
        self.assertEqual(actual, expected)

    def test_ends_with_sep(self):
        actual = list(mi.split_after('ooxoox', lambda c: c == 'x'))
        expected = [['o', 'o', 'x'], ['o', 'o', 'x']]
        self.assertEqual(actual, expected)

    def test_no_sep(self):
        actual = list(mi.split_after('ooo', lambda c: c == 'x'))
        expected = [['o', 'o', 'o']]
        self.assertEqual(actual, expected)

    def test_max_split(self):
        for args, expected in [
            (
                ('a,b,c,d', lambda c: c == ',', -1),
                [['a', ','], ['b', ','], ['c', ','], ['d']],
            ),
            (
                ('a,b,c,d', lambda c: c == ',', 0),
                [['a', ',', 'b', ',', 'c', ',', 'd']],
            ),
            (
                ('a,b,c,d', lambda c: c == ',', 1),
                [['a', ','], ['b', ',', 'c', ',', 'd']],
            ),
            (
                ('a,b,c,d', lambda c: c == ',', 2),
                [['a', ','], ['b', ','], ['c', ',', 'd']],
            ),
            (
                ('a,b,c,d', lambda c: c == ',', 10),
                [['a', ','], ['b', ','], ['c', ','], ['d']],
            ),
            (
                ('a,b,c,d', lambda c: c == '@', 2),
                [['a', ',', 'b', ',', 'c', ',', 'd']],
            ),
            (
                ('a,b,c,d', lambda c: c != ',', 2),
                [['a'], [',', 'b'], [',', 'c', ',', 'd']],
            ),
            (
                ([1], lambda x: x == 1, 1),
                [[1]],
            ),
        ]:
            actual = list(mi.split_after(*args))
            self.assertEqual(actual, expected)


class SplitWhenTests(TestCase):
    """Tests for ``split_when()``"""

    @staticmethod
    def _split_when_before(iterable, pred):
        return mi.split_when(iterable, lambda _, c: pred(c))

    @staticmethod
    def _split_when_after(iterable, pred):
        return mi.split_when(iterable, lambda c, _: pred(c))

    # split_before emulation
    def test_before_emulation_starts_with_sep(self):
        actual = list(self._split_when_before('xooxoo', lambda c: c == 'x'))
        expected = [['x', 'o', 'o'], ['x', 'o', 'o']]
        self.assertEqual(actual, expected)

    def test_before_emulation_ends_with_sep(self):
        actual = list(self._split_when_before('ooxoox', lambda c: c == 'x'))
        expected = [['o', 'o'], ['x', 'o', 'o'], ['x']]
        self.assertEqual(actual, expected)

    def test_before_emulation_no_sep(self):
        actual = list(self._split_when_before('ooo', lambda c: c == 'x'))
        expected = [['o', 'o', 'o']]
        self.assertEqual(actual, expected)

    # split_after emulation
    def test_after_emulation_starts_with_sep(self):
        actual = list(self._split_when_after('xooxoo', lambda c: c == 'x'))
        expected = [['x'], ['o', 'o', 'x'], ['o', 'o']]
        self.assertEqual(actual, expected)

    def test_after_emulation_ends_with_sep(self):
        actual = list(self._split_when_after('ooxoox', lambda c: c == 'x'))
        expected = [['o', 'o', 'x'], ['o', 'o', 'x']]
        self.assertEqual(actual, expected)

    def test_after_emulation_no_sep(self):
        actual = list(self._split_when_after('ooo', lambda c: c == 'x'))
        expected = [['o', 'o', 'o']]
        self.assertEqual(actual, expected)

    # edge cases
    def test_empty_iterable(self):
        actual = list(mi.split_when('', lambda a, b: a != b))
        expected = []
        self.assertEqual(actual, expected)

    def test_one_element(self):
        actual = list(mi.split_when('o', lambda a, b: a == b))
        expected = [['o']]
        self.assertEqual(actual, expected)

    def test_one_element_is_second_item(self):
        actual = list(self._split_when_before('x', lambda c: c == 'x'))
        expected = [['x']]
        self.assertEqual(actual, expected)

    def test_one_element_is_first_item(self):
        actual = list(self._split_when_after('x', lambda c: c == 'x'))
        expected = [['x']]
        self.assertEqual(actual, expected)

    def test_max_split(self):
        for args, expected in [
            (
                ('a,b,c,d', lambda a, _: a == ',', -1),
                [['a', ','], ['b', ','], ['c', ','], ['d']],
            ),
            (
                ('a,b,c,d', lambda a, _: a == ',', 0),
                [['a', ',', 'b', ',', 'c', ',', 'd']],
            ),
            (
                ('a,b,c,d', lambda _, b: b == ',', 1),
                [['a'], [',', 'b', ',', 'c', ',', 'd']],
            ),
            (
                ('a,b,c,d', lambda a, _: a == ',', 2),
                [['a', ','], ['b', ','], ['c', ',', 'd']],
            ),
            (
                ('0124376', lambda a, b: a > b, -1),
                [['0', '1', '2', '4'], ['3', '7'], ['6']],
            ),
            (
                ('0124376', lambda a, b: a > b, 0),
                [['0', '1', '2', '4', '3', '7', '6']],
            ),
            (
                ('0124376', lambda a, b: a > b, 1),
                [['0', '1', '2', '4'], ['3', '7', '6']],
            ),
            (
                ('0124376', lambda a, b: a > b, 2),
                [['0', '1', '2', '4'], ['3', '7'], ['6']],
            ),
        ]:
            actual = list(mi.split_when(*args))
            self.assertEqual(actual, expected, str(args))


class SplitIntoTests(TestCase):
    """Tests for ``split_into()``"""

    def test_iterable_just_right(self):
        """Size of ``iterable`` equals the sum of ``sizes``."""
        iterable = [1, 2, 3, 4, 5, 6, 7, 8, 9]
        sizes = [2, 3, 4]
        expected = [[1, 2], [3, 4, 5], [6, 7, 8, 9]]
        actual = list(mi.split_into(iterable, sizes))
        self.assertEqual(actual, expected)

    def test_iterable_too_small(self):
        """Size of ``iterable`` is smaller than sum of ``sizes``. Last return
        list is shorter as a result."""
        iterable = [1, 2, 3, 4, 5, 6, 7]
        sizes = [2, 3, 4]
        expected = [[1, 2], [3, 4, 5], [6, 7]]
        actual = list(mi.split_into(iterable, sizes))
        self.assertEqual(actual, expected)

    def test_iterable_too_small_extra(self):
        """Size of ``iterable`` is smaller than sum of ``sizes``. Second last
        return list is shorter and last return list is empty as a result."""
        iterable = [1, 2, 3, 4, 5, 6, 7]
        sizes = [2, 3, 4, 5]
        expected = [[1, 2], [3, 4, 5], [6, 7], []]
        actual = list(mi.split_into(iterable, sizes))
        self.assertEqual(actual, expected)

    def test_iterable_too_large(self):
        """Size of ``iterable`` is larger than sum of ``sizes``. Not all
        items of iterable are returned."""
        iterable = [1, 2, 3, 4, 5, 6, 7, 8, 9]
        sizes = [2, 3, 2]
        expected = [[1, 2], [3, 4, 5], [6, 7]]
        actual = list(mi.split_into(iterable, sizes))
        self.assertEqual(actual, expected)

    def test_using_none_with_leftover(self):
        """Last item of ``sizes`` is None when items still remain in
        ``iterable``. Last list returned stretches to fit all remaining items
        of ``iterable``."""
        iterable = [1, 2, 3, 4, 5, 6, 7, 8, 9]
        sizes = [2, 3, None]
        expected = [[1, 2], [3, 4, 5], [6, 7, 8, 9]]
        actual = list(mi.split_into(iterable, sizes))
        self.assertEqual(actual, expected)

    def test_using_none_without_leftover(self):
        """Last item of ``sizes`` is None when no items remain in
        ``iterable``. Last list returned is empty."""
        iterable = [1, 2, 3, 4, 5, 6, 7, 8, 9]
        sizes = [2, 3, 4, None]
        expected = [[1, 2], [3, 4, 5], [6, 7, 8, 9], []]
        actual = list(mi.split_into(iterable, sizes))
        self.assertEqual(actual, expected)

    def test_using_none_mid_sizes(self):
        """None is present in ``sizes`` but is not the last item. Last list
        returned stretches to fit all remaining items of ``iterable`` but
        all items in ``sizes`` after None are ignored."""
        iterable = [1, 2, 3, 4, 5, 6, 7, 8, 9]
        sizes = [2, 3, None, 4]
        expected = [[1, 2], [3, 4, 5], [6, 7, 8, 9]]
        actual = list(mi.split_into(iterable, sizes))
        self.assertEqual(actual, expected)

    def test_iterable_empty(self):
        """``iterable`` argument is empty but ``sizes`` is not. An empty
        list is returned for each item in ``sizes``."""
        iterable = []
        sizes = [2, 4, 2]
        expected = [[], [], []]
        actual = list(mi.split_into(iterable, sizes))
        self.assertEqual(actual, expected)

    def test_iterable_empty_using_none(self):
        """``iterable`` argument is empty but ``sizes`` is not. An empty
        list is returned for each item in ``sizes`` that is not after a
        None item."""
        iterable = []
        sizes = [2, 4, None, 2]
        expected = [[], [], []]
        actual = list(mi.split_into(iterable, sizes))
        self.assertEqual(actual, expected)

    def test_sizes_empty(self):
        """``sizes`` argument is empty but ``iterable`` is not. An empty
        generator is returned."""
        iterable = [1, 2, 3, 4, 5, 6, 7, 8, 9]
        sizes = []
        expected = []
        actual = list(mi.split_into(iterable, sizes))
        self.assertEqual(actual, expected)

    def test_both_empty(self):
        """Both ``sizes`` and ``iterable`` arguments are empty. An empty
        generator is returned."""
        iterable = []
        sizes = []
        expected = []
        actual = list(mi.split_into(iterable, sizes))
        self.assertEqual(actual, expected)

    def test_bool_in_sizes(self):
        """A bool object is present in ``sizes`` is treated as a 1 or 0 for
        ``True`` or ``False`` due to bool being an instance of int."""
        iterable = [1, 2, 3, 4, 5, 6, 7, 8, 9]
        sizes = [3, True, 2, False]
        expected = [[1, 2, 3], [4], [5, 6], []]
        actual = list(mi.split_into(iterable, sizes))
        self.assertEqual(actual, expected)

    def test_invalid_in_sizes(self):
        """A ValueError is raised if an object in ``sizes`` is neither ``None``
        or an integer."""
        iterable = [1, 2, 3, 4, 5, 6, 7, 8, 9]
        sizes = [1, [], 3]
        with self.assertRaises(ValueError):
            list(mi.split_into(iterable, sizes))

    def test_invalid_in_sizes_after_none(self):
        """A item in ``sizes`` that is invalid will not raise a TypeError if it
        comes after a ``None`` item."""
        iterable = [1, 2, 3, 4, 5, 6, 7, 8, 9]
        sizes = [3, 4, None, []]
        expected = [[1, 2, 3], [4, 5, 6, 7], [8, 9]]
        actual = list(mi.split_into(iterable, sizes))
        self.assertEqual(actual, expected)

    def test_generator_iterable_integrity(self):
        """Check that if ``iterable`` is an iterator, it is consumed only by as
        many items as the sum of ``sizes``."""
        iterable = (i for i in range(10))
        sizes = [2, 3]

        expected = [[0, 1], [2, 3, 4]]
        actual = list(mi.split_into(iterable, sizes))
        self.assertEqual(actual, expected)

        iterable_expected = [5, 6, 7, 8, 9]
        iterable_actual = list(iterable)
        self.assertEqual(iterable_actual, iterable_expected)

    def test_generator_sizes_integrity(self):
        """Check that if ``sizes`` is an iterator, it is consumed only until a
        ``None`` item is reached"""
        iterable = [1, 2, 3, 4, 5, 6, 7, 8, 9]
        sizes = (i for i in [1, 2, None, 3, 4])

        expected = [[1], [2, 3], [4, 5, 6, 7, 8, 9]]
        actual = list(mi.split_into(iterable, sizes))
        self.assertEqual(actual, expected)

        sizes_expected = [3, 4]
        sizes_actual = list(sizes)
        self.assertEqual(sizes_actual, sizes_expected)


class PaddedTest(TestCase):
    """Tests for ``padded()``"""

    def test_no_n(self):
        seq = [1, 2, 3]

        # No fillvalue
        self.assertEqual(mi.take(5, mi.padded(seq)), [1, 2, 3, None, None])

        # With fillvalue
        self.assertEqual(
            mi.take(5, mi.padded(seq, fillvalue='')), [1, 2, 3, '', '']
        )

    def test_invalid_n(self):
        self.assertRaises(ValueError, lambda: list(mi.padded([1, 2, 3], n=-1)))
        self.assertRaises(ValueError, lambda: list(mi.padded([1, 2, 3], n=0)))

    def test_valid_n(self):
        seq = [1, 2, 3, 4, 5]

        # No need for padding: len(seq) <= n
        self.assertEqual(list(mi.padded(seq, n=4)), [1, 2, 3, 4, 5])
        self.assertEqual(list(mi.padded(seq, n=5)), [1, 2, 3, 4, 5])

        # No fillvalue
        self.assertEqual(
            list(mi.padded(seq, n=7)), [1, 2, 3, 4, 5, None, None]
        )

        # With fillvalue
        self.assertEqual(
            list(mi.padded(seq, fillvalue='', n=7)), [1, 2, 3, 4, 5, '', '']
        )

    def test_next_multiple(self):
        seq = [1, 2, 3, 4, 5, 6]

        # No need for padding: len(seq) % n == 0
        self.assertEqual(
            list(mi.padded(seq, n=3, next_multiple=True)), [1, 2, 3, 4, 5, 6]
        )

        # Padding needed: len(seq) < n
        self.assertEqual(
            list(mi.padded(seq, n=8, next_multiple=True)),
            [1, 2, 3, 4, 5, 6, None, None],
        )

        # No padding needed: len(seq) == n
        self.assertEqual(
            list(mi.padded(seq, n=6, next_multiple=True)), [1, 2, 3, 4, 5, 6]
        )

        # Padding needed: len(seq) > n
        self.assertEqual(
            list(mi.padded(seq, n=4, next_multiple=True)),
            [1, 2, 3, 4, 5, 6, None, None],
        )

        # With fillvalue
        self.assertEqual(
            list(mi.padded(seq, fillvalue='', n=4, next_multiple=True)),
            [1, 2, 3, 4, 5, 6, '', ''],
        )


class RepeatEachTests(TestCase):
    """Tests for repeat_each()"""

    def test_default(self):
        actual = list(mi.repeat_each('ABC'))
        expected = ['A', 'A', 'B', 'B', 'C', 'C']
        self.assertEqual(actual, expected)

    def test_basic(self):
        actual = list(mi.repeat_each('ABC', 3))
        expected = ['A', 'A', 'A', 'B', 'B', 'B', 'C', 'C', 'C']
        self.assertEqual(actual, expected)

    def test_empty(self):
        actual = list(mi.repeat_each(''))
        expected = []
        self.assertEqual(actual, expected)

    def test_no_repeat(self):
        actual = list(mi.repeat_each('ABC', 0))
        expected = []
        self.assertEqual(actual, expected)

    def test_negative_repeat(self):
        actual = list(mi.repeat_each('ABC', -1))
        expected = []
        self.assertEqual(actual, expected)

    def test_infinite_input(self):
        repeater = mi.repeat_each(cycle('AB'))
        actual = mi.take(6, repeater)
        expected = ['A', 'A', 'B', 'B', 'A', 'A']
        self.assertEqual(actual, expected)


class RepeatLastTests(TestCase):
    def test_empty_iterable(self):
        slice_length = 3
        iterable = iter([])
        actual = mi.take(slice_length, mi.repeat_last(iterable))
        expected = [None] * slice_length
        self.assertEqual(actual, expected)

    def test_default_value(self):
        slice_length = 3
        iterable = iter([])
        default = '3'
        actual = mi.take(slice_length, mi.repeat_last(iterable, default))
        expected = ['3'] * slice_length
        self.assertEqual(actual, expected)

    def test_basic(self):
        slice_length = 10
        iterable = (str(x) for x in range(5))
        actual = mi.take(slice_length, mi.repeat_last(iterable))
        expected = ['0', '1', '2', '3', '4', '4', '4', '4', '4', '4']
        self.assertEqual(actual, expected)


class DistributeTest(TestCase):
    """Tests for distribute()"""

    def test_invalid_n(self):
        self.assertRaises(ValueError, lambda: mi.distribute(-1, [1, 2, 3]))
        self.assertRaises(ValueError, lambda: mi.distribute(0, [1, 2, 3]))

    def test_basic(self):
        iterable = [1, 2, 3, 4, 5, 6, 7, 8, 9, 10]

        for n, expected in [
            (1, [iterable]),
            (2, [[1, 3, 5, 7, 9], [2, 4, 6, 8, 10]]),
            (3, [[1, 4, 7, 10], [2, 5, 8], [3, 6, 9]]),
            (10, [[n] for n in range(1, 10 + 1)]),
        ]:
            self.assertEqual(
                [list(x) for x in mi.distribute(n, iterable)], expected
            )

    def test_large_n(self):
        iterable = [1, 2, 3, 4]
        self.assertEqual(
            [list(x) for x in mi.distribute(6, iterable)],
            [[1], [2], [3], [4], [], []],
        )


class StaggerTest(TestCase):
    """Tests for ``stagger()``"""

    def test_default(self):
        iterable = [0, 1, 2, 3]
        actual = list(mi.stagger(iterable))
        expected = [(None, 0, 1), (0, 1, 2), (1, 2, 3)]
        self.assertEqual(actual, expected)

    def test_offsets(self):
        iterable = [0, 1, 2, 3]
        for offsets, expected in [
            ((-2, 0, 2), [('', 0, 2), ('', 1, 3)]),
            ((-2, -1), [('', ''), ('', 0), (0, 1), (1, 2), (2, 3)]),
            ((1, 2), [(1, 2), (2, 3)]),
        ]:
            all_groups = mi.stagger(iterable, offsets=offsets, fillvalue='')
            self.assertEqual(list(all_groups), expected)

    def test_longest(self):
        iterable = [0, 1, 2, 3]
        for offsets, expected in [
            (
                (-1, 0, 1),
                [('', 0, 1), (0, 1, 2), (1, 2, 3), (2, 3, ''), (3, '', '')],
            ),
            ((-2, -1), [('', ''), ('', 0), (0, 1), (1, 2), (2, 3), (3, '')]),
            ((1, 2), [(1, 2), (2, 3), (3, '')]),
        ]:
            all_groups = mi.stagger(
                iterable, offsets=offsets, fillvalue='', longest=True
            )
            self.assertEqual(list(all_groups), expected)


class ZipEqualTest(TestCase):
    @skipIf(version_info[:2] < (3, 10), 'zip_equal deprecated for 3.10+')
    def test_deprecation(self):
        with warnings.catch_warnings(record=True) as caught:
            warnings.simplefilter('always')
            self.assertEqual(
                list(mi.zip_equal([1, 2], [3, 4])), [(1, 3), (2, 4)]
            )

        (warning,) = caught
        assert warning.category == DeprecationWarning

    def test_equal(self):
        lists = [0, 1, 2], [2, 3, 4]

        for iterables in [lists, map(iter, lists)]:
            actual = list(mi.zip_equal(*iterables))
            expected = [(0, 2), (1, 3), (2, 4)]
            self.assertEqual(actual, expected)

    def test_unequal_lists(self):
        two_items = [0, 1]
        three_items = [2, 3, 4]
        four_items = [5, 6, 7, 8]

        # the mismatch is at index 1
        try:
            list(mi.zip_equal(two_items, three_items, four_items))
        except mi.UnequalIterablesError as e:
            self.assertEqual(
                e.args[0],
                (
                    'Iterables have different lengths: '
                    'index 0 has length 2; index 1 has length 3'
                ),
            )

        # the mismatch is at index 2
        try:
            list(mi.zip_equal(two_items, two_items, four_items, four_items))
        except mi.UnequalIterablesError as e:
            self.assertEqual(
                e.args[0],
                (
                    'Iterables have different lengths: '
                    'index 0 has length 2; index 2 has length 4'
                ),
            )

        # One without length: delegate to _zip_equal_generator
        try:
            list(mi.zip_equal(two_items, iter(two_items), three_items))
        except mi.UnequalIterablesError as e:
            self.assertEqual(e.args[0], 'Iterables have different lengths')


class ZipOffsetTest(TestCase):
    """Tests for ``zip_offset()``"""

    def test_shortest(self):
        a_1 = [0, 1, 2, 3]
        a_2 = [0, 1, 2, 3, 4, 5]
        a_3 = [0, 1, 2, 3, 4, 5, 6, 7]
        actual = list(
            mi.zip_offset(a_1, a_2, a_3, offsets=(-1, 0, 1), fillvalue='')
        )
        expected = [('', 0, 1), (0, 1, 2), (1, 2, 3), (2, 3, 4), (3, 4, 5)]
        self.assertEqual(actual, expected)

    def test_longest(self):
        a_1 = [0, 1, 2, 3]
        a_2 = [0, 1, 2, 3, 4, 5]
        a_3 = [0, 1, 2, 3, 4, 5, 6, 7]
        actual = list(
            mi.zip_offset(a_1, a_2, a_3, offsets=(-1, 0, 1), longest=True)
        )
        expected = [
            (None, 0, 1),
            (0, 1, 2),
            (1, 2, 3),
            (2, 3, 4),
            (3, 4, 5),
            (None, 5, 6),
            (None, None, 7),
        ]
        self.assertEqual(actual, expected)

    def test_mismatch(self):
        iterables = [0, 1, 2], [2, 3, 4]
        offsets = (-1, 0, 1)
        self.assertRaises(
            ValueError,
            lambda: list(mi.zip_offset(*iterables, offsets=offsets)),
        )


class UnzipTests(TestCase):
    """Tests for unzip()"""

    def test_empty_iterable(self):
        self.assertEqual(list(mi.unzip([])), [])
        # in reality zip([], [], []) is equivalent to iter([])
        # but it doesn't hurt to test both
        self.assertEqual(list(mi.unzip(zip([], [], []))), [])

    def test_length_one_iterable(self):
        xs, ys, zs = mi.unzip(zip([1], [2], [3]))
        self.assertEqual(list(xs), [1])
        self.assertEqual(list(ys), [2])
        self.assertEqual(list(zs), [3])

    def test_normal_case(self):
        xs, ys, zs = range(10), range(1, 11), range(2, 12)
        zipped = zip(xs, ys, zs)
        xs, ys, zs = mi.unzip(zipped)
        self.assertEqual(list(xs), list(range(10)))
        self.assertEqual(list(ys), list(range(1, 11)))
        self.assertEqual(list(zs), list(range(2, 12)))

    def test_improperly_zipped(self):
        zipped = iter([(1, 2, 3), (4, 5), (6,)])
        xs, ys, zs = mi.unzip(zipped)
        self.assertEqual(list(xs), [1, 4, 6])
        self.assertEqual(list(ys), [2, 5])
        self.assertEqual(list(zs), [3])

    def test_increasingly_zipped(self):
        zipped = iter([(1, 2), (3, 4, 5), (6, 7, 8, 9)])
        unzipped = mi.unzip(zipped)
        # from the docstring:
        # len(first tuple) is the number of iterables zipped
        self.assertEqual(len(unzipped), 2)
        xs, ys = unzipped
        self.assertEqual(list(xs), [1, 3, 6])
        self.assertEqual(list(ys), [2, 4, 7])


class SortTogetherTest(TestCase):
    """Tests for sort_together()"""

    def test_key_list(self):
        """tests `key_list` including default, iterables include duplicates"""
        iterables = [
            ['GA', 'GA', 'GA', 'CT', 'CT', 'CT'],
            ['May', 'Aug.', 'May', 'June', 'July', 'July'],
            [97, 20, 100, 70, 100, 20],
        ]

        self.assertEqual(
            mi.sort_together(iterables),
            [
                ('CT', 'CT', 'CT', 'GA', 'GA', 'GA'),
                ('June', 'July', 'July', 'May', 'Aug.', 'May'),
                (70, 100, 20, 97, 20, 100),
            ],
        )

        self.assertEqual(
            mi.sort_together(iterables, key_list=(0, 1)),
            [
                ('CT', 'CT', 'CT', 'GA', 'GA', 'GA'),
                ('July', 'July', 'June', 'Aug.', 'May', 'May'),
                (100, 20, 70, 20, 97, 100),
            ],
        )

        self.assertEqual(
            mi.sort_together(iterables, key_list=(0, 1, 2)),
            [
                ('CT', 'CT', 'CT', 'GA', 'GA', 'GA'),
                ('July', 'July', 'June', 'Aug.', 'May', 'May'),
                (20, 100, 70, 20, 97, 100),
            ],
        )

        self.assertEqual(
            mi.sort_together(iterables, key_list=(2,)),
            [
                ('GA', 'CT', 'CT', 'GA', 'GA', 'CT'),
                ('Aug.', 'July', 'June', 'May', 'May', 'July'),
                (20, 20, 70, 97, 100, 100),
            ],
        )

    def test_invalid_key_list(self):
        """tests `key_list` for indexes not available in `iterables`"""
        iterables = [
            ['GA', 'GA', 'GA', 'CT', 'CT', 'CT'],
            ['May', 'Aug.', 'May', 'June', 'July', 'July'],
            [97, 20, 100, 70, 100, 20],
        ]

        self.assertRaises(
            IndexError, lambda: mi.sort_together(iterables, key_list=(5,))
        )

    def test_key_function(self):
        """tests `key` function, including interaction with `key_list`"""
        iterables = [
            ['GA', 'GA', 'GA', 'CT', 'CT', 'CT'],
            ['May', 'Aug.', 'May', 'June', 'July', 'July'],
            [97, 20, 100, 70, 100, 20],
        ]
        self.assertEqual(
            mi.sort_together(iterables, key=lambda x: x),
            [
                ('CT', 'CT', 'CT', 'GA', 'GA', 'GA'),
                ('June', 'July', 'July', 'May', 'Aug.', 'May'),
                (70, 100, 20, 97, 20, 100),
            ],
        )
        self.assertEqual(
            mi.sort_together(iterables, key=lambda x: x[::-1]),
            [
                ('GA', 'GA', 'GA', 'CT', 'CT', 'CT'),
                ('May', 'Aug.', 'May', 'June', 'July', 'July'),
                (97, 20, 100, 70, 100, 20),
            ],
        )
        self.assertEqual(
            mi.sort_together(
                iterables,
                key_list=(0, 2),
                key=lambda state, number: number
                if state == 'CT'
                else 2 * number,
            ),
            [
                ('CT', 'GA', 'CT', 'CT', 'GA', 'GA'),
                ('July', 'Aug.', 'June', 'July', 'May', 'May'),
                (20, 20, 70, 100, 97, 100),
            ],
        )

    def test_reverse(self):
        """tests `reverse` to ensure a reverse sort for `key_list` iterables"""
        iterables = [
            ['GA', 'GA', 'GA', 'CT', 'CT', 'CT'],
            ['May', 'Aug.', 'May', 'June', 'July', 'July'],
            [97, 20, 100, 70, 100, 20],
        ]

        self.assertEqual(
            mi.sort_together(iterables, key_list=(0, 1, 2), reverse=True),
            [
                ('GA', 'GA', 'GA', 'CT', 'CT', 'CT'),
                ('May', 'May', 'Aug.', 'June', 'July', 'July'),
                (100, 97, 20, 70, 100, 20),
            ],
        )

    def test_uneven_iterables(self):
        """tests trimming of iterables to the shortest length before sorting"""
        iterables = [
            ['GA', 'GA', 'GA', 'CT', 'CT', 'CT', 'MA'],
            ['May', 'Aug.', 'May', 'June', 'July', 'July'],
            [97, 20, 100, 70, 100, 20, 0],
        ]

        self.assertEqual(
            mi.sort_together(iterables),
            [
                ('CT', 'CT', 'CT', 'GA', 'GA', 'GA'),
                ('June', 'July', 'July', 'May', 'Aug.', 'May'),
                (70, 100, 20, 97, 20, 100),
            ],
        )


class DivideTest(TestCase):
    """Tests for divide()"""

    def test_invalid_n(self):
        self.assertRaises(ValueError, lambda: mi.divide(-1, [1, 2, 3]))
        self.assertRaises(ValueError, lambda: mi.divide(0, [1, 2, 3]))

    def test_basic(self):
        iterable = [1, 2, 3, 4, 5, 6, 7, 8, 9, 10]

        for n, expected in [
            (1, [iterable]),
            (2, [[1, 2, 3, 4, 5], [6, 7, 8, 9, 10]]),
            (3, [[1, 2, 3, 4], [5, 6, 7], [8, 9, 10]]),
            (10, [[n] for n in range(1, 10 + 1)]),
        ]:
            self.assertEqual(
                [list(x) for x in mi.divide(n, iterable)], expected
            )

    def test_large_n(self):
        self.assertEqual(
            [list(x) for x in mi.divide(6, iter(range(1, 4 + 1)))],
            [[1], [2], [3], [4], [], []],
        )


class TestAlwaysIterable(TestCase):
    """Tests for always_iterable()"""

    def test_single(self):
        self.assertEqual(list(mi.always_iterable(1)), [1])

    def test_strings(self):
        for obj in ['foo', b'bar', 'baz']:
            actual = list(mi.always_iterable(obj))
            expected = [obj]
            self.assertEqual(actual, expected)

    def test_base_type(self):
        dict_obj = {'a': 1, 'b': 2}
        str_obj = '123'

        # Default: dicts are iterable like they normally are
        default_actual = list(mi.always_iterable(dict_obj))
        default_expected = list(dict_obj)
        self.assertEqual(default_actual, default_expected)

        # Unitary types set: dicts are not iterable
        custom_actual = list(mi.always_iterable(dict_obj, base_type=dict))
        custom_expected = [dict_obj]
        self.assertEqual(custom_actual, custom_expected)

        # With unitary types set, strings are iterable
        str_actual = list(mi.always_iterable(str_obj, base_type=None))
        str_expected = list(str_obj)
        self.assertEqual(str_actual, str_expected)

        # base_type handles nested tuple (via isinstance).
        base_type = ((dict,),)
        custom_actual = list(mi.always_iterable(dict_obj, base_type=base_type))
        custom_expected = [dict_obj]
        self.assertEqual(custom_actual, custom_expected)

    def test_iterables(self):
        self.assertEqual(list(mi.always_iterable([0, 1])), [0, 1])
        self.assertEqual(
            list(mi.always_iterable([0, 1], base_type=list)), [[0, 1]]
        )
        self.assertEqual(
            list(mi.always_iterable(iter('foo'))), ['f', 'o', 'o']
        )
        self.assertEqual(list(mi.always_iterable([])), [])

    def test_none(self):
        self.assertEqual(list(mi.always_iterable(None)), [])

    def test_generator(self):
        def _gen():
            yield 0
            yield 1

        self.assertEqual(list(mi.always_iterable(_gen())), [0, 1])


class AdjacentTests(TestCase):
    def test_typical(self):
        actual = list(mi.adjacent(lambda x: x % 5 == 0, range(10)))
        expected = [
            (True, 0),
            (True, 1),
            (False, 2),
            (False, 3),
            (True, 4),
            (True, 5),
            (True, 6),
            (False, 7),
            (False, 8),
            (False, 9),
        ]
        self.assertEqual(actual, expected)

    def test_empty_iterable(self):
        actual = list(mi.adjacent(lambda x: x % 5 == 0, []))
        expected = []
        self.assertEqual(actual, expected)

    def test_length_one(self):
        actual = list(mi.adjacent(lambda x: x % 5 == 0, [0]))
        expected = [(True, 0)]
        self.assertEqual(actual, expected)

        actual = list(mi.adjacent(lambda x: x % 5 == 0, [1]))
        expected = [(False, 1)]
        self.assertEqual(actual, expected)

    def test_consecutive_true(self):
        """Test that when the predicate matches multiple consecutive elements
        it doesn't repeat elements in the output"""
        actual = list(mi.adjacent(lambda x: x % 5 < 2, range(10)))
        expected = [
            (True, 0),
            (True, 1),
            (True, 2),
            (False, 3),
            (True, 4),
            (True, 5),
            (True, 6),
            (True, 7),
            (False, 8),
            (False, 9),
        ]
        self.assertEqual(actual, expected)

    def test_distance(self):
        actual = list(mi.adjacent(lambda x: x % 5 == 0, range(10), distance=2))
        expected = [
            (True, 0),
            (True, 1),
            (True, 2),
            (True, 3),
            (True, 4),
            (True, 5),
            (True, 6),
            (True, 7),
            (False, 8),
            (False, 9),
        ]
        self.assertEqual(actual, expected)

        actual = list(mi.adjacent(lambda x: x % 5 == 0, range(10), distance=3))
        expected = [
            (True, 0),
            (True, 1),
            (True, 2),
            (True, 3),
            (True, 4),
            (True, 5),
            (True, 6),
            (True, 7),
            (True, 8),
            (False, 9),
        ]
        self.assertEqual(actual, expected)

    def test_large_distance(self):
        """Test distance larger than the length of the iterable"""
        iterable = range(10)
        actual = list(mi.adjacent(lambda x: x % 5 == 4, iterable, distance=20))
        expected = list(zip(repeat(True), iterable))
        self.assertEqual(actual, expected)

        actual = list(mi.adjacent(lambda x: False, iterable, distance=20))
        expected = list(zip(repeat(False), iterable))
        self.assertEqual(actual, expected)

    def test_zero_distance(self):
        """Test that adjacent() reduces to zip+map when distance is 0"""
        iterable = range(1000)
        predicate = lambda x: x % 4 == 2
        actual = mi.adjacent(predicate, iterable, 0)
        expected = zip(map(predicate, iterable), iterable)
        self.assertTrue(all(a == e for a, e in zip(actual, expected)))

    def test_negative_distance(self):
        """Test that adjacent() raises an error with negative distance"""
        pred = lambda x: x
        self.assertRaises(
            ValueError, lambda: mi.adjacent(pred, range(1000), -1)
        )
        self.assertRaises(
            ValueError, lambda: mi.adjacent(pred, range(10), -10)
        )

    def test_grouping(self):
        """Test interaction of adjacent() with groupby_transform()"""
        iterable = mi.adjacent(lambda x: x % 5 == 0, range(10))
        grouper = mi.groupby_transform(iterable, itemgetter(0), itemgetter(1))
        actual = [(k, list(g)) for k, g in grouper]
        expected = [
            (True, [0, 1]),
            (False, [2, 3]),
            (True, [4, 5, 6]),
            (False, [7, 8, 9]),
        ]
        self.assertEqual(actual, expected)

    def test_call_once(self):
        """Test that the predicate is only called once per item."""
        already_seen = set()
        iterable = range(10)

        def predicate(item):
            self.assertNotIn(item, already_seen)
            already_seen.add(item)
            return True

        actual = list(mi.adjacent(predicate, iterable))
        expected = [(True, x) for x in iterable]
        self.assertEqual(actual, expected)


class GroupByTransformTests(TestCase):
    def assertAllGroupsEqual(self, groupby1, groupby2):
        for a, b in zip(groupby1, groupby2):
            key1, group1 = a
            key2, group2 = b
            self.assertEqual(key1, key2)
            self.assertListEqual(list(group1), list(group2))
        self.assertRaises(StopIteration, lambda: next(groupby1))
        self.assertRaises(StopIteration, lambda: next(groupby2))

    def test_default_funcs(self):
        iterable = [(x // 5, x) for x in range(1000)]
        actual = mi.groupby_transform(iterable)
        expected = groupby(iterable)
        self.assertAllGroupsEqual(actual, expected)

    def test_valuefunc(self):
        iterable = [(int(x / 5), int(x / 3), x) for x in range(10)]

        # Test the standard usage of grouping one iterable using another's keys
        grouper = mi.groupby_transform(
            iterable, keyfunc=itemgetter(0), valuefunc=itemgetter(-1)
        )
        actual = [(k, list(g)) for k, g in grouper]
        expected = [(0, [0, 1, 2, 3, 4]), (1, [5, 6, 7, 8, 9])]
        self.assertEqual(actual, expected)

        grouper = mi.groupby_transform(
            iterable, keyfunc=itemgetter(1), valuefunc=itemgetter(-1)
        )
        actual = [(k, list(g)) for k, g in grouper]
        expected = [(0, [0, 1, 2]), (1, [3, 4, 5]), (2, [6, 7, 8]), (3, [9])]
        self.assertEqual(actual, expected)

        # and now for something a little different
        d = dict(zip(range(10), 'abcdefghij'))
        grouper = mi.groupby_transform(
            range(10), keyfunc=lambda x: x // 5, valuefunc=d.get
        )
        actual = [(k, ''.join(g)) for k, g in grouper]
        expected = [(0, 'abcde'), (1, 'fghij')]
        self.assertEqual(actual, expected)

    def test_no_valuefunc(self):
        iterable = range(1000)

        def key(x):
            return x // 5

        actual = mi.groupby_transform(iterable, key, valuefunc=None)
        expected = groupby(iterable, key)
        self.assertAllGroupsEqual(actual, expected)

        actual = mi.groupby_transform(iterable, key)  # default valuefunc
        expected = groupby(iterable, key)
        self.assertAllGroupsEqual(actual, expected)

    def test_reducefunc(self):
        iterable = range(50)
        keyfunc = lambda k: 10 * (k // 10)
        valuefunc = lambda v: v + 1
        reducefunc = sum
        actual = list(
            mi.groupby_transform(
                iterable,
                keyfunc=keyfunc,
                valuefunc=valuefunc,
                reducefunc=reducefunc,
            )
        )
        expected = [(0, 55), (10, 155), (20, 255), (30, 355), (40, 455)]
        self.assertEqual(actual, expected)


class NumericRangeTests(TestCase):
    def test_basic(self):
        for args, expected in [
            ((4,), [0, 1, 2, 3]),
            ((4.0,), [0.0, 1.0, 2.0, 3.0]),
            ((1.0, 4), [1.0, 2.0, 3.0]),
            ((1, 4.0), [1.0, 2.0, 3.0]),
            ((1.0, 5), [1.0, 2.0, 3.0, 4.0]),
            ((0, 20, 5), [0, 5, 10, 15]),
            ((0, 20, 5.0), [0.0, 5.0, 10.0, 15.0]),
            ((0, 10, 3), [0, 3, 6, 9]),
            ((0, 10, 3.0), [0.0, 3.0, 6.0, 9.0]),
            ((0, -5, -1), [0, -1, -2, -3, -4]),
            ((0.0, -5, -1), [0.0, -1.0, -2.0, -3.0, -4.0]),
            ((1, 2, Fraction(1, 2)), [Fraction(1, 1), Fraction(3, 2)]),
            ((0,), []),
            ((0.0,), []),
            ((1, 0), []),
            ((1.0, 0.0), []),
            ((0.1, 0.30000000000000001, 0.2), [0.1]),  # IEE 754 !
            (
                (
                    Decimal("0.1"),
                    Decimal("0.30000000000000001"),
                    Decimal("0.2"),
                ),
                [Decimal("0.1"), Decimal("0.3")],
            ),  # okay with Decimal
            (
                (
                    Fraction(1, 10),
                    Fraction(30000000000000001, 100000000000000000),
                    Fraction(2, 10),
                ),
                [Fraction(1, 10), Fraction(3, 10)],
            ),  # okay with Fraction
            ((Fraction(2, 1),), [Fraction(0, 1), Fraction(1, 1)]),
            ((Decimal('2.0'),), [Decimal('0.0'), Decimal('1.0')]),
            (
                (
                    datetime(2019, 3, 29, 12, 34, 56),
                    datetime(2019, 3, 29, 12, 37, 55),
                    timedelta(minutes=1),
                ),
                [
                    datetime(2019, 3, 29, 12, 34, 56),
                    datetime(2019, 3, 29, 12, 35, 56),
                    datetime(2019, 3, 29, 12, 36, 56),
                ],
            ),
        ]:
            actual = list(mi.numeric_range(*args))
            self.assertEqual(expected, actual)
            self.assertTrue(
                all(type(a) == type(e) for a, e in zip(actual, expected))
            )

    def test_arg_count(self):
        for args, message in [
            ((), 'numeric_range expected at least 1 argument, got 0'),
            (
                (0, 1, 2, 3),
                'numeric_range expected at most 3 arguments, got 4',
            ),
        ]:
            with self.assertRaisesRegex(TypeError, message):
                mi.numeric_range(*args)

    def test_zero_step(self):
        for args in [
            (1, 2, 0),
            (
                datetime(2019, 3, 29, 12, 34, 56),
                datetime(2019, 3, 29, 12, 37, 55),
                timedelta(minutes=0),
            ),
            (1.0, 2.0, 0.0),
            (Decimal("1.0"), Decimal("2.0"), Decimal("0.0")),
            (Fraction(2, 2), Fraction(4, 2), Fraction(0, 2)),
        ]:
            with self.assertRaises(ValueError):
                list(mi.numeric_range(*args))

    def test_bool(self):
        for args, expected in [
            ((1.0, 3.0, 1.5), True),
            ((1.0, 2.0, 1.5), True),
            ((1.0, 1.0, 1.5), False),
            ((1.0, 0.0, 1.5), False),
            ((3.0, 1.0, -1.5), True),
            ((2.0, 1.0, -1.5), True),
            ((1.0, 1.0, -1.5), False),
            ((0.0, 1.0, -1.5), False),
            ((Decimal("1.0"), Decimal("2.0"), Decimal("1.5")), True),
            ((Decimal("1.0"), Decimal("0.0"), Decimal("1.5")), False),
            ((Fraction(2, 2), Fraction(4, 2), Fraction(3, 2)), True),
            ((Fraction(2, 2), Fraction(0, 2), Fraction(3, 2)), False),
            (
                (
                    datetime(2019, 3, 29),
                    datetime(2019, 3, 30),
                    timedelta(hours=1),
                ),
                True,
            ),
            (
                (
                    datetime(2019, 3, 29),
                    datetime(2019, 3, 28),
                    timedelta(hours=1),
                ),
                False,
            ),
        ]:
            self.assertEqual(expected, bool(mi.numeric_range(*args)))

    def test_contains(self):
        for args, expected_in, expected_not_in in [
            ((10,), range(10), (0.5,)),
            ((1.0, 9.9, 1.5), (1.0, 2.5, 4.0, 5.5, 7.0, 8.5), (0.9,)),
            ((9.0, 1.0, -1.5), (1.5, 3.0, 4.5, 6.0, 7.5, 9.0), (0.0, 0.9)),
            (
                (Decimal("1.0"), Decimal("9.9"), Decimal("1.5")),
                (
                    Decimal("1.0"),
                    Decimal("2.5"),
                    Decimal("4.0"),
                    Decimal("5.5"),
                    Decimal("7.0"),
                    Decimal("8.5"),
                ),
                (Decimal("0.9"),),
            ),
            (
                (Fraction(0, 1), Fraction(5, 1), Fraction(1, 2)),
                (Fraction(0, 1), Fraction(1, 2), Fraction(9, 2)),
                (Fraction(10, 2),),
            ),
            (
                (
                    datetime(2019, 3, 29),
                    datetime(2019, 3, 30),
                    timedelta(hours=1),
                ),
                (datetime(2019, 3, 29, 15),),
                (datetime(2019, 3, 29, 15, 30),),
            ),
        ]:
            r = mi.numeric_range(*args)
            for v in expected_in:
                self.assertTrue(v in r)
                self.assertFalse(v not in r)

            for v in expected_not_in:
                self.assertFalse(v in r)
                self.assertTrue(v not in r)

    def test_eq(self):
        for args1, args2 in [
            ((0, 5, 2), (0, 6, 2)),
            ((1.0, 9.9, 1.5), (1.0, 8.6, 1.5)),
            ((8.5, 0.0, -1.5), (8.5, 0.7, -1.5)),
            ((7.0, 0.0, 1.0), (17.0, 7.0, 0.5)),
            (
                (Decimal("1.0"), Decimal("9.9"), Decimal("1.5")),
                (Decimal("1.0"), Decimal("8.6"), Decimal("1.5")),
            ),
            (
                (Fraction(1, 1), Fraction(10, 1), Fraction(3, 2)),
                (Fraction(1, 1), Fraction(9, 1), Fraction(3, 2)),
            ),
            (
                (
                    datetime(2019, 3, 29),
                    datetime(2019, 3, 30),
                    timedelta(hours=10),
                ),
                (
                    datetime(2019, 3, 29),
                    datetime(2019, 3, 30, 1),
                    timedelta(hours=10),
                ),
            ),
        ]:
            self.assertEqual(
                mi.numeric_range(*args1), mi.numeric_range(*args2)
            )

        for args1, args2 in [
            ((0, 5, 2), (0, 7, 2)),
            ((1.0, 9.9, 1.5), (1.2, 9.9, 1.5)),
            ((1.0, 9.9, 1.5), (1.0, 10.3, 1.5)),
            ((1.0, 9.9, 1.5), (1.0, 9.9, 1.4)),
            ((8.5, 0.0, -1.5), (8.4, 0.0, -1.5)),
            ((8.5, 0.0, -1.5), (8.5, -0.7, -1.5)),
            ((8.5, 0.0, -1.5), (8.5, 0.0, -1.4)),
            ((0.0, 7.0, 1.0), (7.0, 0.0, 1.0)),
            (
                (Decimal("1.0"), Decimal("10.0"), Decimal("1.5")),
                (Decimal("1.0"), Decimal("10.5"), Decimal("1.5")),
            ),
            (
                (Fraction(1, 1), Fraction(10, 1), Fraction(3, 2)),
                (Fraction(1, 1), Fraction(21, 2), Fraction(3, 2)),
            ),
            (
                (
                    datetime(2019, 3, 29),
                    datetime(2019, 3, 30),
                    timedelta(hours=10),
                ),
                (
                    datetime(2019, 3, 29),
                    datetime(2019, 3, 30, 15),
                    timedelta(hours=10),
                ),
            ),
        ]:
            self.assertNotEqual(
                mi.numeric_range(*args1), mi.numeric_range(*args2)
            )

        self.assertNotEqual(mi.numeric_range(7.0), 1)
        self.assertNotEqual(mi.numeric_range(7.0), "abc")

    def test_get_item_by_index(self):
        for args, index, expected in [
            ((1, 6), 2, 3),
            ((1.0, 6.0, 1.5), 0, 1.0),
            ((1.0, 6.0, 1.5), 1, 2.5),
            ((1.0, 6.0, 1.5), 2, 4.0),
            ((1.0, 6.0, 1.5), 3, 5.5),
            ((1.0, 6.0, 1.5), -1, 5.5),
            ((1.0, 6.0, 1.5), -2, 4.0),
            (
                (Decimal("1.0"), Decimal("9.0"), Decimal("1.5")),
                -1,
                Decimal("8.5"),
            ),
            (
                (Fraction(1, 1), Fraction(10, 1), Fraction(3, 2)),
                2,
                Fraction(4, 1),
            ),
            (
                (
                    datetime(2019, 3, 29),
                    datetime(2019, 3, 30),
                    timedelta(hours=10),
                ),
                1,
                datetime(2019, 3, 29, 10),
            ),
        ]:
            self.assertEqual(expected, mi.numeric_range(*args)[index])

        for args, index in [
            ((1.0, 6.0, 1.5), 4),
            ((1.0, 6.0, 1.5), -5),
            ((6.0, 1.0, 1.5), 0),
            ((6.0, 1.0, 1.5), -1),
            ((Decimal("1.0"), Decimal("9.0"), Decimal("-1.5")), -1),
            ((Fraction(1, 1), Fraction(2, 1), Fraction(3, 2)), 2),
            (
                (
                    datetime(2019, 3, 29),
                    datetime(2019, 3, 30),
                    timedelta(hours=10),
                ),
                8,
            ),
        ]:
            with self.assertRaises(IndexError):
                mi.numeric_range(*args)[index]

    def test_get_item_by_slice(self):
        for args, sl, expected_args in [
            ((1.0, 9.0, 1.5), slice(None, None, None), (1.0, 9.0, 1.5)),
            ((1.0, 9.0, 1.5), slice(None, 1, None), (1.0, 2.5, 1.5)),
            ((1.0, 9.0, 1.5), slice(None, None, 2), (1.0, 9.0, 3.0)),
            ((1.0, 9.0, 1.5), slice(None, 2, None), (1.0, 4.0, 1.5)),
            ((1.0, 9.0, 1.5), slice(1, 2, None), (2.5, 4.0, 1.5)),
            ((1.0, 9.0, 1.5), slice(1, -1, None), (2.5, 8.5, 1.5)),
            ((1.0, 9.0, 1.5), slice(10, None, 3), (9.0, 9.0, 4.5)),
            ((1.0, 9.0, 1.5), slice(-10, None, 3), (1.0, 9.0, 4.5)),
            ((1.0, 9.0, 1.5), slice(None, -10, 3), (1.0, 1.0, 4.5)),
            ((1.0, 9.0, 1.5), slice(None, 10, 3), (1.0, 9.0, 4.5)),
            (
                (Decimal("1.0"), Decimal("9.0"), Decimal("1.5")),
                slice(1, -1, None),
                (Decimal("2.5"), Decimal("8.5"), Decimal("1.5")),
            ),
            (
                (Fraction(1, 1), Fraction(5, 1), Fraction(3, 2)),
                slice(1, -1, None),
                (Fraction(5, 2), Fraction(4, 1), Fraction(3, 2)),
            ),
            (
                (
                    datetime(2019, 3, 29),
                    datetime(2019, 3, 30),
                    timedelta(hours=10),
                ),
                slice(1, -1, None),
                (
                    datetime(2019, 3, 29, 10),
                    datetime(2019, 3, 29, 20),
                    timedelta(hours=10),
                ),
            ),
        ]:
            self.assertEqual(
                mi.numeric_range(*expected_args), mi.numeric_range(*args)[sl]
            )

    def test_hash(self):
        for args, expected in [
            ((1.0, 6.0, 1.5), hash((1.0, 5.5, 1.5))),
            ((1.0, 7.0, 1.5), hash((1.0, 5.5, 1.5))),
            ((1.0, 7.5, 1.5), hash((1.0, 7.0, 1.5))),
            ((1.0, 1.5, 1.5), hash((1.0, 1.0, 1.5))),
            ((1.5, 1.0, 1.5), hash(range(0, 0))),
            ((1.5, 1.5, 1.5), hash(range(0, 0))),
            (
                (Decimal("1.0"), Decimal("9.0"), Decimal("1.5")),
                hash((Decimal("1.0"), Decimal("8.5"), Decimal("1.5"))),
            ),
            (
                (Fraction(1, 1), Fraction(5, 1), Fraction(3, 2)),
                hash((Fraction(1, 1), Fraction(4, 1), Fraction(3, 2))),
            ),
            (
                (
                    datetime(2019, 3, 29),
                    datetime(2019, 3, 30),
                    timedelta(hours=10),
                ),
                hash(
                    (
                        datetime(2019, 3, 29),
                        datetime(2019, 3, 29, 20),
                        timedelta(hours=10),
                    )
                ),
            ),
        ]:
            self.assertEqual(expected, hash(mi.numeric_range(*args)))

    def test_iter_twice(self):
        r1 = mi.numeric_range(1.0, 9.9, 1.5)
        r2 = mi.numeric_range(8.5, 0.0, -1.5)
        self.assertEqual([1.0, 2.5, 4.0, 5.5, 7.0, 8.5], list(r1))
        self.assertEqual([1.0, 2.5, 4.0, 5.5, 7.0, 8.5], list(r1))
        self.assertEqual([8.5, 7.0, 5.5, 4.0, 2.5, 1.0], list(r2))
        self.assertEqual([8.5, 7.0, 5.5, 4.0, 2.5, 1.0], list(r2))

    def test_len(self):
        for args, expected in [
            ((1.0, 7.0, 1.5), 4),
            ((1.0, 7.01, 1.5), 5),
            ((7.0, 1.0, -1.5), 4),
            ((7.01, 1.0, -1.5), 5),
            ((0.1, 0.30000000000000001, 0.2), 1),  # IEE 754 !
            (
                (
                    Decimal("0.1"),
                    Decimal("0.30000000000000001"),
                    Decimal("0.2"),
                ),
                2,
            ),  # works with Decimal
            ((Decimal("1.0"), Decimal("9.0"), Decimal("1.5")), 6),
            ((Fraction(1, 1), Fraction(5, 1), Fraction(3, 2)), 3),
            (
                (
                    datetime(2019, 3, 29),
                    datetime(2019, 3, 30),
                    timedelta(hours=10),
                ),
                3,
            ),
        ]:
            self.assertEqual(expected, len(mi.numeric_range(*args)))

    def test_repr(self):
        for args, *expected in [
            ((7.0,), "numeric_range(0.0, 7.0)"),
            ((1.0, 7.0), "numeric_range(1.0, 7.0)"),
            ((7.0, 1.0, -1.5), "numeric_range(7.0, 1.0, -1.5)"),
            (
                (Decimal("1.0"), Decimal("9.0"), Decimal("1.5")),
                (
                    "numeric_range(Decimal('1.0'), Decimal('9.0'), "
                    "Decimal('1.5'))"
                ),
            ),
            (
                (Fraction(7, 7), Fraction(10, 2), Fraction(3, 2)),
                (
                    "numeric_range(Fraction(1, 1), Fraction(5, 1), "
                    "Fraction(3, 2))"
                ),
            ),
            (
                (
                    datetime(2019, 3, 29),
                    datetime(2019, 3, 30),
                    timedelta(hours=10),
                ),
                "numeric_range(datetime.datetime(2019, 3, 29, 0, 0), "
                "datetime.datetime(2019, 3, 30, 0, 0), "
                "datetime.timedelta(seconds=36000))",
                "numeric_range(datetime.datetime(2019, 3, 29, 0, 0), "
                "datetime.datetime(2019, 3, 30, 0, 0), "
                "datetime.timedelta(0, 36000))",
            ),
        ]:
            with self.subTest(args=args):
                self.assertIn(repr(mi.numeric_range(*args)), expected)

    def test_reversed(self):
        for args, expected in [
            ((7.0,), [6.0, 5.0, 4.0, 3.0, 2.0, 1.0, 0.0]),
            ((1.0, 7.0), [6.0, 5.0, 4.0, 3.0, 2.0, 1.0]),
            ((7.0, 1.0, -1.5), [2.5, 4.0, 5.5, 7.0]),
            ((7.0, 0.9, -1.5), [1.0, 2.5, 4.0, 5.5, 7.0]),
            (
                (Decimal("1.0"), Decimal("5.0"), Decimal("1.5")),
                [Decimal('4.0'), Decimal('2.5'), Decimal('1.0')],
            ),
            (
                (Fraction(1, 1), Fraction(5, 1), Fraction(3, 2)),
                [Fraction(4, 1), Fraction(5, 2), Fraction(1, 1)],
            ),
            (
                (
                    datetime(2019, 3, 29),
                    datetime(2019, 3, 30),
                    timedelta(hours=10),
                ),
                [
                    datetime(2019, 3, 29, 20),
                    datetime(2019, 3, 29, 10),
                    datetime(2019, 3, 29),
                ],
            ),
        ]:
            self.assertEqual(expected, list(reversed(mi.numeric_range(*args))))

    def test_count(self):
        for args, v, c in [
            ((7.0,), 0.0, 1),
            ((7.0,), 0.5, 0),
            ((7.0,), 6.0, 1),
            ((7.0,), 7.0, 0),
            ((7.0,), 10.0, 0),
            (
                (Decimal("1.0"), Decimal("5.0"), Decimal("1.5")),
                Decimal('4.0'),
                1,
            ),
            (
                (Fraction(1, 1), Fraction(5, 1), Fraction(3, 2)),
                Fraction(5, 2),
                1,
            ),
            (
                (
                    datetime(2019, 3, 29),
                    datetime(2019, 3, 30),
                    timedelta(hours=10),
                ),
                datetime(2019, 3, 29, 20),
                1,
            ),
        ]:
            self.assertEqual(c, mi.numeric_range(*args).count(v))

    def test_index(self):
        for args, v, i in [
            ((7.0,), 0.0, 0),
            ((7.0,), 6.0, 6),
            ((7.0, 0.0, -1.0), 7.0, 0),
            ((7.0, 0.0, -1.0), 1.0, 6),
            (
                (Decimal("1.0"), Decimal("5.0"), Decimal("1.5")),
                Decimal('4.0'),
                2,
            ),
            (
                (Fraction(1, 1), Fraction(5, 1), Fraction(3, 2)),
                Fraction(5, 2),
                1,
            ),
            (
                (
                    datetime(2019, 3, 29),
                    datetime(2019, 3, 30),
                    timedelta(hours=10),
                ),
                datetime(2019, 3, 29, 20),
                2,
            ),
        ]:
            self.assertEqual(i, mi.numeric_range(*args).index(v))

        for args, v in [
            ((0.7,), 0.5),
            ((0.7,), 7.0),
            ((0.7,), 10.0),
            ((7.0, 0.0, -1.0), 0.5),
            ((7.0, 0.0, -1.0), 0.0),
            ((7.0, 0.0, -1.0), 10.0),
            ((7.0, 0.0), 5.0),
            ((Decimal("1.0"), Decimal("5.0"), Decimal("1.5")), Decimal('4.5')),
            ((Fraction(1, 1), Fraction(5, 1), Fraction(3, 2)), Fraction(5, 3)),
            (
                (
                    datetime(2019, 3, 29),
                    datetime(2019, 3, 30),
                    timedelta(hours=10),
                ),
                datetime(2019, 3, 30),
            ),
        ]:
            with self.assertRaises(ValueError):
                mi.numeric_range(*args).index(v)

    def test_parent_classes(self):
        r = mi.numeric_range(7.0)
        self.assertTrue(isinstance(r, abc.Iterable))
        self.assertFalse(isinstance(r, abc.Iterator))
        self.assertTrue(isinstance(r, abc.Sequence))
        self.assertTrue(isinstance(r, abc.Hashable))

    def test_bad_key(self):
        r = mi.numeric_range(7.0)
        for arg, message in [
            ('a', 'numeric range indices must be integers or slices, not str'),
            (
                (),
                'numeric range indices must be integers or slices, not tuple',
            ),
        ]:
            with self.assertRaisesRegex(TypeError, message):
                r[arg]

    def test_pickle(self):
        for args in [
            (7.0,),
            (5.0, 7.0),
            (5.0, 7.0, 3.0),
            (7.0, 5.0),
            (7.0, 5.0, 4.0),
            (7.0, 5.0, -1.0),
            (Decimal("1.0"), Decimal("5.0"), Decimal("1.5")),
            (Fraction(1, 1), Fraction(5, 1), Fraction(3, 2)),
            (datetime(2019, 3, 29), datetime(2019, 3, 30)),
        ]:
            r = mi.numeric_range(*args)
            self.assertTrue(dumps(r))  # assert not empty
            self.assertEqual(r, loads(dumps(r)))


class CountCycleTests(TestCase):
    def test_basic(self):
        expected = [
            (0, 'a'),
            (0, 'b'),
            (0, 'c'),
            (1, 'a'),
            (1, 'b'),
            (1, 'c'),
            (2, 'a'),
            (2, 'b'),
            (2, 'c'),
        ]
        for actual in [
            mi.take(9, mi.count_cycle('abc')),  # n=None
            list(mi.count_cycle('abc', 3)),  # n=3
        ]:
            self.assertEqual(actual, expected)

    def test_empty(self):
        self.assertEqual(list(mi.count_cycle('')), [])
        self.assertEqual(list(mi.count_cycle('', 2)), [])

    def test_negative(self):
        self.assertEqual(list(mi.count_cycle('abc', -3)), [])


class MarkEndsTests(TestCase):
    def test_basic(self):
        for size, expected in [
            (0, []),
            (1, [(True, True, '0')]),
            (2, [(True, False, '0'), (False, True, '1')]),
            (3, [(True, False, '0'), (False, False, '1'), (False, True, '2')]),
            (
                4,
                [
                    (True, False, '0'),
                    (False, False, '1'),
                    (False, False, '2'),
                    (False, True, '3'),
                ],
            ),
        ]:
            with self.subTest(size=size):
                iterable = map(str, range(size))
                actual = list(mi.mark_ends(iterable))
                self.assertEqual(actual, expected)


class LocateTests(TestCase):
    def test_default_pred(self):
        iterable = [0, 1, 1, 0, 1, 0, 0]
        actual = list(mi.locate(iterable))
        expected = [1, 2, 4]
        self.assertEqual(actual, expected)

    def test_no_matches(self):
        iterable = [0, 0, 0]
        actual = list(mi.locate(iterable))
        expected = []
        self.assertEqual(actual, expected)

    def test_custom_pred(self):
        iterable = ['0', 1, 1, '0', 1, '0', '0']
        pred = lambda x: x == '0'
        actual = list(mi.locate(iterable, pred))
        expected = [0, 3, 5, 6]
        self.assertEqual(actual, expected)

    def test_window_size(self):
        iterable = ['0', 1, 1, '0', 1, '0', '0']
        pred = lambda *args: args == ('0', 1)
        actual = list(mi.locate(iterable, pred, window_size=2))
        expected = [0, 3]
        self.assertEqual(actual, expected)

    def test_window_size_large(self):
        iterable = [1, 2, 3, 4]
        pred = lambda a, b, c, d, e: True
        actual = list(mi.locate(iterable, pred, window_size=5))
        expected = [0]
        self.assertEqual(actual, expected)

    def test_window_size_zero(self):
        iterable = [1, 2, 3, 4]
        pred = lambda: True
        with self.assertRaises(ValueError):
            list(mi.locate(iterable, pred, window_size=0))


class StripFunctionTests(TestCase):
    def test_hashable(self):
        iterable = list('www.example.com')
        pred = lambda x: x in set('cmowz.')

        self.assertEqual(list(mi.lstrip(iterable, pred)), list('example.com'))
        self.assertEqual(list(mi.rstrip(iterable, pred)), list('www.example'))
        self.assertEqual(list(mi.strip(iterable, pred)), list('example'))

    def test_not_hashable(self):
        iterable = [
            list('http://'),
            list('www'),
            list('.example'),
            list('.com'),
        ]
        pred = lambda x: x in [list('http://'), list('www'), list('.com')]

        self.assertEqual(list(mi.lstrip(iterable, pred)), iterable[2:])
        self.assertEqual(list(mi.rstrip(iterable, pred)), iterable[:3])
        self.assertEqual(list(mi.strip(iterable, pred)), iterable[2:3])

    def test_math(self):
        iterable = [0, 1, 2, 3, 0, 1, 2, 3, 0, 1, 2]
        pred = lambda x: x <= 2

        self.assertEqual(list(mi.lstrip(iterable, pred)), iterable[3:])
        self.assertEqual(list(mi.rstrip(iterable, pred)), iterable[:-3])
        self.assertEqual(list(mi.strip(iterable, pred)), iterable[3:-3])


class IsliceExtendedTests(TestCase):
    def test_all(self):
        iterable = ['0', '1', '2', '3', '4', '5']
        indexes = [*range(-4, 10), None]
        steps = [1, 2, 3, 4, -1, -2, -3, -4]
        for slice_args in product(indexes, indexes, steps):
            with self.subTest(slice_args=slice_args):
                actual = list(mi.islice_extended(iterable, *slice_args))
                expected = iterable[slice(*slice_args)]
                self.assertEqual(actual, expected, slice_args)

    def test_zero_step(self):
        with self.assertRaises(ValueError):
            list(mi.islice_extended([1, 2, 3], 0, 1, 0))

    def test_slicing(self):
        iterable = map(str, count())
        first_slice = mi.islice_extended(iterable)[10:]
        second_slice = mi.islice_extended(first_slice)[:10]
        third_slice = mi.islice_extended(second_slice)[::2]
        self.assertEqual(list(third_slice), ['10', '12', '14', '16', '18'])

    def test_slicing_extensive(self):
        iterable = range(10)
        options = (None, 1, 2, 7, -1)
        for start, stop, step in product(options, options, options):
            with self.subTest(slice_args=(start, stop, step)):
                sliced_tuple_0 = tuple(
                    mi.islice_extended(iterable)[start:stop:step]
                )
                sliced_tuple_1 = tuple(
                    mi.islice_extended(iterable, start, stop, step)
                )
                sliced_range = tuple(iterable[start:stop:step])
                self.assertEqual(sliced_tuple_0, sliced_range)
                self.assertEqual(sliced_tuple_1, sliced_range)

    def test_invalid_slice(self):
        with self.assertRaises(TypeError):
            mi.islice_extended(count())[13]


class ConsecutiveGroupsTest(TestCase):
    def test_numbers(self):
        iterable = [-10, -8, -7, -6, 1, 2, 4, 5, -1, 7]
        actual = [list(g) for g in mi.consecutive_groups(iterable)]
        expected = [[-10], [-8, -7, -6], [1, 2], [4, 5], [-1], [7]]
        self.assertEqual(actual, expected)

    def test_custom_ordering(self):
        iterable = ['1', '10', '11', '20', '21', '22', '30', '31']
        ordering = lambda x: int(x)
        actual = [list(g) for g in mi.consecutive_groups(iterable, ordering)]
        expected = [['1'], ['10', '11'], ['20', '21', '22'], ['30', '31']]
        self.assertEqual(actual, expected)

    def test_exotic_ordering(self):
        iterable = [
            ('a', 'b', 'c', 'd'),
            ('a', 'c', 'b', 'd'),
            ('a', 'c', 'd', 'b'),
            ('a', 'd', 'b', 'c'),
            ('d', 'b', 'c', 'a'),
            ('d', 'c', 'a', 'b'),
        ]
        ordering = list(permutations('abcd')).index
        actual = [list(g) for g in mi.consecutive_groups(iterable, ordering)]
        expected = [
            [('a', 'b', 'c', 'd')],
            [('a', 'c', 'b', 'd'), ('a', 'c', 'd', 'b'), ('a', 'd', 'b', 'c')],
            [('d', 'b', 'c', 'a'), ('d', 'c', 'a', 'b')],
        ]
        self.assertEqual(actual, expected)


class DifferenceTest(TestCase):
    def test_normal(self):
        iterable = [10, 20, 30, 40, 50]
        actual = list(mi.difference(iterable))
        expected = [10, 10, 10, 10, 10]
        self.assertEqual(actual, expected)

    def test_custom(self):
        iterable = [10, 20, 30, 40, 50]
        actual = list(mi.difference(iterable, add))
        expected = [10, 30, 50, 70, 90]
        self.assertEqual(actual, expected)

    def test_roundtrip(self):
        original = list(range(100))
        accumulated = accumulate(original)
        actual = list(mi.difference(accumulated))
        self.assertEqual(actual, original)

    def test_one(self):
        self.assertEqual(list(mi.difference([0])), [0])

    def test_empty(self):
        self.assertEqual(list(mi.difference([])), [])

    @skipIf(version_info[:2] < (3, 8), 'accumulate with initial needs 3.8+')
    def test_initial(self):
        original = list(range(100))
        accumulated = accumulate(original, initial=100)
        actual = list(mi.difference(accumulated, initial=100))
        self.assertEqual(actual, original)


class SeekableTest(PeekableMixinTests, TestCase):
    cls = mi.seekable

    def test_exhaustion_reset(self):
        iterable = [str(n) for n in range(10)]

        s = mi.seekable(iterable)
        self.assertEqual(list(s), iterable)  # Normal iteration
        self.assertEqual(list(s), [])  # Iterable is exhausted

        s.seek(0)
        self.assertEqual(list(s), iterable)  # Back in action

    def test_partial_reset(self):
        iterable = [str(n) for n in range(10)]

        s = mi.seekable(iterable)
        self.assertEqual(mi.take(5, s), iterable[:5])  # Normal iteration

        s.seek(1)
        self.assertEqual(list(s), iterable[1:])  # Get the rest of the iterable

    def test_forward(self):
        iterable = [str(n) for n in range(10)]

        s = mi.seekable(iterable)
        self.assertEqual(mi.take(1, s), iterable[:1])  # Normal iteration

        s.seek(3)  # Skip over index 2
        self.assertEqual(list(s), iterable[3:])  # Result is similar to slicing

        s.seek(0)  # Back to 0
        self.assertEqual(list(s), iterable)  # No difference in result

    def test_past_end(self):
        iterable = [str(n) for n in range(10)]

        s = mi.seekable(iterable)
        self.assertEqual(mi.take(1, s), iterable[:1])  # Normal iteration

        s.seek(20)
        self.assertEqual(list(s), [])  # Iterable is exhausted

        s.seek(0)  # Back to 0
        self.assertEqual(list(s), iterable)  # No difference in result

    def test_elements(self):
        iterable = map(str, count())

        s = mi.seekable(iterable)
        mi.take(10, s)

        elements = s.elements()
        self.assertEqual(
            [elements[i] for i in range(10)], [str(n) for n in range(10)]
        )
        self.assertEqual(len(elements), 10)

        mi.take(10, s)
        self.assertEqual(list(elements), [str(n) for n in range(20)])

    def test_maxlen(self):
        iterable = map(str, count())

        s = mi.seekable(iterable, maxlen=4)
        self.assertEqual(mi.take(10, s), [str(n) for n in range(10)])
        self.assertEqual(list(s.elements()), ['6', '7', '8', '9'])

        s.seek(0)
        self.assertEqual(mi.take(14, s), [str(n) for n in range(6, 20)])
        self.assertEqual(list(s.elements()), ['16', '17', '18', '19'])

    def test_maxlen_zero(self):
        iterable = [str(x) for x in range(5)]
        s = mi.seekable(iterable, maxlen=0)
        self.assertEqual(list(s), iterable)
        self.assertEqual(list(s.elements()), [])


class SequenceViewTests(TestCase):
    def test_init(self):
        view = mi.SequenceView((1, 2, 3))
        self.assertEqual(repr(view), "SequenceView((1, 2, 3))")
        self.assertRaises(TypeError, lambda: mi.SequenceView({}))

    def test_update(self):
        seq = [1, 2, 3]
        view = mi.SequenceView(seq)
        self.assertEqual(len(view), 3)
        self.assertEqual(repr(view), "SequenceView([1, 2, 3])")

        seq.pop()
        self.assertEqual(len(view), 2)
        self.assertEqual(repr(view), "SequenceView([1, 2])")

    def test_indexing(self):
        seq = ('a', 'b', 'c', 'd', 'e', 'f')
        view = mi.SequenceView(seq)
        for i in range(-len(seq), len(seq)):
            self.assertEqual(view[i], seq[i])

    def test_slicing(self):
        seq = ('a', 'b', 'c', 'd', 'e', 'f')
        view = mi.SequenceView(seq)
        n = len(seq)
        indexes = list(range(-n - 1, n + 1)) + [None]
        steps = list(range(-n, n + 1))
        steps.remove(0)
        for slice_args in product(indexes, indexes, steps):
            i = slice(*slice_args)
            self.assertEqual(view[i], seq[i])

    def test_abc_methods(self):
        # collections.Sequence should provide all of this functionality
        seq = ('a', 'b', 'c', 'd', 'e', 'f', 'f')
        view = mi.SequenceView(seq)

        # __contains__
        self.assertIn('b', view)
        self.assertNotIn('g', view)

        # __iter__
        self.assertEqual(list(iter(view)), list(seq))

        # __reversed__
        self.assertEqual(list(reversed(view)), list(reversed(seq)))

        # index
        self.assertEqual(view.index('b'), 1)

        # count
        self.assertEqual(seq.count('f'), 2)


class RunLengthTest(TestCase):
    def test_encode(self):
        iterable = (int(str(n)[0]) for n in count(800))
        actual = mi.take(4, mi.run_length.encode(iterable))
        expected = [(8, 100), (9, 100), (1, 1000), (2, 1000)]
        self.assertEqual(actual, expected)

    def test_decode(self):
        iterable = [('d', 4), ('c', 3), ('b', 2), ('a', 1)]
        actual = ''.join(mi.run_length.decode(iterable))
        expected = 'ddddcccbba'
        self.assertEqual(actual, expected)


class ExactlyNTests(TestCase):
    """Tests for ``exactly_n()``"""

    def test_true(self):
        """Iterable has ``n`` ``True`` elements"""
        self.assertTrue(mi.exactly_n([True, False, True], 2))
        self.assertTrue(mi.exactly_n([1, 1, 1, 0], 3))
        self.assertTrue(mi.exactly_n([False, False], 0))
        self.assertTrue(mi.exactly_n(range(100), 10, lambda x: x < 10))

    def test_false(self):
        """Iterable does not have ``n`` ``True`` elements"""
        self.assertFalse(mi.exactly_n([True, False, False], 2))
        self.assertFalse(mi.exactly_n([True, True, False], 1))
        self.assertFalse(mi.exactly_n([False], 1))
        self.assertFalse(mi.exactly_n([True], -1))
        self.assertFalse(mi.exactly_n(repeat(True), 100))

    def test_empty(self):
        """Return ``True`` if the iterable is empty and ``n`` is 0"""
        self.assertTrue(mi.exactly_n([], 0))
        self.assertFalse(mi.exactly_n([], 1))


class AlwaysReversibleTests(TestCase):
    """Tests for ``always_reversible()``"""

    def test_regular_reversed(self):
        self.assertEqual(
            list(reversed(range(10))), list(mi.always_reversible(range(10)))
        )
        self.assertEqual(
            list(reversed([1, 2, 3])), list(mi.always_reversible([1, 2, 3]))
        )
        self.assertEqual(
            reversed([1, 2, 3]).__class__,
            mi.always_reversible([1, 2, 3]).__class__,
        )

    def test_nonseq_reversed(self):
        # Create a non-reversible generator from a sequence
        with self.assertRaises(TypeError):
            reversed(x for x in range(10))

        self.assertEqual(
            list(reversed(range(10))),
            list(mi.always_reversible(x for x in range(10))),
        )
        self.assertEqual(
            list(reversed([1, 2, 3])),
            list(mi.always_reversible(x for x in [1, 2, 3])),
        )
        self.assertNotEqual(
            reversed((1, 2)).__class__,
            mi.always_reversible(x for x in (1, 2)).__class__,
        )


class CircularShiftsTests(TestCase):
    def test_empty(self):
        # empty iterable -> empty list
        self.assertEqual(list(mi.circular_shifts([])), [])

    def test_simple_circular_shifts(self):
        # test the a simple iterator case
        self.assertEqual(
            mi.circular_shifts(range(4)),
            [(0, 1, 2, 3), (1, 2, 3, 0), (2, 3, 0, 1), (3, 0, 1, 2)],
        )

    def test_duplicates(self):
        # test non-distinct entries
        self.assertEqual(
            mi.circular_shifts([0, 1, 0, 1]),
            [(0, 1, 0, 1), (1, 0, 1, 0), (0, 1, 0, 1), (1, 0, 1, 0)],
        )


class MakeDecoratorTests(TestCase):
    def test_basic(self):
        slicer = mi.make_decorator(islice)

        @slicer(1, 10, 2)
        def user_function(arg_1, arg_2, kwarg_1=None):
            self.assertEqual(arg_1, 'arg_1')
            self.assertEqual(arg_2, 'arg_2')
            self.assertEqual(kwarg_1, 'kwarg_1')
            return map(str, count())

        it = user_function('arg_1', 'arg_2', kwarg_1='kwarg_1')
        actual = list(it)
        expected = ['1', '3', '5', '7', '9']
        self.assertEqual(actual, expected)

    def test_result_index(self):
        def stringify(*args, **kwargs):
            self.assertEqual(args[0], 'arg_0')
            iterable = args[1]
            self.assertEqual(args[2], 'arg_2')
            self.assertEqual(kwargs['kwarg_1'], 'kwarg_1')
            return map(str, iterable)

        stringifier = mi.make_decorator(stringify, result_index=1)

        @stringifier('arg_0', 'arg_2', kwarg_1='kwarg_1')
        def user_function(n):
            return count(n)

        it = user_function(1)
        actual = mi.take(5, it)
        expected = ['1', '2', '3', '4', '5']
        self.assertEqual(actual, expected)

    def test_wrap_class(self):
        seeker = mi.make_decorator(mi.seekable)

        @seeker()
        def user_function(n):
            return map(str, range(n))

        it = user_function(5)
        self.assertEqual(list(it), ['0', '1', '2', '3', '4'])

        it.seek(0)
        self.assertEqual(list(it), ['0', '1', '2', '3', '4'])


class MapReduceTests(TestCase):
    def test_default(self):
        iterable = (str(x) for x in range(5))
        keyfunc = lambda x: int(x) // 2
        actual = sorted(mi.map_reduce(iterable, keyfunc).items())
        expected = [(0, ['0', '1']), (1, ['2', '3']), (2, ['4'])]
        self.assertEqual(actual, expected)

    def test_valuefunc(self):
        iterable = (str(x) for x in range(5))
        keyfunc = lambda x: int(x) // 2
        valuefunc = int
        actual = sorted(mi.map_reduce(iterable, keyfunc, valuefunc).items())
        expected = [(0, [0, 1]), (1, [2, 3]), (2, [4])]
        self.assertEqual(actual, expected)

    def test_reducefunc(self):
        iterable = (str(x) for x in range(5))
        keyfunc = lambda x: int(x) // 2
        valuefunc = int
        reducefunc = lambda value_list: reduce(mul, value_list, 1)
        actual = sorted(
            mi.map_reduce(iterable, keyfunc, valuefunc, reducefunc).items()
        )
        expected = [(0, 0), (1, 6), (2, 4)]
        self.assertEqual(actual, expected)

    def test_ret(self):
        d = mi.map_reduce([1, 0, 2, 0, 1, 0], bool)
        self.assertEqual(d, {False: [0, 0, 0], True: [1, 2, 1]})
        self.assertRaises(KeyError, lambda: d[None].append(1))


class RlocateTests(TestCase):
    def test_default_pred(self):
        iterable = [0, 1, 1, 0, 1, 0, 0]
        for it in (iterable[:], iter(iterable)):
            actual = list(mi.rlocate(it))
            expected = [4, 2, 1]
            self.assertEqual(actual, expected)

    def test_no_matches(self):
        iterable = [0, 0, 0]
        for it in (iterable[:], iter(iterable)):
            actual = list(mi.rlocate(it))
            expected = []
            self.assertEqual(actual, expected)

    def test_custom_pred(self):
        iterable = ['0', 1, 1, '0', 1, '0', '0']
        pred = lambda x: x == '0'
        for it in (iterable[:], iter(iterable)):
            actual = list(mi.rlocate(it, pred))
            expected = [6, 5, 3, 0]
            self.assertEqual(actual, expected)

    def test_efficient_reversal(self):
        iterable = range(9**9)  # Is efficiently reversible
        target = 9**9 - 2
        pred = lambda x: x == target  # Find-able from the right
        actual = next(mi.rlocate(iterable, pred))
        self.assertEqual(actual, target)

    def test_window_size(self):
        iterable = ['0', 1, 1, '0', 1, '0', '0']
        pred = lambda *args: args == ('0', 1)
        for it in (iterable, iter(iterable)):
            actual = list(mi.rlocate(it, pred, window_size=2))
            expected = [3, 0]
            self.assertEqual(actual, expected)

    def test_window_size_large(self):
        iterable = [1, 2, 3, 4]
        pred = lambda a, b, c, d, e: True
        for it in (iterable, iter(iterable)):
            actual = list(mi.rlocate(iterable, pred, window_size=5))
            expected = [0]
            self.assertEqual(actual, expected)

    def test_window_size_zero(self):
        iterable = [1, 2, 3, 4]
        pred = lambda: True
        for it in (iterable, iter(iterable)):
            with self.assertRaises(ValueError):
                list(mi.locate(iterable, pred, window_size=0))


class ReplaceTests(TestCase):
    def test_basic(self):
        iterable = range(10)
        pred = lambda x: x % 2 == 0
        substitutes = []
        actual = list(mi.replace(iterable, pred, substitutes))
        expected = [1, 3, 5, 7, 9]
        self.assertEqual(actual, expected)

    def test_count(self):
        iterable = range(10)
        pred = lambda x: x % 2 == 0
        substitutes = []
        actual = list(mi.replace(iterable, pred, substitutes, count=4))
        expected = [1, 3, 5, 7, 8, 9]
        self.assertEqual(actual, expected)

    def test_window_size(self):
        iterable = range(10)
        pred = lambda *args: args == (0, 1, 2)
        substitutes = []
        actual = list(mi.replace(iterable, pred, substitutes, window_size=3))
        expected = [3, 4, 5, 6, 7, 8, 9]
        self.assertEqual(actual, expected)

    def test_window_size_end(self):
        iterable = range(10)
        pred = lambda *args: args == (7, 8, 9)
        substitutes = []
        actual = list(mi.replace(iterable, pred, substitutes, window_size=3))
        expected = [0, 1, 2, 3, 4, 5, 6]
        self.assertEqual(actual, expected)

    def test_window_size_count(self):
        iterable = range(10)
        pred = lambda *args: (args == (0, 1, 2)) or (args == (7, 8, 9))
        substitutes = []
        actual = list(
            mi.replace(iterable, pred, substitutes, count=1, window_size=3)
        )
        expected = [3, 4, 5, 6, 7, 8, 9]
        self.assertEqual(actual, expected)

    def test_window_size_large(self):
        iterable = range(4)
        pred = lambda a, b, c, d, e: True
        substitutes = [5, 6, 7]
        actual = list(mi.replace(iterable, pred, substitutes, window_size=5))
        expected = [5, 6, 7]
        self.assertEqual(actual, expected)

    def test_window_size_zero(self):
        iterable = range(10)
        pred = lambda *args: True
        substitutes = []
        with self.assertRaises(ValueError):
            list(mi.replace(iterable, pred, substitutes, window_size=0))

    def test_iterable_substitutes(self):
        iterable = range(5)
        pred = lambda x: x % 2 == 0
        substitutes = iter('__')
        actual = list(mi.replace(iterable, pred, substitutes))
        expected = ['_', '_', 1, '_', '_', 3, '_', '_']
        self.assertEqual(actual, expected)


class PartitionsTest(TestCase):
    def test_types(self):
        for iterable in ['abcd', ['a', 'b', 'c', 'd'], ('a', 'b', 'c', 'd')]:
            with self.subTest(iterable=iterable):
                actual = list(mi.partitions(iterable))
                expected = [
                    [['a', 'b', 'c', 'd']],
                    [['a'], ['b', 'c', 'd']],
                    [['a', 'b'], ['c', 'd']],
                    [['a', 'b', 'c'], ['d']],
                    [['a'], ['b'], ['c', 'd']],
                    [['a'], ['b', 'c'], ['d']],
                    [['a', 'b'], ['c'], ['d']],
                    [['a'], ['b'], ['c'], ['d']],
                ]
                self.assertEqual(actual, expected)

    def test_empty(self):
        iterable = []
        actual = list(mi.partitions(iterable))
        expected = [[[]]]
        self.assertEqual(actual, expected)

    def test_order(self):
        iterable = iter([3, 2, 1])
        actual = list(mi.partitions(iterable))
        expected = [[[3, 2, 1]], [[3], [2, 1]], [[3, 2], [1]], [[3], [2], [1]]]
        self.assertEqual(actual, expected)

    def test_duplicates(self):
        iterable = [1, 1, 1]
        actual = list(mi.partitions(iterable))
        expected = [[[1, 1, 1]], [[1], [1, 1]], [[1, 1], [1]], [[1], [1], [1]]]
        self.assertEqual(actual, expected)


class _FrozenMultiset(Set):
    """
    A helper class, useful to compare two lists without reference to the order
    of elements.

    FrozenMultiset represents a hashable set that allows duplicate elements.
    """

    def __init__(self, iterable):
        self._collection = frozenset(Counter(iterable).items())

    def __contains__(self, y):
        """
        >>> (0, 1) in _FrozenMultiset([(0, 1), (2,), (0, 1)])
        True
        """
        return any(y == x for x, _ in self._collection)

    def __iter__(self):
        """
        >>> sorted(_FrozenMultiset([(0, 1), (2,), (0, 1)]))
        [(0, 1), (0, 1), (2,)]
        """
        return (x for x, c in self._collection for _ in range(c))

    def __len__(self):
        """
        >>> len(_FrozenMultiset([(0, 1), (2,), (0, 1)]))
        3
        """
        return sum(c for x, c in self._collection)

    def has_duplicates(self):
        """
        >>> _FrozenMultiset([(0, 1), (2,), (0, 1)]).has_duplicates()
        True
        """
        return any(c != 1 for _, c in self._collection)

    def __hash__(self):
        return hash(self._collection)

    def __repr__(self):
        return "FrozenSet([{}]".format(", ".join(repr(x) for x in iter(self)))


class SetPartitionsTests(TestCase):
    @staticmethod
    def _normalize_partition(p):
        """
        Return a normalized, hashable, version of a partition using
        _FrozenMultiset
        """
        return _FrozenMultiset(_FrozenMultiset(g) for g in p)

    @staticmethod
    def _normalize_partitions(ps):
        """
        Return a normalized set of all normalized partitions using
        _FrozenMultiset
        """
        return _FrozenMultiset(
            SetPartitionsTests._normalize_partition(p) for p in ps
        )

    def test_repeated(self):
        it = 'aaa'
        actual = mi.set_partitions(it, 2)
        expected = [['a', 'aa'], ['a', 'aa'], ['a', 'aa']]
        self.assertEqual(
            self._normalize_partitions(expected),
            self._normalize_partitions(actual),
        )

    def test_each_correct(self):
        a = set(range(6))
        for p in mi.set_partitions(a):
            total = {e for g in p for e in g}
            self.assertEqual(a, total)

    def test_duplicates(self):
        a = set(range(6))
        for p in mi.set_partitions(a):
            self.assertFalse(self._normalize_partition(p).has_duplicates())

    def test_found_all(self):
        """small example, hand-checked"""
        expected = [
            [[0], [1], [2, 3, 4]],
            [[0], [1, 2], [3, 4]],
            [[0], [2], [1, 3, 4]],
            [[0], [3], [1, 2, 4]],
            [[0], [4], [1, 2, 3]],
            [[0], [1, 3], [2, 4]],
            [[0], [1, 4], [2, 3]],
            [[1], [2], [0, 3, 4]],
            [[1], [3], [0, 2, 4]],
            [[1], [4], [0, 2, 3]],
            [[1], [0, 2], [3, 4]],
            [[1], [0, 3], [2, 4]],
            [[1], [0, 4], [2, 3]],
            [[2], [3], [0, 1, 4]],
            [[2], [4], [0, 1, 3]],
            [[2], [0, 1], [3, 4]],
            [[2], [0, 3], [1, 4]],
            [[2], [0, 4], [1, 3]],
            [[3], [4], [0, 1, 2]],
            [[3], [0, 1], [2, 4]],
            [[3], [0, 2], [1, 4]],
            [[3], [0, 4], [1, 2]],
            [[4], [0, 1], [2, 3]],
            [[4], [0, 2], [1, 3]],
            [[4], [0, 3], [1, 2]],
        ]
        actual = mi.set_partitions(range(5), 3)
        self.assertEqual(
            self._normalize_partitions(expected),
            self._normalize_partitions(actual),
        )

    def test_stirling_numbers(self):
        """Check against https://en.wikipedia.org/wiki/
        Stirling_numbers_of_the_second_kind#Table_of_values"""
        cardinality_by_k_by_n = [
            [1],
            [1, 1],
            [1, 3, 1],
            [1, 7, 6, 1],
            [1, 15, 25, 10, 1],
            [1, 31, 90, 65, 15, 1],
        ]
        for n, cardinality_by_k in enumerate(cardinality_by_k_by_n, 1):
            for k, cardinality in enumerate(cardinality_by_k, 1):
                self.assertEqual(
                    cardinality, len(list(mi.set_partitions(range(n), k)))
                )

    def test_no_group(self):
        def helper():
            list(mi.set_partitions(range(4), -1))

        self.assertRaises(ValueError, helper)

    def test_to_many_groups(self):
        self.assertEqual([], list(mi.set_partitions(range(4), 5)))


class TimeLimitedTests(TestCase):
    def test_basic(self):
        def generator():
            yield 1
            yield 2
            sleep(0.2)
            yield 3

        iterable = mi.time_limited(0.1, generator())
        actual = list(iterable)
        expected = [1, 2]
        self.assertEqual(actual, expected)
        self.assertTrue(iterable.timed_out)

    def test_complete(self):
        iterable = mi.time_limited(2, iter(range(10)))
        actual = list(iterable)
        expected = [0, 1, 2, 3, 4, 5, 6, 7, 8, 9]
        self.assertEqual(actual, expected)
        self.assertFalse(iterable.timed_out)

    def test_zero_limit(self):
        iterable = mi.time_limited(0, count())
        actual = list(iterable)
        expected = []
        self.assertEqual(actual, expected)
        self.assertTrue(iterable.timed_out)

    def test_invalid_limit(self):
        with self.assertRaises(ValueError):
            list(mi.time_limited(-0.1, count()))


class OnlyTests(TestCase):
    def test_defaults(self):
        self.assertEqual(mi.only([]), None)
        self.assertEqual(mi.only([1]), 1)
        self.assertRaises(ValueError, lambda: mi.only([1, 2]))

    def test_custom_value(self):
        self.assertEqual(mi.only([], default='!'), '!')
        self.assertEqual(mi.only([1], default='!'), 1)
        self.assertRaises(ValueError, lambda: mi.only([1, 2], default='!'))

    def test_custom_exception(self):
        self.assertEqual(mi.only([], too_long=RuntimeError), None)
        self.assertEqual(mi.only([1], too_long=RuntimeError), 1)
        self.assertRaises(
            RuntimeError, lambda: mi.only([1, 2], too_long=RuntimeError)
        )

    def test_default_exception_message(self):
        self.assertRaisesRegex(
            ValueError,
            "Expected exactly one item in iterable, "
            "but got 'foo', 'bar', and perhaps more",
            lambda: mi.only(['foo', 'bar', 'baz']),
        )


class IchunkedTests(TestCase):
    def test_even(self):
        iterable = (str(x) for x in range(10))
        actual = [''.join(c) for c in mi.ichunked(iterable, 5)]
        expected = ['01234', '56789']
        self.assertEqual(actual, expected)

    def test_odd(self):
        iterable = (str(x) for x in range(10))
        actual = [''.join(c) for c in mi.ichunked(iterable, 4)]
        expected = ['0123', '4567', '89']
        self.assertEqual(actual, expected)

    def test_zero(self):
        iterable = []
        actual = [list(c) for c in mi.ichunked(iterable, 0)]
        expected = []
        self.assertEqual(actual, expected)

    def test_negative(self):
        iterable = count()
        with self.assertRaises(ValueError):
            [list(c) for c in mi.ichunked(iterable, -1)]

    def test_out_of_order(self):
        iterable = map(str, count())
        it = mi.ichunked(iterable, 4)
        chunk_1 = next(it)
        chunk_2 = next(it)
        self.assertEqual(''.join(chunk_2), '4567')
        self.assertEqual(''.join(chunk_1), '0123')

    def test_laziness(self):
        def gen():
            yield 0
            raise RuntimeError
            yield from count(1)

        it = mi.ichunked(gen(), 4)
        chunk = next(it)
        self.assertEqual(next(chunk), 0)
        self.assertRaises(RuntimeError, next, it)

    @skipIf(
        'PyPy' == python_implementation(),
        'tracemalloc not implemented in pypy',
    )
    def test_memory_in_order(self):
        """Test that only one item is kept in memory at a time if chunks are
        iterated over in order."""
        import tracemalloc

        def big_string_iterator():
            while True:
                # Must be larger than 4096 to get around str interning
                yield 'X' * 5000

        ichunks = mi.ichunked(big_string_iterator(), 50)
        ichunk = next(ichunks)
        tracemalloc.start()
        mi.consume(ichunk)
        curr_mem, peak_mem = tracemalloc.get_traced_memory()
        tracemalloc.stop()
        self.assertLess(peak_mem, getsizeof('X' * 5000) * 2)


class DistinctCombinationsTests(TestCase):
    def test_basic(self):
        for iterable in [
            (1, 2, 2, 3, 3, 3),  # In order
            range(6),  # All distinct
            'abbccc',  # Not numbers
            'cccbba',  # Backward
            'mississippi',  # No particular order
        ]:
            for r in range(len(iterable)):
                with self.subTest(iterable=iterable, r=r):
                    actual = list(mi.distinct_combinations(iterable, r))
                    expected = list(
                        mi.unique_everseen(combinations(iterable, r))
                    )
                    self.assertEqual(actual, expected)

    def test_negative(self):
        with self.assertRaises(ValueError):
            list(mi.distinct_combinations([], -1))

    def test_empty(self):
        self.assertEqual(list(mi.distinct_combinations([], 2)), [])


class FilterExceptTests(TestCase):
    def test_no_exceptions_pass(self):
        iterable = '0123'
        actual = list(mi.filter_except(int, iterable))
        expected = ['0', '1', '2', '3']
        self.assertEqual(actual, expected)

    def test_no_exceptions_raise(self):
        iterable = ['0', '1', 'two', '3']
        with self.assertRaises(ValueError):
            list(mi.filter_except(int, iterable))

    def test_raise(self):
        iterable = ['0', '1' '2', 'three', None]
        with self.assertRaises(TypeError):
            list(mi.filter_except(int, iterable, ValueError))

    def test_false(self):
        # Even if the validator returns false, we pass through
        validator = lambda x: False
        iterable = ['0', '1', '2', 'three', None]
        actual = list(mi.filter_except(validator, iterable, Exception))
        expected = ['0', '1', '2', 'three', None]
        self.assertEqual(actual, expected)

    def test_multiple(self):
        iterable = ['0', '1', '2', 'three', None, '4']
        actual = list(mi.filter_except(int, iterable, ValueError, TypeError))
        expected = ['0', '1', '2', '4']
        self.assertEqual(actual, expected)


class MapExceptTests(TestCase):
    def test_no_exceptions_pass(self):
        iterable = '0123'
        actual = list(mi.map_except(int, iterable))
        expected = [0, 1, 2, 3]
        self.assertEqual(actual, expected)

    def test_no_exceptions_raise(self):
        iterable = ['0', '1', 'two', '3']
        with self.assertRaises(ValueError):
            list(mi.map_except(int, iterable))

    def test_raise(self):
        iterable = ['0', '1' '2', 'three', None]
        with self.assertRaises(TypeError):
            list(mi.map_except(int, iterable, ValueError))

    def test_multiple(self):
        iterable = ['0', '1', '2', 'three', None, '4']
        actual = list(mi.map_except(int, iterable, ValueError, TypeError))
        expected = [0, 1, 2, 4]
        self.assertEqual(actual, expected)


class MapIfTests(TestCase):
    def test_without_func_else(self):
        iterable = list(range(-5, 5))
        actual = list(mi.map_if(iterable, lambda x: x > 3, lambda x: 'toobig'))
        expected = [-5, -4, -3, -2, -1, 0, 1, 2, 3, 'toobig']
        self.assertEqual(actual, expected)

    def test_with_func_else(self):
        iterable = list(range(-5, 5))
        actual = list(
            mi.map_if(
                iterable, lambda x: x >= 0, lambda x: 'notneg', lambda x: 'neg'
            )
        )
        expected = ['neg'] * 5 + ['notneg'] * 5
        self.assertEqual(actual, expected)

    def test_empty(self):
        actual = list(mi.map_if([], lambda x: len(x) > 5, lambda x: None))
        expected = []
        self.assertEqual(actual, expected)


class SampleTests(TestCase):
    def test_unit_case(self):
        """Test against a fixed case by seeding the random module."""
        # Beware that this test really just verifies random.random() behavior.
        # If the algorithm is changed (e.g. to a more naive implementation)
        # this test will fail, but the algorithm might be correct.
        # Also, this test can pass and the algorithm can be completely wrong.
        data = "abcdef"
        weights = list(range(1, len(data) + 1))
        seed(123)
        actual = mi.sample(data, k=2, weights=weights)
        expected = ['f', 'e']
        self.assertEqual(actual, expected)

    def test_length(self):
        """Check that *k* elements are sampled."""
        data = [1, 2, 3, 4, 5]
        for k in [0, 3, 5, 7]:
            sampled = mi.sample(data, k=k)
            actual = len(sampled)
            expected = min(k, len(data))
            self.assertEqual(actual, expected)

    def test_samling_entire_iterable(self):
        """If k=len(iterable), the sample contains the original elements."""
        data = ["a", 2, "a", 4, (1, 2, 3)]
        actual = set(mi.sample(data, k=len(data)))
        expected = set(data)
        self.assertEqual(actual, expected)

    def test_scale_invariance_of_weights(self):
        """The probabilit of chosing element a_i is w_i / sum(weights).
        Scaling weights should not change the probability or outcome."""
        data = "abcdef"

        weights = list(range(1, len(data) + 1))
        seed(123)
        first_sample = mi.sample(data, k=2, weights=weights)

        # Scale the weights and sample again
        weights_scaled = [w / 1e10 for w in weights]
        seed(123)
        second_sample = mi.sample(data, k=2, weights=weights_scaled)

        self.assertEqual(first_sample, second_sample)

    def test_invariance_under_permutations_unweighted(self):
        """The order of the data should not matter. This is a stochastic test,
        but it will fail in less than 1 / 10_000 cases."""

        # Create a data set and a reversed data set
        data = list(range(100))
        data_rev = list(reversed(data))

        # Sample each data set 10 times
        data_means = [mean(mi.sample(data, k=50)) for _ in range(10)]
        data_rev_means = [mean(mi.sample(data_rev, k=50)) for _ in range(10)]

        # The difference in the means should be low, i.e. little bias
        difference_in_means = abs(mean(data_means) - mean(data_rev_means))

        # The observed largest difference in 10,000 simulations was 5.09599
        self.assertTrue(difference_in_means < 5.1)

    def test_invariance_under_permutations_weighted(self):
        """The order of the data should not matter. This is a stochastic test,
        but it will fail in less than 1 / 10_000 cases."""

        # Create a data set and a reversed data set
        data = list(range(1, 101))
        data_rev = list(reversed(data))

        # Sample each data set 10 times
        data_means = [
            mean(mi.sample(data, k=50, weights=data)) for _ in range(10)
        ]
        data_rev_means = [
            mean(mi.sample(data_rev, k=50, weights=data_rev))
            for _ in range(10)
        ]

        # The difference in the means should be low, i.e. little bias
        difference_in_means = abs(mean(data_means) - mean(data_rev_means))

        # The observed largest difference in 10,000 simulations was 4.337999
        self.assertTrue(difference_in_means < 4.4)


class IsSortedTests(TestCase):
    def test_basic(self):
        for iterable, kwargs, expected in [
            ([], {}, True),
            ([1], {}, True),
            ([1, 2, 3], {}, True),
            ([1, 1, 2, 3], {}, True),
            ([1, 10, 2, 3], {}, False),
            (['1', '10', '2', '3'], {}, True),
            (['1', '10', '2', '3'], {'key': int}, False),
            ([1, 2, 3], {'reverse': True}, False),
            ([1, 1, 2, 3], {'reverse': True}, False),
            ([1, 10, 2, 3], {'reverse': True}, False),
            (['3', '2', '10', '1'], {'reverse': True}, True),
            (['3', '2', '10', '1'], {'key': int, 'reverse': True}, False),
            # strict
            ([], {'strict': True}, True),
            ([1], {'strict': True}, True),
            ([1, 1], {'strict': True}, False),
            ([1, 2, 3], {'strict': True}, True),
            ([1, 1, 2, 3], {'strict': True}, False),
            ([1, 10, 2, 3], {'strict': True}, False),
            (['1', '10', '2', '3'], {'strict': True}, True),
            (['1', '10', '2', '3', '3'], {'strict': True}, False),
            (['1', '10', '2', '3'], {'strict': True, 'key': int}, False),
            ([1, 2, 3], {'strict': True, 'reverse': True}, False),
            ([1, 1, 2, 3], {'strict': True, 'reverse': True}, False),
            ([1, 10, 2, 3], {'strict': True, 'reverse': True}, False),
            (['3', '2', '10', '1'], {'strict': True, 'reverse': True}, True),
            (
                ['3', '2', '10', '10', '1'],
                {'strict': True, 'reverse': True},
                False,
            ),
            (
                ['3', '2', '10', '1'],
                {'strict': True, 'key': int, 'reverse': True},
                False,
            ),
            # We'll do the same weird thing as Python here
            (['nan', 0, 'nan', 0], {'key': float}, True),
            ([0, 'nan', 0, 'nan'], {'key': float}, True),
            (['nan', 0, 'nan', 0], {'key': float, 'reverse': True}, True),
            ([0, 'nan', 0, 'nan'], {'key': float, 'reverse': True}, True),
            ([0, 'nan', 0, 'nan'], {'strict': True, 'key': float}, True),
            (
                ['nan', 0, 'nan', 0],
                {'strict': True, 'key': float, 'reverse': True},
                True,
            ),
        ]:
            key = kwargs.get('key', None)
            reverse = kwargs.get('reverse', False)
            strict = kwargs.get('strict', False)

            with self.subTest(
                iterable=iterable, key=key, reverse=reverse, strict=strict
            ):
                mi_result = mi.is_sorted(
                    iter(iterable), key=key, reverse=reverse, strict=strict
                )

                sorted_iterable = sorted(iterable, key=key, reverse=reverse)
                if strict:
                    sorted_iterable = list(mi.unique_justseen(sorted_iterable))

                py_result = iterable == sorted_iterable

                self.assertEqual(mi_result, expected)
                self.assertEqual(mi_result, py_result)


class CallbackIterTests(TestCase):
    def _target(self, cb=None, exc=None, wait=0):
        total = 0
        for i, c in enumerate('abc', 1):
            total += i
            if wait:
                sleep(wait)
            if cb:
                cb(i, c, intermediate_total=total)
            if exc:
                raise exc('error in target')

        return total

    def test_basic(self):
        func = lambda callback=None: self._target(cb=callback, wait=0.02)
        with mi.callback_iter(func, wait_seconds=0.01) as it:
            # Execution doesn't start until we begin iterating
            self.assertFalse(it.done)

            # Consume everything
            self.assertEqual(
                list(it),
                [
                    ((1, 'a'), {'intermediate_total': 1}),
                    ((2, 'b'), {'intermediate_total': 3}),
                    ((3, 'c'), {'intermediate_total': 6}),
                ],
            )

            # After consuming everything the future is done and the
            # result is available.
            self.assertTrue(it.done)
            self.assertEqual(it.result, 6)

        # This examines the internal state of the ThreadPoolExecutor. This
        # isn't documented, so may break in future Python versions.
        self.assertTrue(it._executor._shutdown)

    def test_callback_kwd(self):
        with mi.callback_iter(self._target, callback_kwd='cb') as it:
            self.assertEqual(
                list(it),
                [
                    ((1, 'a'), {'intermediate_total': 1}),
                    ((2, 'b'), {'intermediate_total': 3}),
                    ((3, 'c'), {'intermediate_total': 6}),
                ],
            )

    def test_partial_consumption(self):
        func = lambda callback=None: self._target(cb=callback)
        with mi.callback_iter(func) as it:
            self.assertEqual(next(it), ((1, 'a'), {'intermediate_total': 1}))

        self.assertTrue(it._executor._shutdown)

    def test_abort(self):
        func = lambda callback=None: self._target(cb=callback, wait=0.1)
        with mi.callback_iter(func) as it:
            self.assertEqual(next(it), ((1, 'a'), {'intermediate_total': 1}))

        with self.assertRaises(mi.AbortThread):
            it.result

    def test_no_result(self):
        func = lambda callback=None: self._target(cb=callback)
        with mi.callback_iter(func) as it:
            with self.assertRaises(RuntimeError):
                it.result

    def test_exception(self):
        func = lambda callback=None: self._target(cb=callback, exc=ValueError)
        with mi.callback_iter(func) as it:
            self.assertEqual(
                next(it),
                ((1, 'a'), {'intermediate_total': 1}),
            )

            with self.assertRaises(ValueError):
                it.result


class WindowedCompleteTests(TestCase):
    """Tests for ``windowed_complete()``"""

    def test_basic(self):
        actual = list(mi.windowed_complete([1, 2, 3, 4, 5], 3))
        expected = [
            ((), (1, 2, 3), (4, 5)),
            ((1,), (2, 3, 4), (5,)),
            ((1, 2), (3, 4, 5), ()),
        ]
        self.assertEqual(actual, expected)

    def test_zero_length(self):
        actual = list(mi.windowed_complete([1, 2, 3], 0))
        expected = [
            ((), (), (1, 2, 3)),
            ((1,), (), (2, 3)),
            ((1, 2), (), (3,)),
            ((1, 2, 3), (), ()),
        ]
        self.assertEqual(actual, expected)

    def test_wrong_length(self):
        seq = [1, 2, 3, 4, 5]
        for n in (-10, -1, len(seq) + 1, len(seq) + 10):
            with self.subTest(n=n):
                with self.assertRaises(ValueError):
                    list(mi.windowed_complete(seq, n))

    def test_every_partition(self):
        every_partition = lambda seq: chain(
            *map(partial(mi.windowed_complete, seq), range(len(seq)))
        )

        seq = 'ABC'
        actual = list(every_partition(seq))
        expected = [
            ((), (), ('A', 'B', 'C')),
            (('A',), (), ('B', 'C')),
            (('A', 'B'), (), ('C',)),
            (('A', 'B', 'C'), (), ()),
            ((), ('A',), ('B', 'C')),
            (('A',), ('B',), ('C',)),
            (('A', 'B'), ('C',), ()),
            ((), ('A', 'B'), ('C',)),
            (('A',), ('B', 'C'), ()),
        ]
        self.assertEqual(actual, expected)


class AllUniqueTests(TestCase):
    def test_basic(self):
        for iterable, expected in [
            ([], True),
            ([1, 2, 3], True),
            ([1, 1], False),
            ([1, 2, 3, 1], False),
            ([1, 2, 3, '1'], True),
        ]:
            with self.subTest(args=(iterable,)):
                self.assertEqual(mi.all_unique(iterable), expected)

    def test_non_hashable(self):
        self.assertEqual(mi.all_unique([[1, 2], [3, 4]]), True)
        self.assertEqual(mi.all_unique([[1, 2], [3, 4], [1, 2]]), False)

    def test_partially_hashable(self):
        self.assertEqual(mi.all_unique([[1, 2], [3, 4], (5, 6)]), True)
        self.assertEqual(
            mi.all_unique([[1, 2], [3, 4], (5, 6), [1, 2]]), False
        )
        self.assertEqual(
            mi.all_unique([[1, 2], [3, 4], (5, 6), (5, 6)]), False
        )

    def test_key(self):
        iterable = ['A', 'B', 'C', 'b']
        self.assertEqual(mi.all_unique(iterable, lambda x: x), True)
        self.assertEqual(mi.all_unique(iterable, str.lower), False)

    def test_infinite(self):
        self.assertEqual(mi.all_unique(mi.prepend(3, count())), False)


class NthProductTests(TestCase):
    def test_basic(self):
        iterables = ['ab', 'cdef', 'ghi']
        for index, expected in enumerate(product(*iterables)):
            actual = mi.nth_product(index, *iterables)
            self.assertEqual(actual, expected)

    def test_long(self):
        actual = mi.nth_product(1337, range(101), range(22), range(53))
        expected = (1, 3, 12)
        self.assertEqual(actual, expected)

    def test_negative(self):
        iterables = ['abc', 'de', 'fghi']
        for index, expected in enumerate(product(*iterables)):
            actual = mi.nth_product(index - 24, *iterables)
            self.assertEqual(actual, expected)

    def test_invalid_index(self):
        with self.assertRaises(IndexError):
            mi.nth_product(24, 'ab', 'cde', 'fghi')


class ValueChainTests(TestCase):
    def test_empty(self):
        actual = list(mi.value_chain())
        expected = []
        self.assertEqual(actual, expected)

    def test_simple(self):
        actual = list(mi.value_chain(1, 2.71828, False, 'foo'))
        expected = [1, 2.71828, False, 'foo']
        self.assertEqual(actual, expected)

    def test_more(self):
        actual = list(mi.value_chain(b'bar', [1, 2, 3], 4, {'key': 1}))
        expected = [b'bar', 1, 2, 3, 4, 'key']
        self.assertEqual(actual, expected)

    def test_empty_lists(self):
        actual = list(mi.value_chain(1, 2, [], [3, 4]))
        expected = [1, 2, 3, 4]
        self.assertEqual(actual, expected)

    def test_complex(self):
        obj = object()
        actual = list(
            mi.value_chain(
                (1, (2, (3,))),
                ['foo', ['bar', ['baz']], 'tic'],
                {'key': {'foo': 1}},
                obj,
            )
        )
        expected = [1, (2, (3,)), 'foo', ['bar', ['baz']], 'tic', 'key', obj]
        self.assertEqual(actual, expected)


class ProductIndexTests(TestCase):
    def test_basic(self):
        iterables = ['ab', 'cdef', 'ghi']
        first_index = {}
        for index, element in enumerate(product(*iterables)):
            actual = mi.product_index(element, *iterables)
            expected = first_index.setdefault(element, index)
            self.assertEqual(actual, expected)

    def test_multiplicity(self):
        iterables = ['ab', 'bab', 'cab']
        first_index = {}
        for index, element in enumerate(product(*iterables)):
            actual = mi.product_index(element, *iterables)
            expected = first_index.setdefault(element, index)
            self.assertEqual(actual, expected)

    def test_long(self):
        actual = mi.product_index((1, 3, 12), range(101), range(22), range(53))
        expected = 1337
        self.assertEqual(actual, expected)

    def test_invalid_empty(self):
        with self.assertRaises(ValueError):
            mi.product_index('', 'ab', 'cde', 'fghi')

    def test_invalid_small(self):
        with self.assertRaises(ValueError):
            mi.product_index('ac', 'ab', 'cde', 'fghi')

    def test_invalid_large(self):
        with self.assertRaises(ValueError):
            mi.product_index('achi', 'ab', 'cde', 'fghi')

    def test_invalid_match(self):
        with self.assertRaises(ValueError):
            mi.product_index('axf', 'ab', 'cde', 'fghi')


class CombinationIndexTests(TestCase):
    def test_r_less_than_n(self):
        iterable = 'abcdefg'
        r = 4
        first_index = {}
        for index, element in enumerate(combinations(iterable, r)):
            actual = mi.combination_index(element, iterable)
            expected = first_index.setdefault(element, index)
            self.assertEqual(actual, expected)

    def test_r_equal_to_n(self):
        iterable = 'abcd'
        r = len(iterable)
        first_index = {}
        for index, element in enumerate(combinations(iterable, r=r)):
            actual = mi.combination_index(element, iterable)
            expected = first_index.setdefault(element, index)
            self.assertEqual(actual, expected)

    def test_multiplicity(self):
        iterable = 'abacba'
        r = 3
        first_index = {}
        for index, element in enumerate(combinations(iterable, r)):
            actual = mi.combination_index(element, iterable)
            expected = first_index.setdefault(element, index)
            self.assertEqual(actual, expected)

    def test_null(self):
        actual = mi.combination_index(tuple(), [])
        expected = 0
        self.assertEqual(actual, expected)

    def test_long(self):
        actual = mi.combination_index((2, 12, 35, 126), range(180))
        expected = 2000000
        self.assertEqual(actual, expected)

    def test_invalid_order(self):
        with self.assertRaises(ValueError):
            mi.combination_index(tuple('acb'), 'abcde')

    def test_invalid_large(self):
        with self.assertRaises(ValueError):
            mi.combination_index(tuple('abcdefg'), 'abcdef')

    def test_invalid_match(self):
        with self.assertRaises(ValueError):
            mi.combination_index(tuple('axe'), 'abcde')


class PermutationIndexTests(TestCase):
    def test_r_less_than_n(self):
        iterable = 'abcdefg'
        r = 4
        first_index = {}
        for index, element in enumerate(permutations(iterable, r)):
            actual = mi.permutation_index(element, iterable)
            expected = first_index.setdefault(element, index)
            self.assertEqual(actual, expected)

    def test_r_equal_to_n(self):
        iterable = 'abcd'
        first_index = {}
        for index, element in enumerate(permutations(iterable)):
            actual = mi.permutation_index(element, iterable)
            expected = first_index.setdefault(element, index)
            self.assertEqual(actual, expected)

    def test_multiplicity(self):
        iterable = 'abacba'
        r = 3
        first_index = {}
        for index, element in enumerate(permutations(iterable, r)):
            actual = mi.permutation_index(element, iterable)
            expected = first_index.setdefault(element, index)
            self.assertEqual(actual, expected)

    def test_null(self):
        actual = mi.permutation_index(tuple(), [])
        expected = 0
        self.assertEqual(actual, expected)

    def test_long(self):
        actual = mi.permutation_index((2, 12, 35, 126), range(180))
        expected = 11631678
        self.assertEqual(actual, expected)

    def test_invalid_large(self):
        with self.assertRaises(ValueError):
            mi.permutation_index(tuple('abcdefg'), 'abcdef')

    def test_invalid_match(self):
        with self.assertRaises(ValueError):
            mi.permutation_index(tuple('axe'), 'abcde')


class CountableTests(TestCase):
    def test_empty(self):
        iterable = []
        it = mi.countable(iterable)
        self.assertEqual(it.items_seen, 0)
        self.assertEqual(list(it), [])

    def test_basic(self):
        iterable = '0123456789'
        it = mi.countable(iterable)
        self.assertEqual(it.items_seen, 0)
        self.assertEqual(next(it), '0')
        self.assertEqual(it.items_seen, 1)
        self.assertEqual(''.join(it), '123456789')
        self.assertEqual(it.items_seen, 10)


class ChunkedEvenTests(TestCase):
    """Tests for ``chunked_even()``"""

    def test_0(self):
        self._test_finite('', 3, [])

    def test_1(self):
        self._test_finite('A', 1, [['A']])

    def test_4(self):
        self._test_finite('ABCD', 3, [['A', 'B'], ['C', 'D']])

    def test_5(self):
        self._test_finite('ABCDE', 3, [['A', 'B', 'C'], ['D', 'E']])

    def test_6(self):
        self._test_finite('ABCDEF', 3, [['A', 'B', 'C'], ['D', 'E', 'F']])

    def test_7(self):
        self._test_finite(
            'ABCDEFG', 3, [['A', 'B', 'C'], ['D', 'E'], ['F', 'G']]
        )

    def _test_finite(self, seq, n, expected):
        # Check with and without `len()`
        self.assertEqual(list(mi.chunked_even(seq, n)), expected)
        self.assertEqual(list(mi.chunked_even(iter(seq), n)), expected)

    def test_infinite(self):
        for n in range(1, 5):
            k = 0

            def count_with_assert():
                for i in count():
                    # Look-ahead should be less than n^2
                    self.assertLessEqual(i, n * k + n * n)
                    yield i

            ls = mi.chunked_even(count_with_assert(), n)
            while k < 2:
                self.assertEqual(next(ls), list(range(k * n, (k + 1) * n)))
                k += 1

    def test_evenness(self):
        for N in range(1, 50):
            for n in range(1, N + 2):
                lengths = []
                items = []
                for l in mi.chunked_even(range(N), n):
                    L = len(l)
                    self.assertLessEqual(L, n)
                    self.assertGreaterEqual(L, 1)
                    lengths.append(L)
                    items.extend(l)
                self.assertEqual(items, list(range(N)))
                self.assertLessEqual(max(lengths) - min(lengths), 1)


class ZipBroadcastTests(TestCase):
    def test_basic(self):
        for objects, expected in [
            # All scalar
            ([1, 2], [(1, 2)]),
            # Scalar, iterable
            ([1, [2]], [(1, 2)]),
            # Iterable, scalar
            ([[1], 2], [(1, 2)]),
            # Mixed length
            ([1, [2, 3]], [(1, 2), (1, 3)]),
            # All iterable
            ([[1, 2], [3, 4]], [(1, 3), (2, 4)]),
            # Infinite
            ([count(), 1, [2]], [(0, 1, 2)]),
            ([count(), 1, [2, 3]], [(0, 1, 2), (1, 1, 3)]),
        ]:
            with self.subTest(expected=expected):
                actual = list(mi.zip_broadcast(*objects))
                self.assertEqual(actual, expected)

    def test_scalar_types(self):
        # Default: str and bytes are treated as scalar
        self.assertEqual(
            list(mi.zip_broadcast('ab', [1, 2, 3])),
            [('ab', 1), ('ab', 2), ('ab', 3)],
        )
        self.assertEqual(
            list(mi.zip_broadcast(b'ab', [1, 2, 3])),
            [(b'ab', 1), (b'ab', 2), (b'ab', 3)],
        )
        # scalar_types=None allows str and bytes to be treated as iterable
        self.assertEqual(
            list(mi.zip_broadcast('abc', [1, 2, 3], scalar_types=None)),
            [('a', 1), ('b', 2), ('c', 3)],
        )
        # Use a custom type
        self.assertEqual(
            list(mi.zip_broadcast({'a': 'b'}, [1, 2, 3], scalar_types=dict)),
            [({'a': 'b'}, 1), ({'a': 'b'}, 2), ({'a': 'b'}, 3)],
        )

    def test_strict(self):
        for objects, zipped in [
            ([[], [1]], []),
            ([[1], []], []),
            ([[1], [2, 3]], [(1, 2)]),
            ([[1, 2], [3]], [(1, 3)]),
            ([[1, 2], [3], [4]], [(1, 3, 4)]),
            ([[1], [2, 3], [4]], [(1, 2, 4)]),
            ([[1], [2], [3, 4]], [(1, 2, 3)]),
            ([[1], [2, 3], [4, 5]], [(1, 2, 4)]),
            ([[1, 2], [3], [4, 5]], [(1, 3, 4)]),
            ([[1, 2], [3, 4], [5]], [(1, 3, 5)]),
            (['a', [1, 2], [3, 4, 5]], [('a', 1, 3), ('a', 2, 4)]),
        ]:
            # Truncate by default
            with self.subTest(objects=objects, strict=False, zipped=zipped):
                self.assertEqual(list(mi.zip_broadcast(*objects)), zipped)

            # Raise an exception for strict=True
            with self.subTest(objects=objects, strict=True):
                with self.assertRaises(ValueError):
                    list(mi.zip_broadcast(*objects, strict=True))

    def test_empty(self):
        self.assertEqual(list(mi.zip_broadcast()), [])


class UniqueInWindowTests(TestCase):
    def test_invalid_n(self):
        with self.assertRaises(ValueError):
            list(mi.unique_in_window([], 0))

    def test_basic(self):
        for iterable, n, expected in [
            (range(9), 10, list(range(9))),
            (range(20), 10, list(range(20))),
            ([1, 2, 3, 4, 4, 4], 1, [1, 2, 3, 4]),
            ([1, 2, 3, 4, 4, 4], 2, [1, 2, 3, 4]),
            ([1, 2, 3, 4, 4, 4], 3, [1, 2, 3, 4]),
            ([1, 2, 3, 4, 4, 4], 4, [1, 2, 3, 4]),
            ([1, 2, 3, 4, 4, 4], 5, [1, 2, 3, 4]),
        ]:
            with self.subTest(expected=expected):
                actual = list(mi.unique_in_window(iterable, n))
                self.assertEqual(actual, expected)

    def test_key(self):
        iterable = [0, 1, 3, 4, 5, 6, 7, 8, 9]
        n = 3
        key = lambda x: x // 3
        actual = list(mi.unique_in_window(iterable, n, key=key))
        expected = [0, 3, 6, 9]
        self.assertEqual(actual, expected)


class StrictlyNTests(TestCase):
    def test_basic(self):
        iterable = ['a', 'b', 'c', 'd']
        n = 4
        actual = list(mi.strictly_n(iter(iterable), n))
        expected = iterable
        self.assertEqual(actual, expected)

    def test_too_short_default(self):
        iterable = ['a', 'b', 'c', 'd']
        n = 5
        with self.assertRaises(ValueError) as exc:
            list(mi.strictly_n(iter(iterable), n))

        self.assertEqual(
            'Too few items in iterable (got 4)', exc.exception.args[0]
        )

    def test_too_long_default(self):
        iterable = ['a', 'b', 'c', 'd']
        n = 3
        with self.assertRaises(ValueError) as cm:
            list(mi.strictly_n(iter(iterable), n))

        self.assertEqual(
            'Too many items in iterable (got at least 4)',
            cm.exception.args[0],
        )

    def test_too_short_custom(self):
        call_count = 0

        def too_short(item_count):
            nonlocal call_count
            call_count += 1

        iterable = ['a', 'b', 'c', 'd']
        n = 6
        actual = []
        for item in mi.strictly_n(iter(iterable), n, too_short=too_short):
            actual.append(item)
        expected = ['a', 'b', 'c', 'd']
        self.assertEqual(actual, expected)
        self.assertEqual(call_count, 1)

    def test_too_long_custom(self):
        import logging

        iterable = ['a', 'b', 'c', 'd']
        n = 2
        too_long = lambda item_count: logging.warning(
            'Picked the first %s items', n
        )

        with self.assertLogs(level='WARNING') as cm:
            actual = list(mi.strictly_n(iter(iterable), n, too_long=too_long))

        self.assertEqual(actual, ['a', 'b'])
        self.assertIn('Picked the first 2 items', cm.output[0])


class DuplicatesEverSeenTests(TestCase):
    def test_basic(self):
        for iterable, expected in [
            ([], []),
            ([1, 2, 3], []),
            ([1, 1], [1]),
            ([1, 2, 1, 2], [1, 2]),
            ([1, 2, 3, '1'], []),
        ]:
            with self.subTest(args=(iterable,)):
                self.assertEqual(
                    list(mi.duplicates_everseen(iterable)), expected
                )

    def test_non_hashable(self):
        self.assertEqual(list(mi.duplicates_everseen([[1, 2], [3, 4]])), [])
        self.assertEqual(
            list(mi.duplicates_everseen([[1, 2], [3, 4], [1, 2]])), [[1, 2]]
        )

    def test_partially_hashable(self):
        self.assertEqual(
            list(mi.duplicates_everseen([[1, 2], [3, 4], (5, 6)])), []
        )
        self.assertEqual(
            list(mi.duplicates_everseen([[1, 2], [3, 4], (5, 6), [1, 2]])),
            [[1, 2]],
        )
        self.assertEqual(
            list(mi.duplicates_everseen([[1, 2], [3, 4], (5, 6), (5, 6)])),
            [(5, 6)],
        )

    def test_key_hashable(self):
        iterable = 'HEheHEhe'
        self.assertEqual(list(mi.duplicates_everseen(iterable)), list('HEhe'))
        self.assertEqual(
            list(mi.duplicates_everseen(iterable, str.lower)),
            list('heHEhe'),
        )

    def test_key_non_hashable(self):
        iterable = [[1, 2], [3, 0], [5, -2], [5, 6]]
        self.assertEqual(
            list(mi.duplicates_everseen(iterable, lambda x: x)), []
        )
        self.assertEqual(
            list(mi.duplicates_everseen(iterable, sum)), [[3, 0], [5, -2]]
        )

    def test_key_partially_hashable(self):
        iterable = [[1, 2], (1, 2), [1, 2], [5, 6]]
        self.assertEqual(
            list(mi.duplicates_everseen(iterable, lambda x: x)), [[1, 2]]
        )
        self.assertEqual(
            list(mi.duplicates_everseen(iterable, list)), [(1, 2), [1, 2]]
        )


class DuplicatesJustSeenTests(TestCase):
    def test_basic(self):
        for iterable, expected in [
            ([], []),
            ([1, 2, 3, 3, 2, 2], [3, 2]),
            ([1, 1], [1]),
            ([1, 2, 1, 2], []),
            ([1, 2, 3, '1'], []),
        ]:
            with self.subTest(args=(iterable,)):
                self.assertEqual(
                    list(mi.duplicates_justseen(iterable)), expected
                )

    def test_non_hashable(self):
        self.assertEqual(list(mi.duplicates_justseen([[1, 2], [3, 4]])), [])
        self.assertEqual(
            list(
                mi.duplicates_justseen(
                    [[1, 2], [3, 4], [3, 4], [3, 4], [1, 2]]
                )
            ),
            [[3, 4], [3, 4]],
        )

    def test_partially_hashable(self):
        self.assertEqual(
            list(mi.duplicates_justseen([[1, 2], [3, 4], (5, 6)])), []
        )
        self.assertEqual(
            list(
                mi.duplicates_justseen(
                    [[1, 2], [3, 4], (5, 6), [1, 2], [1, 2]]
                )
            ),
            [[1, 2]],
        )
        self.assertEqual(
            list(
                mi.duplicates_justseen(
                    [[1, 2], [3, 4], (5, 6), (5, 6), (5, 6)]
                )
            ),
            [(5, 6), (5, 6)],
        )

    def test_key_hashable(self):
        iterable = 'HEheHHHhEheeEe'
        self.assertEqual(list(mi.duplicates_justseen(iterable)), list('HHe'))
        self.assertEqual(
            list(mi.duplicates_justseen(iterable, str.lower)),
            list('HHheEe'),
        )

    def test_key_non_hashable(self):
        iterable = [[1, 2], [3, 0], [5, -2], [5, 6], [1, 2]]
        self.assertEqual(
            list(mi.duplicates_justseen(iterable, lambda x: x)), []
        )
        self.assertEqual(
            list(mi.duplicates_justseen(iterable, sum)), [[3, 0], [5, -2]]
        )

    def test_key_partially_hashable(self):
        iterable = [[1, 2], (1, 2), [1, 2], [5, 6], [1, 2]]
        self.assertEqual(
            list(mi.duplicates_justseen(iterable, lambda x: x)), []
        )
        self.assertEqual(
            list(mi.duplicates_justseen(iterable, list)), [(1, 2), [1, 2]]
        )

    def test_nested(self):
        iterable = [[[1, 2], [1, 2]], [5, 6], [5, 6]]
        self.assertEqual(list(mi.duplicates_justseen(iterable)), [[5, 6]])


class LongestCommonPrefixTests(TestCase):
    def test_basic(self):
        iterables = [[1, 2], [1, 2, 3], [1, 2, 4]]
        self.assertEqual(list(mi.longest_common_prefix(iterables)), [1, 2])

    def test_iterators(self):
        iterables = iter([iter([1, 2]), iter([1, 2, 3]), iter([1, 2, 4])])
        self.assertEqual(list(mi.longest_common_prefix(iterables)), [1, 2])

    def test_no_iterables(self):
        iterables = []
        self.assertEqual(list(mi.longest_common_prefix(iterables)), [])

    def test_empty_iterables_only(self):
        iterables = [[], [], []]
        self.assertEqual(list(mi.longest_common_prefix(iterables)), [])

    def test_includes_empty_iterables(self):
        iterables = [[1, 2], [1, 2, 3], [1, 2, 4], []]
        self.assertEqual(list(mi.longest_common_prefix(iterables)), [])

    def test_non_hashable(self):
        # See https://github.com/more-itertools/more-itertools/issues/603
        iterables = [[[1], [2]], [[1], [2], [3]], [[1], [2], [4]]]
        self.assertEqual(list(mi.longest_common_prefix(iterables)), [[1], [2]])

    def test_prefix_contains_elements_of_the_first_iterable(self):
        iterables = [[[1], [2]], [[1], [2], [3]], [[1], [2], [4]]]
        prefix = list(mi.longest_common_prefix(iterables))
        self.assertIs(prefix[0], iterables[0][0])
        self.assertIs(prefix[1], iterables[0][1])
        self.assertIsNot(prefix[0], iterables[1][0])
        self.assertIsNot(prefix[1], iterables[1][1])
        self.assertIsNot(prefix[0], iterables[2][0])
        self.assertIsNot(prefix[1], iterables[2][1])

    def test_infinite_iterables(self):
        prefix = mi.longest_common_prefix([count(), count()])
        self.assertEqual(next(prefix), 0)
        self.assertEqual(next(prefix), 1)
        self.assertEqual(next(prefix), 2)

    def test_contains_infinite_iterables(self):
        iterables = [[0, 1, 2], count()]
        self.assertEqual(list(mi.longest_common_prefix(iterables)), [0, 1, 2])


class IequalsTests(TestCase):
    def test_basic(self):
        self.assertTrue(mi.iequals("abc", iter("abc")))
        self.assertTrue(mi.iequals(range(3), [0, 1, 2]))
        self.assertFalse(mi.iequals("abc", [0, 1, 2]))

    def test_no_iterables(self):
        self.assertTrue(mi.iequals())

    def test_one_iterable(self):
        self.assertTrue(mi.iequals("abc"))

    def test_more_than_two_iterable(self):
        self.assertTrue(mi.iequals("abc", iter("abc"), ['a', 'b', 'c']))
        self.assertFalse(mi.iequals("abc", iter("abc"), ['a', 'b', 'd']))

    def test_order_matters(self):
        self.assertFalse(mi.iequals("abc", "acb"))

    def test_not_equal_lengths(self):
        self.assertFalse(mi.iequals("abc", "ab"))
        self.assertFalse(mi.iequals("abc", "bc"))
        self.assertFalse(mi.iequals("aaa", "aaaa"))

    def test_empty_iterables(self):
        self.assertTrue(mi.iequals([], ""))

    def test_none_is_not_a_sentinel(self):
        # See https://stackoverflow.com/a/900444
        self.assertFalse(mi.iequals([1, 2], [1, 2, None]))
        self.assertFalse(mi.iequals([1, 2], [None, 1, 2]))

    def test_not_identical_but_equal(self):
        self.assertTrue([1, True], [1.0, complex(1, 0)])


class ConstrainedBatchesTests(TestCase):
    def test_basic(self):
        zen = [
            'Beautiful is better than ugly',
            'Explicit is better than implicit',
            'Simple is better than complex',
            'Complex is better than complicated',
            'Flat is better than nested',
            'Sparse is better than dense',
            'Readability counts',
        ]
        for size, expected in (
            (
                34,
                [
                    (zen[0],),
                    (zen[1],),
                    (zen[2],),
                    (zen[3],),
                    (zen[4],),
                    (zen[5],),
                    (zen[6],),
                ],
            ),
            (
                61,
                [
                    (zen[0], zen[1]),
                    (zen[2],),
                    (zen[3], zen[4]),
                    (zen[5], zen[6]),
                ],
            ),
            (
                90,
                [
                    (zen[0], zen[1], zen[2]),
                    (zen[3], zen[4], zen[5]),
                    (zen[6],),
                ],
            ),
            (
                124,
                [(zen[0], zen[1], zen[2], zen[3]), (zen[4], zen[5], zen[6])],
            ),
            (
                150,
                [(zen[0], zen[1], zen[2], zen[3], zen[4]), (zen[5], zen[6])],
            ),
            (
                177,
                [(zen[0], zen[1], zen[2], zen[3], zen[4], zen[5]), (zen[6],)],
            ),
        ):
            with self.subTest(size=size):
                actual = list(mi.constrained_batches(iter(zen), size))
                self.assertEqual(actual, expected)

    def test_max_count(self):
        iterable = ['1', '1', '12345678', '12345', '12345']
        max_size = 10
        max_count = 2
        actual = list(mi.constrained_batches(iterable, max_size, max_count))
        expected = [('1', '1'), ('12345678',), ('12345', '12345')]
        self.assertEqual(actual, expected)

    def test_strict(self):
        iterable = ['1', '123456789', '1']
        size = 8
        with self.assertRaises(ValueError):
            list(mi.constrained_batches(iterable, size))

        actual = list(mi.constrained_batches(iterable, size, strict=False))
        expected = [('1',), ('123456789',), ('1',)]
        self.assertEqual(actual, expected)

    def test_get_len(self):
        class Record(tuple):
            def total_size(self):
                return sum(len(x) for x in self)

        record_3 = Record(('1', '23'))
        record_5 = Record(('1234', '1'))
        record_10 = Record(('1', '12345678', '1'))
        record_2 = Record(('1', '1'))
        iterable = [record_3, record_5, record_10, record_2]

        self.assertEqual(
            list(
                mi.constrained_batches(
                    iterable, 10, get_len=lambda x: x.total_size()
                )
            ),
            [(record_3, record_5), (record_10,), (record_2,)],
        )


class GrayProductTests(TestCase):
    def test_basic(self):
        self.assertEqual(
            tuple(mi.gray_product(('a', 'b', 'c'), range(1, 3))),
            (("a", 1), ("b", 1), ("c", 1), ("c", 2), ("b", 2), ("a", 2)),
        )
        out = mi.gray_product(('foo', 'bar'), (3, 4, 5, 6), ['quz', 'baz'])
        self.assertEqual(next(out), ('foo', 3, 'quz'))
        self.assertEqual(
            list(out),
            [
                ('bar', 3, 'quz'),
                ('bar', 4, 'quz'),
                ('foo', 4, 'quz'),
                ('foo', 5, 'quz'),
                ('bar', 5, 'quz'),
                ('bar', 6, 'quz'),
                ('foo', 6, 'quz'),
                ('foo', 6, 'baz'),
                ('bar', 6, 'baz'),
                ('bar', 5, 'baz'),
                ('foo', 5, 'baz'),
                ('foo', 4, 'baz'),
                ('bar', 4, 'baz'),
                ('bar', 3, 'baz'),
                ('foo', 3, 'baz'),
            ],
        )
        self.assertEqual(tuple(mi.gray_product()), ((),))
        self.assertEqual(tuple(mi.gray_product((1, 2))), ((1,), (2,)))

    def test_errors(self):
        with self.assertRaises(ValueError):
            list(mi.gray_product((1, 2), ()))
        with self.assertRaises(ValueError):
            list(mi.gray_product((1, 2), (2,)))

    def test_vs_product(self):
        iters = (
            ("a", "b"),
            range(3, 6),
            [None, None],
            {"i", "j", "k", "l"},
            "XYZ",
        )
        self.assertEqual(
            sorted(product(*iters)), sorted(mi.gray_product(*iters))
        )


<<<<<<< HEAD
class DoubleStarMapTests(TestCase):
    def test_construction(self):
        iterable = [{'price': 1.23}, {'price': 42}, {'price': 0.1}]
        actual = list(mi.doublestarmap('{price:.2f}'.format, iterable))
        expected = ['1.23', '42.00', '0.10']
        self.assertEqual(actual, expected)

    def test_identity(self):
        iterable = [{'x': 1}, {'x': 2}, {'x': 3}]
        actual = list(mi.doublestarmap(lambda x: x, iterable))
        expected = [1, 2, 3]
        self.assertEqual(actual, expected)

    def test_adding(self):
        iterable = [{'a': 1, 'b': 2}, {'a': 3, 'b': 4}]
        actual = list(mi.doublestarmap(lambda a, b: a+b, iterable))
        expected = [3, 7]
        self.assertEqual(actual, expected)

    def test_mismatch_function_smaller(self):
        iterable = [{'a': 1, 'b': 2}, {'a': 3, 'b': 4}]
        with self.assertRaises(TypeError):
            list(mi.doublestarmap(lambda a: a, iterable))

    def test_mismatch_function_different(self):
        iterable = [{'a': 1}, {'a': 2}]
        with self.assertRaises(TypeError):
            list(mi.doublestarmap(lambda x: x, iterable))

    def test_mismatch_function_larger(self):
        iterable = [{'a': 1}, {'a': 2}]
        with self.assertRaises(TypeError):
            list(mi.doublestarmap(lambda a, b: a+b, iterable))

    def test_no_mapping(self):
        iterable = [1,2,3,4]
        with self.assertRaises(TypeError):
            list(mi.doublestarmap(lambda x: x, iterable))

    def test_empty(self):
        actual = list(mi.doublestarmap(lambda x: x, []))
        expected = []
        self.assertEqual(actual, expected)
=======
class PartialProductTests(TestCase):
    def test_empty(self):
        self.assertEqual(tuple(mi.partial_product()), ())

    def test_one_iterator(self):
        # a single iterable should pass through
        self.assertEqual(
            tuple(mi.partial_product('ABCD')),
            (
                'A',
                'B',
                'C',
                'D',
            ),
        )

    def test_two_iterators(self):
        with self.assertRaises(ValueError):
            list(mi.partial_product('ABCD', []))

        self.assertEqual(
            list(mi.partial_product('ABCD', [1])),
            [('A', 1), ('B', 1), ('C', 1), ('D', 1)],
        )
        expected = [
            ('A', 1),
            ('B', 1),
            ('C', 1),
            ('D', 1),
            ('D', 2),
            ('D', 3),
            ('D', 4),
        ]
        self.assertEqual(
            list(mi.partial_product('ABCD', [1, 2, 3, 4])), expected
        )

    def test_basic(self):
        ones = [1, 2, 3]
        tens = [10, 20, 30, 40, 50]
        hundreds = [100, 200]

        expected = [
            (1, 10, 100),
            (2, 10, 100),
            (3, 10, 100),
            (3, 20, 100),
            (3, 30, 100),
            (3, 40, 100),
            (3, 50, 100),
            (3, 50, 200),
        ]

        actual = list(mi.partial_product(ones, tens, hundreds))
        self.assertEqual(actual, expected)

    def test_uneven_length_lists(self):
        # this is also the docstring example
        expected = [
            ('A', 'C', 'D'),
            ('B', 'C', 'D'),
            ('B', 'C', 'E'),
            ('B', 'C', 'F'),
        ]

        self.assertEqual(list(mi.partial_product('AB', 'C', 'DEF')), expected)
>>>>>>> ec4f5189
<|MERGE_RESOLUTION|>--- conflicted
+++ resolved
@@ -5230,7 +5230,6 @@
         )
 
 
-<<<<<<< HEAD
 class DoubleStarMapTests(TestCase):
     def test_construction(self):
         iterable = [{'price': 1.23}, {'price': 42}, {'price': 0.1}]
@@ -5274,7 +5273,8 @@
         actual = list(mi.doublestarmap(lambda x: x, []))
         expected = []
         self.assertEqual(actual, expected)
-=======
+
+
 class PartialProductTests(TestCase):
     def test_empty(self):
         self.assertEqual(tuple(mi.partial_product()), ())
@@ -5340,5 +5340,4 @@
             ('B', 'C', 'F'),
         ]
 
-        self.assertEqual(list(mi.partial_product('AB', 'C', 'DEF')), expected)
->>>>>>> ec4f5189
+        self.assertEqual(list(mi.partial_product('AB', 'C', 'DEF')), expected)