--- conflicted
+++ resolved
@@ -14,11 +14,7 @@
 from collections import deque
 from contextlib import suppress
 from collections.abc import Sized
-<<<<<<< HEAD
-from functools import lru_cache
-=======
 from functools import lru_cache, partial, reduce
->>>>>>> 21d3d883
 from heapq import heappush, heappushpop
 from itertools import (
     accumulate,
