--- conflicted
+++ resolved
@@ -13,12 +13,7 @@
 from bisect import bisect_left, insort
 from collections import deque
 from contextlib import suppress
-<<<<<<< HEAD
-from collections.abc import Sized
 from functools import lru_cache, reduce
-=======
-from functools import lru_cache, partial, reduce
->>>>>>> 8c1a6ef2
 from heapq import heappush, heappushpop
 from itertools import (
     accumulate,
@@ -331,20 +326,6 @@
     return starmap(func, repeat(args, times))
 
 
-def _pairwise(iterable):
-    """Returns an iterator of paired items, overlapping, from the original
-
-    >>> take(4, pairwise(count()))
-    [(0, 1), (1, 2), (2, 3), (3, 4)]
-
-    On Python 3.10 and above, this is an alias for :func:`itertools.pairwise`.
-
-    """
-    a, b = tee(iterable)
-    next(b, None)
-    return zip(a, b)
-
-
 def grouper(iterable, n, incomplete='fill', fillvalue=None):
     """Group elements from *iterable* into fixed-length groups of length *n*.
 
