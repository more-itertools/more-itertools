--- conflicted
+++ resolved
@@ -305,19 +305,16 @@
 
 def unique_everseen(iterable, key=None):
     """Yield unique elements, preserving order.
-
         >>> list(unique_everseen('AAAABBBCCDAABBB'))
         ['A', 'B', 'C', 'D']
         >>> list(unique_everseen('ABBCcAD', str.lower))
         ['A', 'B', 'C', 'D']
-
     """
     seenset = set()
     seenset_add = seenset.add
     seenlist = []
     seenlist_add = seenlist.append
     if key is None:
-<<<<<<< HEAD
         for element in iterable:
             try:
                 if element not in seenset:
@@ -327,11 +324,6 @@
                 if element not in seenlist:
                     seenlist_add(element)
                     yield element
-=======
-        for element in filterfalse(seen.__contains__, iterable):
-            seen_add(element)
-            yield element
->>>>>>> e79eae22
     else:
         for element in iterable:
             k = key(element)
