--- conflicted
+++ resolved
@@ -4231,7 +4231,6 @@
         yield tuple(objects)
         return
 
-<<<<<<< HEAD
     iterables = [repeat(obj) if is_scalar(obj) else obj for obj in objects]
 
     if strict:
@@ -4269,17 +4268,6 @@
             break
         else:
             raise UnequalIterablesError()
-=======
-    new_item = [None] * size
-    for i, elem in zip(scalar_positions, scalars):
-        new_item[i] = elem
-
-    zipper = _zip_equal if strict else zip
-    for item in zipper(*iterables):
-        for i, elem in zip(iterable_positions, item):
-            new_item[i] = elem
-        yield tuple(new_item)
->>>>>>> 756e4c11
 
 
 def unique_in_window(iterable, n, key=None):
