from __future__ import print_function

from collections import Counter, defaultdict, deque
from functools import partial, wraps
from heapq import merge
from itertools import chain, count, islice, repeat, takewhile, tee
from sys import version_info

from six import string_types
from six.moves import filter, map, zip, zip_longest

from .recipes import flatten, take

__all__ = [
    'bucket',
    'chunked',
    'collapse',
    'collate',
    'consumer',
    'distinct_permutations',
    'distribute',
    'first',
    'ilen',
    'interleave_longest',
    'interleave',
    'intersperse',
    'iterate',
    'one',
    'padded',
    'peekable',
    'side_effect',
    'sliced',
    'split_after',
    'split_before',
    'spy',
    'stagger',
    'unique_to_each',
    'windowed',
    'with_iter',
    'zip_offset',
]


_marker = object()


def chunked(iterable, n):
    """Break an iterable into lists of a given length::

        >>> list(chunked([1, 2, 3, 4, 5, 6, 7], 3))
        [[1, 2, 3], [4, 5, 6], [7]]

    If the length of ``iterable`` is not evenly divisible by ``n``, the last
    returned list will be shorter.

    This is useful for splitting up a computation on a large number of keys
    into batches, to be pickled and sent off to worker processes. One example
    is operations on rows in MySQL, which does not implement server-side
    cursors properly and would otherwise load the entire dataset into RAM on
    the client.

    """
    return iter(partial(take, n, iter(iterable)), [])


def first(iterable, default=_marker):
    """Return the first item of an iterable, ``default`` if there is none.

        >>> first([0, 1, 2, 3])
        0
        >>> first([], 'some default')
        'some default'

    If ``default`` is not provided and there are no items in the iterable,
    raise ``ValueError``.

    ``first()`` is useful when you have a generator of expensive-to-retrieve
    values and want any arbitrary one. It is marginally shorter than
    ``next(iter(...), default)``.

    """
    try:
        return next(iter(iterable))
    except StopIteration:
        # I'm on the edge about raising ValueError instead of StopIteration. At
        # the moment, ValueError wins, because the caller could conceivably
        # want to do something different with flow control when I raise the
        # exception, and it's weird to explicitly catch StopIteration.
        if default is _marker:
            raise ValueError('first() was called on an empty iterable, and no '
                             'default value was provided.')
        return default


class peekable(object):
    """Wrap an iterator to allow lookahead.

    Call ``peek()`` on the result to get the value that will next pop out of
    ``next()``, without advancing the iterator:

        >>> p = peekable(['a', 'b'])
        >>> p.peek()
        'a'
        >>> next(p)
        'a'

    Pass ``peek()`` a default value to return that instead of raising
    ``StopIteration`` when the iterator is exhausted.

        >>> p = peekable([])
        >>> p.peek('hi')
        'hi'

    You may index the peekable to look ahead by more than one item.
    The values up to the index you specified will be cached.
    Index 0 is the item that will be returned by ``next()``, index 1 is the
    item after that, and so on:

        >>> p = peekable(['a', 'b', 'c', 'd'])
        >>> p[0]
        'a'
        >>> p[1]
        'b'
        >>> next(p)
        'a'
        >>> p[1]
        'c'
        >>> next(p)
        'b'

    Negative indexes are supported, but be aware that they will cache the
    remaining items in the source iterator, which may require significant
    storage.

    To test whether there are more items in the iterator, examine the
    peekable's truth value. If it is truthy, there are more items.

        >>> assert peekable([1])
        >>> assert not peekable([])

    """
    def __init__(self, iterable):
        self._it = iter(iterable)
        self._cache = deque()

    def __iter__(self):
        return self

    def __bool__(self):
        try:
            self.peek()
        except StopIteration:
            return False
        return True

    def __nonzero__(self):
        # For Python 2 compatibility
        return self.__bool__()

    def peek(self, default=_marker):
        """Return the item that will be next returned from ``next()``.

        Return ``default`` if there are no items left. If ``default`` is not
        provided, raise ``StopIteration``.

        """
        if not self._cache:
            try:
                self._cache.append(next(self._it))
            except StopIteration:
                if default is _marker:
                    raise
                return default
        return self._cache[0]

    def __next__(self):
        if self._cache:
            return self._cache.popleft()

        return next(self._it)

    def next(self):
        # For Python 2 compatibility
        return self.__next__()

    def _get_slice(self, index):
        start = index.start
        stop = index.stop

        if (
            ((start is not None) and (start < 0)) or
            ((stop is not None) and (stop < 0))
        ):
            stop = None
        elif (
            (start is not None) and (stop is not None) and (start > stop)
        ):
            stop = start + 1

        cache_len = len(self._cache)
        if stop is None:
            self._cache.extend(self._it)
        elif stop >= cache_len:
            self._cache.extend(islice(self._it, stop - cache_len))

        return list(self._cache)[index]

    def __getitem__(self, index):
        if isinstance(index, slice):
            return self._get_slice(index)

        cache_len = len(self._cache)
        if index < 0:
            self._cache.extend(self._it)
        elif index >= cache_len:
            self._cache.extend(islice(self._it, index + 1 - cache_len))

        return self._cache[index]


def _collate(*iterables, **kwargs):
    """Helper for ``collate()``, called when the user is using the ``reverse``
    or ``key`` keyword arguments on Python versions below 3.5.

    """
    key = kwargs.pop('key', lambda a: a)
    reverse = kwargs.pop('reverse', False)

    min_or_max = partial(max if reverse else min, key=lambda a_b: a_b[0])
    peekables = [peekable(it) for it in iterables]
    peekables = [p for p in peekables if p]  # Kill empties.
    while peekables:
        _, p = min_or_max((key(p.peek()), p) for p in peekables)
        yield next(p)
        peekables = [x for x in peekables if x]


def collate(*iterables, **kwargs):
    """Return a sorted merge of the items from each of several already-sorted
    ``iterables``.

        >>> list(collate('ACDZ', 'AZ', 'JKL'))
        ['A', 'A', 'C', 'D', 'J', 'K', 'L', 'Z', 'Z']

    Works lazily, keeping only the next value from each iterable in memory. Use
    ``collate()`` to, for example, perform a n-way mergesort of items that
    don't fit in memory.

    :arg key: A function that returns a comparison value for an item. Defaults
        to the identity function.
    :arg reverse: If ``reverse=True``, yield results in descending order
        rather than ascending. ``iterables`` must also yield their elements in
        descending order.

    If the elements of the passed-in iterables are out of order, you might get
    unexpected results.

    If neither of the keyword arguments are specified, this function delegates
    to ``heapq.merge()``.

    """
    if not kwargs:
        return merge(*iterables)

    return _collate(*iterables, **kwargs)


# If using Python version 3.5 or greater, heapq.merge() will be faster than
# collate - use that instead.
if version_info >= (3, 5, 0):
    collate = merge


def consumer(func):
    """Decorator that automatically advances a PEP-342-style "reverse iterator"
    to its first yield point so you don't have to call ``next()`` on it
    manually.

        >>> @consumer
        ... def tally():
        ...     i = 0
        ...     while True:
        ...         print('Thing number %s is %s.' % (i, (yield)))
        ...         i += 1
        ...
        >>> t = tally()
        >>> t.send('red')
        Thing number 0 is red.
        >>> t.send('fish')
        Thing number 1 is fish.

    Without the decorator, you would have to call ``next(t)`` before
    ``t.send()`` could be used.

    """
    @wraps(func)
    def wrapper(*args, **kwargs):
        gen = func(*args, **kwargs)
        next(gen)
        return gen
    return wrapper


def ilen(iterable):
    """Return the number of items in ``iterable``.

        >>> ilen(x for x in range(1000000) if x % 3 == 0)
        333334

    This does, of course, consume the iterable, so handle it with care.

    """
    return sum(1 for _ in iterable)


def iterate(func, start):
    """Return ``start``, ``func(start)``, ``func(func(start))``, ...

        >>> from itertools import islice
        >>> list(islice(iterate(lambda x: 2*x, 1), 10))
        [1, 2, 4, 8, 16, 32, 64, 128, 256, 512]

    """
    while True:
        yield start
        start = func(start)


def with_iter(context_manager):
    """Wrap an iterable in a ``with`` statement, so it closes once exhausted.

    For example, this will close the file when the iterator is exhausted::

        upper_lines = (line.upper() for line in with_iter(open('foo')))

    Any context manager which returns an iterable is a candidate for
    ``with_iter``.

    """
    with context_manager as iterable:
        for item in iterable:
            yield item


def one(iterable):
    """Return the only element from the iterable.

    Raise ValueError if the iterable is empty or longer than 1 element. For
    example, assert that a DB query returns a single, unique result.

        >>> one(['val'])
        'val'

        >>> one(['val', 'other'])  # doctest: +IGNORE_EXCEPTION_DETAIL
        Traceback (most recent call last):
        ...
        ValueError: too many values to unpack (expected 1)

        >>> one([])  # doctest: +IGNORE_EXCEPTION_DETAIL
        Traceback (most recent call last):
        ...
        ValueError: not enough values to unpack (expected 1, got 0)

    ``one()`` attempts to advance the iterable twice in order to ensure there
    aren't further items. Because this discards any second item, ``one()`` is
    not suitable in situations where you want to catch its exception and then
    try an alternative treatment of the iterable. It should be used only when a
    iterable longer than 1 item is, in fact, an error.

    """
    element, = iterable
    return element


def distinct_permutations(iterable):
    """Yield successive distinct permutations of the elements in the iterable.

        >>> sorted(distinct_permutations([1, 0, 1]))
        [(0, 1, 1), (1, 0, 1), (1, 1, 0)]

    Equivalent to ``set(permutations(iterable))``, except duplicates are not
    generated and thrown away. For larger input sequences this is much more
    efficient.

    Duplicate permutations arise when there are duplicated elements in the
    input iterable. The number of items returned is
    ``n! / (x_1! * x_2! * ... * x_n!)``, where ``n`` is the total number of
    items input, and each ``x_i`` is the count of a distinct item in the input
    sequence.

    """
    def perm_unique_helper(item_counts, perm, i):
        """Internal helper function

        :arg item_counts: Stores the unique items in ``iterable`` and how many
            times they are repeated
        :arg perm: The permutation that is being built for output
        :arg i: The index of the permutation being modified

        The output permutations are built up recursively; the distinct items
        are placed until their repetitions are exhausted.
        """
        if i < 0:
            yield tuple(perm)
        else:
            for item in item_counts:
                if item_counts[item] <= 0:
                    continue
                perm[i] = item
                item_counts[item] -= 1
                for x in perm_unique_helper(item_counts, perm, i - 1):
                    yield x
                item_counts[item] += 1

    item_counts = {}
    for item in iterable:
        item_counts[item] = item_counts.get(item, 0) + 1

    return perm_unique_helper(item_counts, [None] * len(iterable),
                              len(iterable) - 1)


def intersperse(e, iterable):
    """Intersperse element ``e`` between the elements of *iterable*.

        >>> list(intersperse('x', 'ABCD'))
        ['A', 'x', 'B', 'x', 'C', 'x', 'D']
        >>> list(intersperse(None, [1, 2, 3]))
        [1, None, 2, None, 3]

    """
    it = iter(iterable)
    filler = repeat(e)
    zipped = flatten(zip(filler, it))
    next(zipped)
    return zipped


def unique_to_each(*iterables):
    """Return the elements from each of the input iterables that aren't in the
    other input iterables.

    For example, suppose you have a set of packages, each with a set of
    dependencies::

        {'pkg_1': {'A', 'B'}, 'pkg_2': {'B', 'C'}, 'pkg_3': {'B', 'D'}}

    If you remove one package, which dependencies can also be removed?

    If ``pkg_1`` is removed, then ``A`` is no longer necessary - it is not
    associated with ``pkg_2`` or ``pkg_3``. Similarly, ``C`` is only needed for
    ``pkg_2``, and ``D`` is only needed for ``pkg_3``::

        >>> unique_to_each({'A', 'B'}, {'B', 'C'}, {'B', 'D'})
        [['A'], ['C'], ['D']]

    If there are duplicates in one input iterable that aren't in the others
    they will be duplicated in the output. Input order is preserved::

        >>> unique_to_each("mississippi", "missouri")
        [['p', 'p'], ['o', 'u', 'r']]

    It is assumed that the elements of each iterable are hashable.

    """
    pool = [list(it) for it in iterables]
    counts = Counter(chain.from_iterable(map(set, pool)))
    uniques = {element for element in counts if counts[element] == 1}
    return [list(filter(uniques.__contains__, it)) for it in pool]


def windowed(seq, n, fillvalue=None, step=1):
    """Return a sliding window of width *n* over the given iterable.

        >>> all_windows = windowed([1, 2, 3, 4, 5], 3)
        >>> list(all_windows)
        [(1, 2, 3), (2, 3, 4), (3, 4, 5)]

    When the window is larger than the iterable, ``fillvalue`` is used in place
    of missing values::

        >>> list(windowed([1, 2, 3], 4))
        [(1, 2, 3, None)]

    Each window will advance in increments of *step*::

        >>> list(windowed([1, 2, 3, 4, 5, 6], 3, fillvalue='!', step=2))
        [(1, 2, 3), (3, 4, 5), (5, 6, '!')]

    """
    if n < 0:
        raise ValueError('n must be >= 0')
    if n == 0:
        yield tuple()
        return
    if step < 1:
        raise ValueError('step must be >= 1')

    it = iter(seq)
    window = deque([], n)
    append = window.append

    # Initial deque fill
    for _ in range(n):
        append(next(it, fillvalue))
    yield tuple(window)

    # Appending new items to the right causes old items to fall off the left
    i = 0
    for item in it:
        append(item)
        i = (i + 1) % step
        if i % step == 0:
            yield tuple(window)

    # If there are items from the iterable in the window, pad with the given
    # value and emit them.
    if (i % step) and (step - i < n):
        for _ in range(step - i):
            append(fillvalue)
        yield tuple(window)


class bucket(object):
    """Wrap an iterable and return an object that buckets the iterable into
    child iterables based on a ``key`` function.

        >>> iterable = ['a1', 'b1', 'c1', 'a2', 'b2', 'c2', 'b3']
        >>> s = bucket(iterable, key=lambda s: s[0])
        >>> a_iterable = s['a']
        >>> next(a_iterable)
        'a1'
        >>> next(a_iterable)
        'a2'
        >>> list(s['b'])
        ['b1', 'b2', 'b3']

    The original iterable will be advanced and its items will be cached until
    they are used by the child iterables. This may require significant storage.
    Be aware that attempting to select a bucket that no items correspond to
    will exhaust the iterable and cache all values.

    """
    def __init__(self, iterable, key):
        self._it = iter(iterable)
        self._key = key
        self._cache = defaultdict(deque)

    def __contains__(self, value):
        try:
            item = next(self[value])
        except StopIteration:
            return False
        else:
            self._cache[value].appendleft(item)

        return True

    def _get_values(self, value):
        """
        Helper to yield items from the parent iterator that match *value*.
        Items that don't match are stored in the local cache as they
        are encountered.
        """
        while True:
            # If we've cached some items that match the target value, emit
            # the first one and evict it from the cache.
            if self._cache[value]:
                yield self._cache[value].popleft()
            # Otherwise we need to advance the parent iterator to search for
            # a matching item, caching the rest.
            else:
                while True:
                    item = next(self._it)
                    item_value = self._key(item)
                    if item_value == value:
                        yield item
                        break
                    else:
                        self._cache[item_value].append(item)

    def __getitem__(self, value):
        return self._get_values(value)


def spy(iterable, n=1):
    """Return a 2-tuple with a list containing the first *n* elements of
    *iterable*, and an iterator with the same items as *iterable*.
    This allows you to "look ahead" at the items in the iterable without
    advancing it.

    There is one item in the list by default:

        >>> iterable = 'abcdefg'
        >>> head, iterable = spy(iterable)
        >>> head
        ['a']
        >>> list(iterable)
        ['a', 'b', 'c', 'd', 'e', 'f', 'g']

    You may use unpacking to retrieve items instead of lists:

        >>> (head,), iterable = spy('abcdefg')
        >>> head
        'a'
        >>> (first, second), iterable = spy('abcdefg', 2)
        >>> first
        'a'
        >>> second
        'b'

    The number of items requested can be larger than the number of items in
    the iterable:

        >>> iterable = [1, 2, 3, 4, 5]
        >>> head, iterable = spy(iterable, 10)
        >>> head
        [1, 2, 3, 4, 5]
        >>> list(iterable)
        [1, 2, 3, 4, 5]

    """
    it = iter(iterable)
    head = take(n, it)

    return head, chain(head, it)


def interleave(*iterables):
    """Return a new iterable yielding from each iterable in turn,
    until the shortest is exhausted. Note that this is the same as
    ``chain(*zip(*iterables))``.

        >>> list(interleave([1, 2, 3], [4, 5], [6, 7, 8]))
        [1, 4, 6, 2, 5, 7]

    """
    return chain.from_iterable(zip(*iterables))


def interleave_longest(*iterables):
    """Return a new iterable yielding from each iterable in turn,
    skipping any that are exhausted. Note that this is not the same as
    ``chain(*zip_longest(*iterables))``.

        >>> list(interleave_longest([1, 2, 3], [4, 5], [6, 7, 8]))
        [1, 4, 6, 2, 5, 7, 3, 8]

    """
    i = chain.from_iterable(zip_longest(*iterables, fillvalue=_marker))
    return filter(lambda x: x is not _marker, i)


def collapse(iterable, base_type=None, levels=None):
    """Flatten an iterable containing some iterables (themselves containing
    some iterables, etc.) into non-iterable types, strings, elements
    matching ``isinstance(element, base_type)``, and elements that are
    ``levels`` levels down.

        >>> list(collapse([[1], 2, [[3], 4], [[[5]]], 'abc']))
        [1, 2, 3, 4, 5, 'abc']
        >>> list(collapse([[1], 2, [[3], 4], [[[5]]]], levels=2))
        [1, 2, 3, 4, [5]]
        >>> list(collapse((1, [2], (3, [4, (5,)])), list))
        [1, [2], 3, [4, (5,)]]

    """
    def walk(node, level):
        if (
            ((levels is not None) and (level > levels)) or
            isinstance(node, string_types) or
            ((base_type is not None) and isinstance(node, base_type))
        ):
            yield node
            return

        try:
            tree = iter(node)
        except TypeError:
            yield node
            return
        else:
            for child in tree:
                for x in walk(child, level + 1):
                    yield x

    for x in walk(iterable, 0):
        yield x


def side_effect(func, iterable, chunk_size=None):
    """Invoke *func* on each item in *iterable* (or on each *chunk_size* group
    of items) before yielding the item.

    `func` must be a function that takes a single argument.  Its return value
    will be discarded.

    `side_effect` can be used for logging, updating progress bars, or anything
    that is not functionally "pure."

    Emitting a status message:

        >>> from more_itertools import consume
        >>> func = lambda item: print('Received {}'.format(item))
        >>> consume(side_effect(func, range(2)))
        Received 0
        Received 1

    Operating on chunks of items:

        >>> pair_sums = []
        >>> func = lambda chunk: pair_sums.append(sum(chunk))
        >>> list(side_effect(func, [0, 1, 2, 3, 4, 5], 2))
        [0, 1, 2, 3, 4, 5]
        >>> list(pair_sums)
        [1, 5, 9]

    """
    if chunk_size is None:
        for item in iterable:
            func(item)
            yield item
    else:
        for chunk in chunked(iterable, chunk_size):
            func(chunk)
            for item in chunk:
                yield item


def sliced(seq, n):
    """Yield slices of length *n* from the sequence *seq*.

        >>> list(sliced((1, 2, 3, 4, 5, 6), 3))
        [(1, 2, 3), (4, 5, 6)]

    If the length of the sequence is not divisible by the requested slice
    length, the last slice will be shorter.

        >>> list(sliced((1, 2, 3, 4, 5, 6, 7, 8), 3))
        [(1, 2, 3), (4, 5, 6), (7, 8)]

    This function will only work for sliceable objects. For non-sliceable
    iterable, see ``chunked()``.

    """
    return takewhile(bool, (seq[i: i + n] for i in count(0, n)))


def split_before(iterable, pred):
    """Yield lists of items from *iterable*, where each list starts with an
    item where callable *pred* returns ``True``:

        >>> list(split_before('OneTwo', lambda s: s.isupper()))
        [['O', 'n', 'e'], ['T', 'w', 'o']]

        >>> list(split_before(range(10), lambda n: n % 3 == 0))
        [[0, 1, 2], [3, 4, 5], [6, 7, 8], [9]]

    """
    buf = []
    for item in iter(iterable):
        if pred(item) and buf:
            yield buf
            buf = []
        buf.append(item)
    yield buf


def split_after(iterable, pred):
    """Yield lists of items from *iterable*, where each list ends with an
    item where callable *pred* returns ``True``:

        >>> list(split_after('one1two2', lambda s: s.isdigit()))
        [['o', 'n', 'e', '1'], ['t', 'w', 'o', '2']]

        >>> list(split_after(range(10), lambda n: n % 3 == 0))
        [[0], [1, 2, 3], [4, 5, 6], [7, 8, 9]]

    """
    buf = []
    for item in iter(iterable):
        buf.append(item)
        if pred(item) and buf:
            yield buf
            buf = []
    if buf:
        yield buf


def padded(iterable, fillvalue=None, n=None, next_multiple=False):
    """Yield the elements from *iterable*, followed by *fillvalue*, such that
    at least *n* items are emitted.

        >>> list(padded([1, 2, 3], '?', 5))
        [1, 2, 3, '?', '?']

    If *next_multiple* is ``True``, *fillvalue* will be emitted until the
    number of items emitted is a multiple of *n*::

        >>> list(padded([1, 2, 3, 4], n=3, next_multiple=True))
        [1, 2, 3, 4, None, None]

    If *n* is ``None``, *fillvalue* will be emitted indefinitely.

    """
    it = iter(iterable)
    if n is None:
        for item in chain(it, repeat(fillvalue)):
            yield item
    elif n < 1:
        raise ValueError('n must be at least 1')
    else:
        item_count = 0
        for item in it:
            yield item
            item_count += 1

        remaining = (n - item_count) % n if next_multiple else n - item_count
        for _ in range(remaining):
            yield fillvalue


def distribute(n, iterable):
    """Distribute the items from *iterable* among *n* smaller iterables.

        >>> group_1, group_2 = distribute(2, [1, 2, 3, 4, 5, 6])
        >>> list(group_1)
        [1, 3, 5]
        >>> list(group_2)
        [2, 4, 6]

    If the length of the iterable is not evenly divisible by n, then the
    length of the smaller iterables will not be identical::

        >>> children = distribute(3, [1, 2, 3, 4, 5, 6, 7])
        >>> [list(c) for c in children]
        [[1, 4, 7], [2, 5], [3, 6]]

    If the length of the iterable is smaller than n, then the last returned
    iterables will be empty:

        >>> children = distribute(5, [1, 2, 3])
        >>> [list(c) for c in children]
        [[1], [2], [3], [], []]

    This function uses ``itertools.tee``, and may require significant storage.

    """
    if n < 1:
        raise ValueError('n must be at least 1')
<<<<<<< HEAD

    children = tee(iter(iterable), n)

    def _iterator(index):
        i = 0
        for item in children[index]:
            if i == index:
                yield item
            i = (i + 1) % n

    return [_iterator(index) for index in range(n)]


def stagger(iterable, offsets=(-1, 0, 1), longest=False, fillvalue=None):
    """Yield tuples whose elements are offset from *iterable*.
    The amount by which the ``i``-th item in each tuple is offset is given by
    the ``i``-th item in *offsets*.

        >>> list(stagger([0, 1, 2, 3]))
        [(None, 0, 1), (0, 1, 2), (1, 2, 3)]
        >>> list(stagger(range(8), offsets=(0, 2, 4)))
        [(0, 2, 4), (1, 3, 5), (2, 4, 6), (3, 5, 7)]

    By default, the sequence will end when the final element of a tuple is the
    last item in the iterable. To continue until the first element of a tuple
    is the last item in the iterable, set *longest* to ``True``::

        >>> list(stagger([0, 1, 2, 3], longest=True))
        [(None, 0, 1), (0, 1, 2), (1, 2, 3), (2, 3, None), (3, None, None)]

    By default, ``None`` will be used to replace offsets beyond the end of the
    sequence. Specify *fillvalue* to use some other value.

    """
    children = tee(iterable, len(offsets))

    return zip_offset(
        *children, offsets=offsets, longest=longest, fillvalue=fillvalue
    )


def zip_offset(*iterables, **kwargs):
    """``zip`` the input *iterables* together, but offset the ``i``-th iterable
    by the ``i``-th item in *offsets*.

        >>> list(zip_offset('0123', 'abcdef', offsets=(0, 1)))
        [('0', 'b'), ('1', 'c'), ('2', 'd'), ('3', 'e')]

    This can be used as a lightweight alternative to SciPy or pandas to analyze
    data sets in which somes series have a lead or lag relationship.

    By default, the sequence will end when the shortest iterable is exhausted.
    To continue until the longest iterable is exhausted, set *longest* to
    ``True``.

        >>> list(zip_offset('0123', 'abcdef', offsets=(0, 1), longest=True))
        [('0', 'b'), ('1', 'c'), ('2', 'd'), ('3', 'e'), (None, 'f')]

    By default, ``None`` will be used to replace offsets beyond the end of the
    sequence. Specify *fillvalue* to use some other value.

    """
    offsets = kwargs['offsets']
    longest = kwargs.get('longest', False)
    fillvalue = kwargs.get('fillvalue', None)

    if len(iterables) != len(offsets):
        raise ValueError("Number of iterables and offsets didn't match")

    staggered = []
    for it, n in zip(iterables, offsets):
        if n < 0:
            staggered.append(chain(repeat(fillvalue, -n), it))
        elif n > 0:
            staggered.append(islice(it, n, None))
        else:
            staggered.append(it)

    if longest:
        return zip_longest(*staggered, fillvalue=fillvalue)

    return zip(*staggered)
=======
    children = tee(iterable, n)
    return [islice(it, index, None, n) for index, it in enumerate(children)]
>>>>>>> 09c02291
<|MERGE_RESOLUTION|>--- conflicted
+++ resolved
@@ -848,18 +848,9 @@
     """
     if n < 1:
         raise ValueError('n must be at least 1')
-<<<<<<< HEAD
-
-    children = tee(iter(iterable), n)
-
-    def _iterator(index):
-        i = 0
-        for item in children[index]:
-            if i == index:
-                yield item
-            i = (i + 1) % n
-
-    return [_iterator(index) for index in range(n)]
+
+    children = tee(iterable, n)
+    return [islice(it, index, None, n) for index, it in enumerate(children)]
 
 
 def stagger(iterable, offsets=(-1, 0, 1), longest=False, fillvalue=None):
@@ -930,8 +921,4 @@
     if longest:
         return zip_longest(*staggered, fillvalue=fillvalue)
 
-    return zip(*staggered)
-=======
-    children = tee(iterable, n)
-    return [islice(it, index, None, n) for index, it in enumerate(children)]
->>>>>>> 09c02291
+    return zip(*staggered)