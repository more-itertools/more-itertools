--- conflicted
+++ resolved
@@ -50,11 +50,8 @@
     'padded',
     'peekable',
     'rstrip',
-<<<<<<< HEAD
     'run_length',
-=======
     'seekable',
->>>>>>> 9909240c
     'side_effect',
     'sliced',
     'sort_together',
@@ -1594,35 +1591,6 @@
         yield map(itemgetter(1), g)
 
 
-<<<<<<< HEAD
-class run_length(object):
-    """
-    :func:`run_length.encode` compresses an iterable with run-length encoding.
-    It yields groups of repeated items with the count of how many times they
-    were repeated:
-
-        >>> uncompressed = 'abbcccdddd'
-        >>> list(run_length.encode(uncompressed))
-        [('a', 1), ('b', 2), ('c', 3), ('d', 4)]
-
-    :func:`run_length.decode` decompresses an iterable that was previously
-    compressed with run-length encoding. It yields the items of the
-    decompressed iterable:
-
-        >>> compressed = [('a', 1), ('b', 2), ('c', 3), ('d', 4)]
-        >>> list(run_length.decode(compressed))
-        ['a', 'b', 'b', 'c', 'c', 'c', 'd', 'd', 'd', 'd']
-
-    """
-
-    @staticmethod
-    def encode(iterable):
-        return ((k, ilen(g)) for k, g in groupby(iterable))
-
-    @staticmethod
-    def decode(iterable):
-        return chain.from_iterable(repeat(k, n) for k, n in iterable)
-=======
 class seekable(object):
     """Wrap an iterator to allow for seeking backward and forward. This
     progressively caches the items in the source iterable so they can be
@@ -1690,4 +1658,32 @@
         remainder = index - len(self._cache)
         if remainder > 0:
             consume(self, remainder)
->>>>>>> 9909240c
+
+
+class run_length(object):
+    """
+    :func:`run_length.encode` compresses an iterable with run-length encoding.
+    It yields groups of repeated items with the count of how many times they
+    were repeated:
+
+        >>> uncompressed = 'abbcccdddd'
+        >>> list(run_length.encode(uncompressed))
+        [('a', 1), ('b', 2), ('c', 3), ('d', 4)]
+
+    :func:`run_length.decode` decompresses an iterable that was previously
+    compressed with run-length encoding. It yields the items of the
+    decompressed iterable:
+
+        >>> compressed = [('a', 1), ('b', 2), ('c', 3), ('d', 4)]
+        >>> list(run_length.decode(compressed))
+        ['a', 'b', 'b', 'c', 'c', 'c', 'd', 'd', 'd', 'd']
+
+    """
+
+    @staticmethod
+    def encode(iterable):
+        return ((k, ilen(g)) for k, g in groupby(iterable))
+
+    @staticmethod
+    def decode(iterable):
+        return chain.from_iterable(repeat(k, n) for k, n in iterable)