--- conflicted
+++ resolved
@@ -4696,19 +4696,16 @@
 
     Otherwise ``ValueError`` is raised.
 
-<<<<<<< HEAD
-    This function is based on the
-    `recipe <https://code.activestate.com/recipes/577916-fast-minmax-function>`__ by
-    Raymond Hettinger and takes care to minimize the number of comparisons
-    performed.
-=======
     This function makes a single pass over the input elements and takes care to
     minimize the number of comparisons made during processing.
 
     Note that unlike the builtin ``max`` function, which always returns the first
     item with the maximum value, this function may return another item when there are
     ties.
->>>>>>> d98e5b65
+    
+    This function is based on the
+    `recipe <https://code.activestate.com/recipes/577916-fast-minmax-function>`__ by
+    Raymond Hettinger.
     """
     iterable = (iterable_or_value, *others) if others else iterable_or_value
 
