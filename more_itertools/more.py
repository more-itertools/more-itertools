from __future__ import print_function

from collections import Counter, defaultdict, deque
from functools import partial, wraps
from heapq import merge
from itertools import (
    chain,
    compress,
    count,
    dropwhile,
    groupby,
    islice,
    repeat,
    takewhile,
    tee
)
from operator import itemgetter, lt, gt, sub
from sys import maxsize, version_info

from six import binary_type, string_types, text_type
from six.moves import filter, map, range, zip, zip_longest

from .recipes import consume, flatten, take

__all__ = [
    'adjacent',
    'always_iterable',
    'bucket',
    'chunked',
    'collapse',
    'collate',
    'consecutive_groups',
    'consumer',
    'count_cycle',
    'difference',
    'distinct_permutations',
    'distribute',
    'divide',
    'exactly_n',
    'first',
    'groupby_transform',
    'ilen',
    'interleave_longest',
    'interleave',
    'intersperse',
    'islice_extended',
    'iterate',
    'locate',
    'lstrip',
    'numeric_range',
    'one',
    'padded',
    'peekable',
    'rstrip',
    'run_length',
    'seekable',
    'side_effect',
    'sliced',
    'sort_together',
    'split_after',
    'split_before',
    'spy',
    'stagger',
    'strip',
    'unique_to_each',
    'windowed',
    'with_iter',
    'zip_offset',
]

_marker = object()


def chunked(iterable, n):
    """Break *iterable* into lists of length *n*:

        >>> list(chunked([1, 2, 3, 4, 5, 6], 3))
        [[1, 2, 3], [4, 5, 6]]

    If the length of *iterable* is not evenly divisible by *n*, the last
    returned list will be shorter:

        >>> list(chunked([1, 2, 3, 4, 5, 6, 7, 8], 3))
        [[1, 2, 3], [4, 5, 6], [7, 8]]

    To use a fill-in value instead, see the :func:`grouper` recipe.

    :func:`chunked` is useful for splitting up a computation on a large number
    of keys into batches, to be pickled and sent off to worker processes. One
    example is operations on rows in MySQL, which does not implement
    server-side cursors properly and would otherwise load the entire dataset
    into RAM on the client.

    """
    return iter(partial(take, n, iter(iterable)), [])


def first(iterable, default=_marker):
    """Return the first item of *iterable*, or *default* if *iterable* is
    empty.

        >>> first([0, 1, 2, 3])
        0
        >>> first([], 'some default')
        'some default'

    If *default* is not provided and there are no items in the iterable,
    raise ``ValueError``.

    :func:`first` is useful when you have a generator of expensive-to-retrieve
    values and want any arbitrary one. It is marginally shorter than
    ``next(iter(iterable), default)``.

    """
    try:
        return next(iter(iterable))
    except StopIteration:
        # I'm on the edge about raising ValueError instead of StopIteration. At
        # the moment, ValueError wins, because the caller could conceivably
        # want to do something different with flow control when I raise the
        # exception, and it's weird to explicitly catch StopIteration.
        if default is _marker:
            raise ValueError('first() was called on an empty iterable, and no '
                             'default value was provided.')
        return default


class peekable(object):
    """Wrap an iterator to allow lookahead and prepending elements.

    Call :meth:`peek` on the result to get the value that will be returned
    by :func:`next`. This won't advance the iterator:

        >>> p = peekable(['a', 'b'])
        >>> p.peek()
        'a'
        >>> next(p)
        'a'

    Pass :meth:`peek` a default value to return that instead of raising
    ``StopIteration`` when the iterator is exhausted.

        >>> p = peekable([])
        >>> p.peek('hi')
        'hi'

    peekables also offer a :meth:`prepend` method, which "inserts" items
    at the head of the iterable:

        >>> p = peekable([1, 2, 3])
        >>> p.prepend(10, 11, 12)
        >>> next(p)
        10
        >>> p.peek()
        11
        >>> list(p)
        [11, 12, 1, 2, 3]

    peekables can be indexed. Index 0 is the item that will be returned by
    :func:`next`, index 1 is the item after that, and so on:
    The values up to the given index will be cached.

        >>> p = peekable(['a', 'b', 'c', 'd'])
        >>> p[0]
        'a'
        >>> p[1]
        'b'
        >>> next(p)
        'a'

    Negative indexes are supported, but be aware that they will cache the
    remaining items in the source iterator, which may require significant
    storage.

    To check whether a peekable is exhausted, check its truth value:

        >>> p = peekable(['a', 'b'])
        >>> if p:  # peekable has items
        ...     list(p)
        ['a', 'b']
        >>> if not p:  # peekable is exhaused
        ...     list(p)
        []

    """
    def __init__(self, iterable):
        self._it = iter(iterable)
        self._cache = deque()

    def __iter__(self):
        return self

    def __bool__(self):
        try:
            self.peek()
        except StopIteration:
            return False
        return True

    def __nonzero__(self):
        # For Python 2 compatibility
        return self.__bool__()

    def peek(self, default=_marker):
        """Return the item that will be next returned from ``next()``.

        Return ``default`` if there are no items left. If ``default`` is not
        provided, raise ``StopIteration``.

        """
        if not self._cache:
            try:
                self._cache.append(next(self._it))
            except StopIteration:
                if default is _marker:
                    raise
                return default
        return self._cache[0]

    def prepend(self, *items):
        """Stack up items to be the next ones returned from ``next()`` or
        ``self.peek()``. The items will be returned in
        first in, first out order::

            >>> p = peekable([1, 2, 3])
            >>> p.prepend(10, 11, 12)
            >>> next(p)
            10
            >>> list(p)
            [11, 12, 1, 2, 3]

        It is possible, by prepending items, to "resurrect" a peekable that
        previously raised ``StopIteration``.

            >>> p = peekable([])
            >>> next(p)
            Traceback (most recent call last):
              ...
            StopIteration
            >>> p.prepend(1)
            >>> next(p)
            1
            >>> next(p)
            Traceback (most recent call last):
              ...
            StopIteration

        """
        self._cache.extendleft(reversed(items))

    def __next__(self):
        if self._cache:
            return self._cache.popleft()

        return next(self._it)

    next = __next__  # For Python 2 compatibility

    def _get_slice(self, index):
        # Normalize the slice's arguments
        step = 1 if (index.step is None) else index.step
        if step > 0:
            start = 0 if (index.start is None) else index.start
            stop = maxsize if (index.stop is None) else index.stop
        elif step < 0:
            start = -1 if (index.start is None) else index.start
            stop = (-maxsize - 1) if (index.stop is None) else index.stop
        else:
            raise ValueError('slice step cannot be zero')

        # If either the start or stop index is negative, we'll need to cache
        # the rest of the iterable in order to slice from the right side.
        if (start < 0) or (stop < 0):
            self._cache.extend(self._it)
        # Otherwise we'll need to find the rightmost index and cache to that
        # point.
        else:
            n = min(max(start, stop) + 1, maxsize)
            cache_len = len(self._cache)
            if n >= cache_len:
                self._cache.extend(islice(self._it, n - cache_len))

        return list(self._cache)[index]

    def __getitem__(self, index):
        if isinstance(index, slice):
            return self._get_slice(index)

        cache_len = len(self._cache)
        if index < 0:
            self._cache.extend(self._it)
        elif index >= cache_len:
            self._cache.extend(islice(self._it, index + 1 - cache_len))

        return self._cache[index]


def _collate(*iterables, **kwargs):
    """Helper for ``collate()``, called when the user is using the ``reverse``
    or ``key`` keyword arguments on Python versions below 3.5.

    """
    key = kwargs.pop('key', lambda a: a)
    reverse = kwargs.pop('reverse', False)

    min_or_max = partial(max if reverse else min, key=itemgetter(0))
    peekables = [peekable(it) for it in iterables]
    peekables = [p for p in peekables if p]  # Kill empties.
    while peekables:
        _, p = min_or_max((key(p.peek()), p) for p in peekables)
        yield next(p)
        peekables = [x for x in peekables if x]


def collate(*iterables, **kwargs):
    """Return a sorted merge of the items from each of several already-sorted
    ``iterables``.

        >>> list(collate('ACDZ', 'AZ', 'JKL'))
        ['A', 'A', 'C', 'D', 'J', 'K', 'L', 'Z', 'Z']

    Works lazily, keeping only the next value from each iterable in memory. Use
    :func:`collate` to, for example, perform a n-way mergesort of items that
    don't fit in memory.

    :arg key: A function that returns a comparison value for an item. Defaults
        to the identity function.
    :arg reverse: If ``reverse=True``, yield results in descending order
        rather than ascending. ``iterables`` must also yield their elements in
        descending order.

    If the elements of the passed-in iterables are out of order, you might get
    unexpected results.

    If neither of the keyword arguments are specified, this function delegates
    to :func:`heapq.merge`.

    """
    if not kwargs:
        return merge(*iterables)

    return _collate(*iterables, **kwargs)


# If using Python version 3.5 or greater, heapq.merge() will be faster than
# collate - use that instead.
if version_info >= (3, 5, 0):
    collate = merge  # noqa


def consumer(func):
    """Decorator that automatically advances a PEP-342-style "reverse iterator"
    to its first yield point so you don't have to call ``next()`` on it
    manually.

        >>> @consumer
        ... def tally():
        ...     i = 0
        ...     while True:
        ...         print('Thing number %s is %s.' % (i, (yield)))
        ...         i += 1
        ...
        >>> t = tally()
        >>> t.send('red')
        Thing number 0 is red.
        >>> t.send('fish')
        Thing number 1 is fish.

    Without the decorator, you would have to call ``next(t)`` before
    ``t.send()`` could be used.

    """
    @wraps(func)
    def wrapper(*args, **kwargs):
        gen = func(*args, **kwargs)
        next(gen)
        return gen
    return wrapper


def ilen(iterable):
    """Return the number of items in *iterable*.

        >>> ilen(x for x in range(1000000) if x % 3 == 0)
        333334

    This consumes the iterable, so handle with care.

    """
    d = deque(enumerate(iterable, 1), maxlen=1)
    return d[0][0] if d else 0


def iterate(func, start):
    """Return ``start``, ``func(start)``, ``func(func(start))``, ...

        >>> from itertools import islice
        >>> list(islice(iterate(lambda x: 2*x, 1), 10))
        [1, 2, 4, 8, 16, 32, 64, 128, 256, 512]

    """
    while True:
        yield start
        start = func(start)


def with_iter(context_manager):
    """Wrap an iterable in a ``with`` statement, so it closes once exhausted.

    For example, this will close the file when the iterator is exhausted::

        upper_lines = (line.upper() for line in with_iter(open('foo')))

    Any context manager which returns an iterable is a candidate for
    ``with_iter``.

    """
    with context_manager as iterable:
        for item in iterable:
            yield item


def one(iterable):
    """Return the only element from the iterable.

    Raise ValueError if the iterable is empty or longer than 1 element. For
    example, assert that a DB query returns a single, unique result.

        >>> one(['val'])
        'val'

        >>> one(['val', 'other'])  # doctest: +IGNORE_EXCEPTION_DETAIL
        Traceback (most recent call last):
        ...
        ValueError: too many values to unpack (expected 1)

        >>> one([])  # doctest: +IGNORE_EXCEPTION_DETAIL
        Traceback (most recent call last):
        ...
        ValueError: not enough values to unpack (expected 1, got 0)

    ``one()`` attempts to advance the iterable twice in order to ensure there
    aren't further items. Because this discards any second item, ``one()`` is
    not suitable in situations where you want to catch its exception and then
    try an alternative treatment of the iterable. It should be used only when a
    iterable longer than 1 item is, in fact, an error.

    """
    element, = iterable
    return element


def distinct_permutations(iterable):
    """Yield successive distinct permutations of the elements in *iterable*.

        >>> sorted(distinct_permutations([1, 0, 1]))
        [(0, 1, 1), (1, 0, 1), (1, 1, 0)]

    Equivalent to ``set(permutations(iterable))``, except duplicates are not
    generated and thrown away. For larger input sequences this is much more
    efficient.

    Duplicate permutations arise when there are duplicated elements in the
    input iterable. The number of items returned is
    `n! / (x_1! * x_2! * ... * x_n!)`, where `n` is the total number of
    items input, and each `x_i` is the count of a distinct item in the input
    sequence.

    """
    def perm_unique_helper(item_counts, perm, i):
        """Internal helper function

        :arg item_counts: Stores the unique items in ``iterable`` and how many
            times they are repeated
        :arg perm: The permutation that is being built for output
        :arg i: The index of the permutation being modified

        The output permutations are built up recursively; the distinct items
        are placed until their repetitions are exhausted.
        """
        if i < 0:
            yield tuple(perm)
        else:
            for item in item_counts:
                if item_counts[item] <= 0:
                    continue
                perm[i] = item
                item_counts[item] -= 1
                for x in perm_unique_helper(item_counts, perm, i - 1):
                    yield x
                item_counts[item] += 1

    item_counts = Counter(iterable)

    return perm_unique_helper(item_counts, [None] * len(iterable),
                              len(iterable) - 1)


def intersperse(e, iterable, n=1):
    """Intersperse filler element *e* among the items in *iterable*, leaving
    *n* items between each filler element.

        >>> list(intersperse('!', [1, 2, 3, 4, 5]))
        [1, '!', 2, '!', 3, '!', 4, '!', 5]

        >>> list(intersperse(None, [1, 2, 3, 4, 5], n=2))
        [1, 2, None, 3, 4, None, 5]

    """
    if n == 0:
        raise ValueError('n must be > 0')
    elif n == 1:
        # interleave(repeat(e), iterable) -> e, x_0, e, e, x_1, e, x_2...
        # islice(..., 1, None) -> x_0, e, e, x_1, e, x_2...
        return islice(interleave(repeat(e), iterable), 1, None)
    else:
        # interleave(filler, chunks) -> [e], [x_0, x_1], [e], [x_2, x_3]...
        # islice(..., 1, None) -> [x_0, x_1], [e], [x_2, x_3]...
        # flatten(...) -> x_0, x_1, e, x_2, x_3...
        filler = repeat([e])
        chunks = chunked(iterable, n)
        return flatten(islice(interleave(filler, chunks), 1, None))


def unique_to_each(*iterables):
    """Return the elements from each of the input iterables that aren't in the
    other input iterables.

    For example, suppose you have a set of packages, each with a set of
    dependencies::

        {'pkg_1': {'A', 'B'}, 'pkg_2': {'B', 'C'}, 'pkg_3': {'B', 'D'}}

    If you remove one package, which dependencies can also be removed?

    If ``pkg_1`` is removed, then ``A`` is no longer necessary - it is not
    associated with ``pkg_2`` or ``pkg_3``. Similarly, ``C`` is only needed for
    ``pkg_2``, and ``D`` is only needed for ``pkg_3``::

        >>> unique_to_each({'A', 'B'}, {'B', 'C'}, {'B', 'D'})
        [['A'], ['C'], ['D']]

    If there are duplicates in one input iterable that aren't in the others
    they will be duplicated in the output. Input order is preserved::

        >>> unique_to_each("mississippi", "missouri")
        [['p', 'p'], ['o', 'u', 'r']]

    It is assumed that the elements of each iterable are hashable.

    """
    pool = [list(it) for it in iterables]
    counts = Counter(chain.from_iterable(map(set, pool)))
    uniques = {element for element in counts if counts[element] == 1}
    return [list(filter(uniques.__contains__, it)) for it in pool]


def windowed(seq, n, fillvalue=None, step=1):
    """Return a sliding window of width *n* over the given iterable.

        >>> all_windows = windowed([1, 2, 3, 4, 5], 3)
        >>> list(all_windows)
        [(1, 2, 3), (2, 3, 4), (3, 4, 5)]

    When the window is larger than the iterable, *fillvalue* is used in place
    of missing values::

        >>> list(windowed([1, 2, 3], 4))
        [(1, 2, 3, None)]

    Each window will advance in increments of *step*:

        >>> list(windowed([1, 2, 3, 4, 5, 6], 3, fillvalue='!', step=2))
        [(1, 2, 3), (3, 4, 5), (5, 6, '!')]

    """
    if n < 0:
        raise ValueError('n must be >= 0')
    if n == 0:
        yield tuple()
        return
    if step < 1:
        raise ValueError('step must be >= 1')

    it = iter(seq)
    window = deque([], n)
    append = window.append

    # Initial deque fill
    for _ in range(n):
        append(next(it, fillvalue))
    yield tuple(window)

    # Appending new items to the right causes old items to fall off the left
    i = 0
    for item in it:
        append(item)
        i = (i + 1) % step
        if i % step == 0:
            yield tuple(window)

    # If there are items from the iterable in the window, pad with the given
    # value and emit them.
    if (i % step) and (step - i < n):
        for _ in range(step - i):
            append(fillvalue)
        yield tuple(window)


class bucket(object):
    """Wrap *iterable* and return an object that buckets it iterable into
    child iterables based on a *key* function.

        >>> iterable = ['a1', 'b1', 'c1', 'a2', 'b2', 'c2', 'b3']
        >>> s = bucket(iterable, key=lambda x: x[0])
        >>> a_iterable = s['a']
        >>> next(a_iterable)
        'a1'
        >>> next(a_iterable)
        'a2'
        >>> list(s['b'])
        ['b1', 'b2', 'b3']

    The original iterable will be advanced and its items will be cached until
    they are used by the child iterables. This may require significant storage.

    By default, attempting to select a bucket to which no items belong  will
    exhaust the iterable and cache all values.
    If you specify a *validator* function, selected buckets will instead be
    checked against it.

        >>> from itertools import count
        >>> it = count(1, 2)  # Infinite sequence of odd numbers
        >>> key = lambda x: x % 10  # Bucket by last digit
        >>> validator = lambda x: x in {1, 3, 5, 7, 9}  # Odd digits only
        >>> s = bucket(it, key=key, validator=validator)
        >>> 2 in s
        False
        >>> list(s[2])
        []

    """
    def __init__(self, iterable, key, validator=None):
        self._it = iter(iterable)
        self._key = key
        self._cache = defaultdict(deque)
        self._validator = validator or (lambda x: True)

    def __contains__(self, value):
        if not self._validator(value):
            return False

        try:
            item = next(self[value])
        except StopIteration:
            return False
        else:
            self._cache[value].appendleft(item)

        return True

    def _get_values(self, value):
        """
        Helper to yield items from the parent iterator that match *value*.
        Items that don't match are stored in the local cache as they
        are encountered.
        """
        while True:
            # If we've cached some items that match the target value, emit
            # the first one and evict it from the cache.
            if self._cache[value]:
                yield self._cache[value].popleft()
            # Otherwise we need to advance the parent iterator to search for
            # a matching item, caching the rest.
            else:
                while True:
                    item = next(self._it)
                    item_value = self._key(item)
                    if item_value == value:
                        yield item
                        break
                    elif self._validator(item_value):
                        self._cache[item_value].append(item)

    def __getitem__(self, value):
        if not self._validator(value):
            return iter(())

        return self._get_values(value)


def spy(iterable, n=1):
    """Return a 2-tuple with a list containing the first *n* elements of
    *iterable*, and an iterator with the same items as *iterable*.
    This allows you to "look ahead" at the items in the iterable without
    advancing it.

    There is one item in the list by default:

        >>> iterable = 'abcdefg'
        >>> head, iterable = spy(iterable)
        >>> head
        ['a']
        >>> list(iterable)
        ['a', 'b', 'c', 'd', 'e', 'f', 'g']

    You may use unpacking to retrieve items instead of lists:

        >>> (head,), iterable = spy('abcdefg')
        >>> head
        'a'
        >>> (first, second), iterable = spy('abcdefg', 2)
        >>> first
        'a'
        >>> second
        'b'

    The number of items requested can be larger than the number of items in
    the iterable:

        >>> iterable = [1, 2, 3, 4, 5]
        >>> head, iterable = spy(iterable, 10)
        >>> head
        [1, 2, 3, 4, 5]
        >>> list(iterable)
        [1, 2, 3, 4, 5]

    """
    it = iter(iterable)
    head = take(n, it)

    return head, chain(head, it)


def interleave(*iterables):
    """Return a new iterable yielding from each iterable in turn,
    until the shortest is exhausted.

        >>> list(interleave([1, 2, 3], [4, 5], [6, 7, 8]))
        [1, 4, 6, 2, 5, 7]

    For a version that doesn't terminate after the shortest iterable is
    exhausted, see :func:`interleave_longest`.

    """
    return chain.from_iterable(zip(*iterables))


def interleave_longest(*iterables):
    """Return a new iterable yielding from each iterable in turn,
    skipping any that are exhausted.

        >>> list(interleave_longest([1, 2, 3], [4, 5], [6, 7, 8]))
        [1, 4, 6, 2, 5, 7, 3, 8]

    """
    i = chain.from_iterable(zip_longest(*iterables, fillvalue=_marker))
    return filter(lambda x: x is not _marker, i)


def collapse(iterable, base_type=None, levels=None):
    """Flatten an iterable with multiple levels of nesting (e.g., a list of
    lists of tuples) into non-iterable types.

        >>> iterable = [(1, 2), ([3, 4], [[5], [6]])]
        >>> list(collapse(iterable))
        [1, 2, 3, 4, 5, 6]

    String types are not considered iterable and will not be collapsed.
    To avoid collapsing other types, specify *base_type*:

        >>> iterable = ['ab', ('cd', 'ef'), ['gh', 'ij']]
        >>> list(collapse(iterable, base_type=tuple))
        ['ab', ('cd', 'ef'), 'gh', 'ij']

    Specify *levels* to stop flattening after a certain level:

    >>> iterable = [('a', ['b']), ('c', ['d'])]
    >>> list(collapse(iterable))  # Fully flattened
    ['a', 'b', 'c', 'd']
    >>> list(collapse(iterable, levels=1))  # Only one level flattened
    ['a', ['b'], 'c', ['d']]

    """
    def walk(node, level):
        if (
            ((levels is not None) and (level > levels)) or
            isinstance(node, string_types) or
            ((base_type is not None) and isinstance(node, base_type))
        ):
            yield node
            return

        try:
            tree = iter(node)
        except TypeError:
            yield node
            return
        else:
            for child in tree:
                for x in walk(child, level + 1):
                    yield x

    for x in walk(iterable, 0):
        yield x


def side_effect(func, iterable, chunk_size=None, before=None, after=None):
    """Invoke *func* on each item in *iterable* (or on each *chunk_size* group
    of items) before yielding the item.

    `func` must be a function that takes a single argument. Its return value
    will be discarded.

    *before* and *after* are optional functions that take no arguments. They
    will be executed before iteration starts and after it ends, respectively.

    `side_effect` can be used for logging, updating progress bars, or anything
    that is not functionally "pure."

    Emitting a status message:

        >>> from more_itertools import consume
        >>> func = lambda item: print('Received {}'.format(item))
        >>> consume(side_effect(func, range(2)))
        Received 0
        Received 1

    Operating on chunks of items:

        >>> pair_sums = []
        >>> func = lambda chunk: pair_sums.append(sum(chunk))
        >>> list(side_effect(func, [0, 1, 2, 3, 4, 5], 2))
        [0, 1, 2, 3, 4, 5]
        >>> list(pair_sums)
        [1, 5, 9]

    Writing to a file-like object:

        >>> from io import StringIO
        >>> from more_itertools import consume
        >>> f = StringIO()
        >>> func = lambda x: print(x, file=f)
        >>> before = lambda: print(u'HEADER', file=f)
        >>> after = f.close
        >>> it = [u'a', u'b', u'c']
        >>> consume(side_effect(func, it, before=before, after=after))
        >>> f.closed
        True

    """
    try:
        if before is not None:
            before()

        if chunk_size is None:
            for item in iterable:
                func(item)
                yield item
        else:
            for chunk in chunked(iterable, chunk_size):
                func(chunk)
                for item in chunk:
                    yield item
    finally:
        if after is not None:
            after()


def sliced(seq, n):
    """Yield slices of length *n* from the sequence *seq*.

        >>> list(sliced((1, 2, 3, 4, 5, 6), 3))
        [(1, 2, 3), (4, 5, 6)]

    If the length of the sequence is not divisible by the requested slice
    length, the last slice will be shorter.

        >>> list(sliced((1, 2, 3, 4, 5, 6, 7, 8), 3))
        [(1, 2, 3), (4, 5, 6), (7, 8)]

    This function will only work for iterables that support slicing.
    For non-sliceable iterables, see :func:`chunked`.

    """
    return takewhile(bool, (seq[i: i + n] for i in count(0, n)))


def split_before(iterable, pred):
    """Yield lists of items from *iterable*, where each list starts with an
    item where callable *pred* returns ``True``:

        >>> list(split_before('OneTwo', lambda s: s.isupper()))
        [['O', 'n', 'e'], ['T', 'w', 'o']]

        >>> list(split_before(range(10), lambda n: n % 3 == 0))
        [[0, 1, 2], [3, 4, 5], [6, 7, 8], [9]]

    """
    buf = []
    for item in iterable:
        if pred(item) and buf:
            yield buf
            buf = []
        buf.append(item)
    yield buf


def split_after(iterable, pred):
    """Yield lists of items from *iterable*, where each list ends with an
    item where callable *pred* returns ``True``:

        >>> list(split_after('one1two2', lambda s: s.isdigit()))
        [['o', 'n', 'e', '1'], ['t', 'w', 'o', '2']]

        >>> list(split_after(range(10), lambda n: n % 3 == 0))
        [[0], [1, 2, 3], [4, 5, 6], [7, 8, 9]]

    """
    buf = []
    for item in iterable:
        buf.append(item)
        if pred(item) and buf:
            yield buf
            buf = []
    if buf:
        yield buf


def padded(iterable, fillvalue=None, n=None, next_multiple=False):
    """Yield the elements from *iterable*, followed by *fillvalue*, such that
    at least *n* items are emitted.

        >>> list(padded([1, 2, 3], '?', 5))
        [1, 2, 3, '?', '?']

    If *next_multiple* is ``True``, *fillvalue* will be emitted until the
    number of items emitted is a multiple of *n*::

        >>> list(padded([1, 2, 3, 4], n=3, next_multiple=True))
        [1, 2, 3, 4, None, None]

    If *n* is ``None``, *fillvalue* will be emitted indefinitely.

    """
    it = iter(iterable)
    if n is None:
        for item in chain(it, repeat(fillvalue)):
            yield item
    elif n < 1:
        raise ValueError('n must be at least 1')
    else:
        item_count = 0
        for item in it:
            yield item
            item_count += 1

        remaining = (n - item_count) % n if next_multiple else n - item_count
        for _ in range(remaining):
            yield fillvalue


def distribute(n, iterable):
    """Distribute the items from *iterable* among *n* smaller iterables.

        >>> group_1, group_2 = distribute(2, [1, 2, 3, 4, 5, 6])
        >>> list(group_1)
        [1, 3, 5]
        >>> list(group_2)
        [2, 4, 6]

    If the length of *iterable* is not evenly divisible by *n*, then the
    length of the returned iterables will not be identical:

        >>> children = distribute(3, [1, 2, 3, 4, 5, 6, 7])
        >>> [list(c) for c in children]
        [[1, 4, 7], [2, 5], [3, 6]]

    If the length of *iterable* is smaller than *n*, then the last returned
    iterables will be empty:

        >>> children = distribute(5, [1, 2, 3])
        >>> [list(c) for c in children]
        [[1], [2], [3], [], []]

    This function uses :func:`itertools.tee` and may require significant
    storage. If you need the order items in the smaller iterables to match the
    original iterable, see :func:`divide`.

    """
    if n < 1:
        raise ValueError('n must be at least 1')

    children = tee(iterable, n)
    return [islice(it, index, None, n) for index, it in enumerate(children)]


def stagger(iterable, offsets=(-1, 0, 1), longest=False, fillvalue=None):
    """Yield tuples whose elements are offset from *iterable*.
    The amount by which the `i`-th item in each tuple is offset is given by
    the `i`-th item in *offsets*.

        >>> list(stagger([0, 1, 2, 3]))
        [(None, 0, 1), (0, 1, 2), (1, 2, 3)]
        >>> list(stagger(range(8), offsets=(0, 2, 4)))
        [(0, 2, 4), (1, 3, 5), (2, 4, 6), (3, 5, 7)]

    By default, the sequence will end when the final element of a tuple is the
    last item in the iterable. To continue until the first element of a tuple
    is the last item in the iterable, set *longest* to ``True``::

        >>> list(stagger([0, 1, 2, 3], longest=True))
        [(None, 0, 1), (0, 1, 2), (1, 2, 3), (2, 3, None), (3, None, None)]

    By default, ``None`` will be used to replace offsets beyond the end of the
    sequence. Specify *fillvalue* to use some other value.

    """
    children = tee(iterable, len(offsets))

    return zip_offset(
        *children, offsets=offsets, longest=longest, fillvalue=fillvalue
    )


def zip_offset(*iterables, **kwargs):
    """``zip`` the input *iterables* together, but offset the `i`-th iterable
    by the `i`-th item in *offsets*.

        >>> list(zip_offset('0123', 'abcdef', offsets=(0, 1)))
        [('0', 'b'), ('1', 'c'), ('2', 'd'), ('3', 'e')]

    This can be used as a lightweight alternative to SciPy or pandas to analyze
    data sets in which somes series have a lead or lag relationship.

    By default, the sequence will end when the shortest iterable is exhausted.
    To continue until the longest iterable is exhausted, set *longest* to
    ``True``.

        >>> list(zip_offset('0123', 'abcdef', offsets=(0, 1), longest=True))
        [('0', 'b'), ('1', 'c'), ('2', 'd'), ('3', 'e'), (None, 'f')]

    By default, ``None`` will be used to replace offsets beyond the end of the
    sequence. Specify *fillvalue* to use some other value.

    """
    offsets = kwargs['offsets']
    longest = kwargs.get('longest', False)
    fillvalue = kwargs.get('fillvalue', None)

    if len(iterables) != len(offsets):
        raise ValueError("Number of iterables and offsets didn't match")

    staggered = []
    for it, n in zip(iterables, offsets):
        if n < 0:
            staggered.append(chain(repeat(fillvalue, -n), it))
        elif n > 0:
            staggered.append(islice(it, n, None))
        else:
            staggered.append(it)

    if longest:
        return zip_longest(*staggered, fillvalue=fillvalue)

    return zip(*staggered)


def sort_together(iterables, key_list=(0,), reverse=False):
    """Return the input iterables sorted together, with *key_list* as the
    priority for sorting. All iterables are trimmed to the length of the
    shortest one.

    This can be used like the sorting function in a spreadsheet. If each
    iterable represents a column of data, the key list determines which
    columns are used for sorting.

    By default, all iterables are sorted using the ``0``-th iterable::

        >>> iterables = [(4, 3, 2, 1), ('a', 'b', 'c', 'd')]
        >>> sort_together(iterables)
        [(1, 2, 3, 4), ('d', 'c', 'b', 'a')]

    Set a different key list to sort according to another iterable.
    Specifying mutliple keys dictates how ties are broken::

        >>> iterables = [(3, 1, 2), (0, 1, 0), ('c', 'b', 'a')]
        >>> sort_together(iterables, key_list=(1, 2))
        [(2, 3, 1), (0, 0, 1), ('a', 'c', 'b')]

    Set *reverse* to ``True`` to sort in descending order.

        >>> sort_together([(1, 2, 3), ('c', 'b', 'a')], reverse=True)
        [(3, 2, 1), ('a', 'b', 'c')]

    """
    return list(zip(*sorted(zip(*iterables),
                            key=itemgetter(*key_list),
                            reverse=reverse)))


def divide(n, iterable):
    """Divide the elements from *iterable* into *n* parts, maintaining
    order.

        >>> group_1, group_2 = divide(2, [1, 2, 3, 4, 5, 6])
        >>> list(group_1)
        [1, 2, 3]
        >>> list(group_2)
        [4, 5, 6]

    If the length of *iterable* is not evenly divisible by *n*, then the
    length of the returned iterables will not be identical:

        >>> children = divide(3, [1, 2, 3, 4, 5, 6, 7])
        >>> [list(c) for c in children]
        [[1, 2, 3], [4, 5], [6, 7]]

    If the length of the iterable is smaller than n, then the last returned
    iterables will be empty:

        >>> children = divide(5, [1, 2, 3])
        >>> [list(c) for c in children]
        [[1], [2], [3], [], []]

    This function will exhaust the iterable before returning and may require
    significant storage. If order is not important, see :func:`distribute`,
    which does not first pull the iterable into memory.

    """
    if n < 1:
        raise ValueError('n must be at least 1')

    seq = tuple(iterable)
    q, r = divmod(len(seq), n)

    ret = []
    for i in range(n):
        start = (i * q) + (i if i < r else r)
        stop = ((i + 1) * q) + (i + 1 if i + 1 < r else r)
        ret.append(iter(seq[start:stop]))

    return ret


def always_iterable(obj, base_type=(text_type, binary_type)):
    """If *obj* is iterable, return an iterator over its items::

        >>> obj = (1, 2, 3)
        >>> list(always_iterable(obj))
        [1, 2, 3]

    If *obj* is not iterable, return a one-item iterable containing *obj*::

        >>> obj = 1
        >>> list(always_iterable(obj))
        [1]


    If *obj* is ``None``, return an empty iterable:

        >>> obj = None
        >>> list(always_iterable(None))
        []

    By default, binary and text strings are not considered iterable::

        >>> obj = 'foo'
        >>> list(always_iterable(obj))
        ['foo']

    If *base_type* is set, objects for which ``isinstance(obj, base_type)``
    returns ``True`` won't be considered iterable.

        >>> obj = {'a': 1}
        >>> list(always_iterable(obj))  # Iterate over the dict's keys
        ['a']
        >>> list(always_iterable(obj, base_type=dict))  # Treat dicts as a unit
        [{'a': 1}]

    Set *base_type* to ``None`` to avoid any special handling and treat objects
    Python considers iterable as iterable:

        >>> obj = 'foo'
        >>> list(always_iterable(obj, base_type=None))
        ['f', 'o', 'o']


    """
    if obj is None:
        return iter(())

    if (base_type is not None) and isinstance(obj, base_type):
        return iter((obj,))

    try:
        return iter(obj)
    except TypeError:
        return iter((obj,))


def adjacent(predicate, iterable, distance=1):
    """Return an iterable over `(bool, item)` tuples where the `item` is
    drawn from *iterable* and the `bool` indicates whether
    that item satisfies the *predicate* or is adjacent to an item that does.

    For example, to find whether items are adjacent to a ``3``::

        >>> list(adjacent(lambda x: x == 3, range(6)))
        [(False, 0), (False, 1), (True, 2), (True, 3), (True, 4), (False, 5)]

    Set *distance* to change what counts as adjacent. For example, to find
    whether items are two places away from a ``3``:

        >>> list(adjacent(lambda x: x == 3, range(6), distance=2))
        [(False, 0), (True, 1), (True, 2), (True, 3), (True, 4), (True, 5)]

    This is useful for contextualizing the results of a search function.
    For example, a code comparison tool might want to identify lines that
    have changed, but also surrounding lines to give the viewer of the diff
    context.

    The predicate function will only be called once for each item in the
    iterable.

    See also :func:`groupby_transform`, which can be used with this function
    to group ranges of items with the same `bool` value.

    """
    # Allow distance=0 mainly for testing that it reproduces results with map()
    if distance < 0:
        raise ValueError('distance must be at least 0')

    i1, i2 = tee(iterable)
    padding = [False] * distance
    selected = chain(padding, map(predicate, i1), padding)
    adjacent_to_selected = map(any, windowed(selected, 2 * distance + 1))
    return zip(adjacent_to_selected, i2)


def groupby_transform(iterable, keyfunc=None, valuefunc=None):
    """An extension of :func:`itertools.groupby` that transforms the values of
    *iterable* after grouping them.
    *keyfunc* is a function used to compute a grouping key for each item.
    *valuefunc* is a function for transforming the items after grouping.

        >>> iterable = 'AaaABbBCcA'
        >>> keyfunc = lambda x: x.upper()
        >>> valuefunc = lambda x: x.lower()
        >>> grouper = groupby_transform(iterable, keyfunc, valuefunc)
        >>> [(k, ''.join(g)) for k, g in grouper]
        [('A', 'aaaa'), ('B', 'bbb'), ('C', 'cc'), ('A', 'a')]

    *keyfunc* and *valuefunc* default to identity functions if they are not
    specified.

    :func:`groupby_transform` is useful when grouping elements of an iterable
    using a separate iterable as the key. To do this, :func:`zip` the iterables
    and pass a *keyfunc* that extracts the first element and a *valuefunc*
    that extracts the second element::

        >>> from operator import itemgetter
        >>> keys = [0, 0, 1, 1, 1, 2, 2, 2, 3]
        >>> values = 'abcdefghi'
        >>> iterable = zip(keys, values)
        >>> grouper = groupby_transform(iterable, itemgetter(0), itemgetter(1))
        >>> [(k, ''.join(g)) for k, g in grouper]
        [(0, 'ab'), (1, 'cde'), (2, 'fgh'), (3, 'i')]

    """
    valuefunc = (lambda x: x) if valuefunc is None else valuefunc
    return ((k, map(valuefunc, g)) for k, g in groupby(iterable, keyfunc))


def numeric_range(*args):
    """An extension of the built-in ``range()`` function whose arguments can
    be any orderable numeric type.

    With only *stop* specified, *start* defaults to ``0`` and *step*
    defaults to ``1``. The output items will match the type of *stop*:

        >>> list(numeric_range(3.5))
        [0.0, 1.0, 2.0, 3.0]

    With only *start* and *stop* specified, *step* defaults to ``1``. The
    output items will match the type of *start*:

        >>> from decimal import Decimal
        >>> start = Decimal('2.1')
        >>> stop = Decimal('5.1')
        >>> list(numeric_range(start, stop))
        [Decimal('2.1'), Decimal('3.1'), Decimal('4.1')]

    With *start*, *stop*, and *step*  specified the output items will match
    the type of ``start + step``:

        >>> from fractions import Fraction
        >>> start = Fraction(1, 2)  # Start at 1/2
        >>> stop = Fraction(5, 2)  # End at 5/2
        >>> step = Fraction(1, 2)  # Count by 1/2
        >>> list(numeric_range(start, stop, step))
        [Fraction(1, 2), Fraction(1, 1), Fraction(3, 2), Fraction(2, 1)]

    If *step* is zero, ``ValueError`` is raised. Negative steps are supported:

        >>> list(numeric_range(3, -1, -1.0))
        [3.0, 2.0, 1.0, 0.0]

    Be aware of the limitations of floating point numbers; the representation
    of the yielded numbers may be surprising.

    """
    argc = len(args)
    if argc == 1:
        stop, = args
        start = type(stop)(0)
        step = 1
    elif argc == 2:
        start, stop = args
        step = 1
    elif argc == 3:
        start, stop, step = args
    else:
        err_msg = 'numeric_range takes at most 3 arguments, got {}'
        raise TypeError(err_msg.format(argc))

    values = (start + (step * n) for n in count())
    if step > 0:
        return takewhile(partial(gt, stop), values)
    elif step < 0:
        return takewhile(partial(lt, stop), values)
    else:
        raise ValueError('numeric_range arg 3 must not be zero')


def count_cycle(iterable, n=None):
    """Cycle through the items from *iterable* up to *n* times, yielding
    the number of completed cycles along with each item. If *n* is omitted the
    process repeats indefinitely.

    >>> list(count_cycle('AB', 3))
    [(0, 'A'), (0, 'B'), (1, 'A'), (1, 'B'), (2, 'A'), (2, 'B')]

    """
    iterable = tuple(iterable)
    if not iterable:
        return iter(())
    counter = count() if n is None else range(n)
    return ((i, item) for i in counter for item in iterable)


def locate(iterable, pred=bool):
    """Yield the index of each item in *iterable* for which *pred* returns
    ``True``.

    *pred* defaults to :func:`bool`, which will select truthy items:

        >>> list(locate([0, 1, 1, 0, 1, 0, 0]))
        [1, 2, 4]

    Set *pred* to a custom function to, e.g., find the indexes for a particular
    item:

        >>> list(locate(['a', 'b', 'c', 'b'], lambda x: x == 'b'))
        [1, 3]

    Use with :func:`windowed` to find the indexes of a sub-sequence:

        >>> from more_itertools import windowed
        >>> iterable = [0, 1, 2, 3, 0, 1, 2, 3, 0, 1, 2, 3]
        >>> sub = [1, 2, 3]
        >>> pred = lambda w: w == tuple(sub)  # windowed() returns tuples
        >>> list(locate(windowed(iterable, len(sub)), pred=pred))
        [1, 5, 9]

    """
    return compress(count(), map(pred, iterable))


def lstrip(iterable, pred):
    """Yield the items from *iterable*, but strip any from the beginning
    for which *pred* returns ``True``.

    For example, to remove a set of items from the start of an iterable:

        >>> iterable = (None, False, None, 1, 2, None, 3, False, None)
        >>> pred = lambda x: x in {None, False, ''}
        >>> list(lstrip(iterable, pred))
        [1, 2, None, 3, False, None]

    This function is analogous to to :func:`str.lstrip`, and is essentially
    an wrapper for :func:`itertools.dropwhile`.

    """
    return dropwhile(pred, iterable)


def rstrip(iterable, pred):
    """Yield the items from *iterable*, but strip any from the end
    for which *pred* returns ``True``.

    For example, to remove a set of items from the end of an iterable:

        >>> iterable = (None, False, None, 1, 2, None, 3, False, None)
        >>> pred = lambda x: x in {None, False, ''}
        >>> list(rstrip(iterable, pred))
        [None, False, None, 1, 2, None, 3]

    This function is analogous to :func:`str.rstrip`.

    """
    cache = []
    cache_append = cache.append
    for x in iterable:
        if pred(x):
            cache_append(x)
        else:
            for y in cache:
                yield y
            del cache[:]
            yield x


def strip(iterable, pred):
    """Yield the items from *iterable*, but strip any from the
    beginning and end for which *pred* returns ``True``.

    For example, to remove a set of items from both ends of an iterable:

        >>> iterable = (None, False, None, 1, 2, None, 3, False, None)
        >>> pred = lambda x: x in {None, False, ''}
        >>> list(strip(iterable, pred))
        [1, 2, None, 3]

    This function is analogous to :func:`str.strip`.

    """
    return rstrip(lstrip(iterable, pred), pred)


def islice_extended(iterable, *args):
    """An extension of :func:`itertools.islice` that supports negative values
    for *stop*, *start*, and *step*.

        >>> iterable = iter('abcdefgh')
        >>> list(islice_extended(iterable, -4, -1))
        ['e', 'f', 'g']

    Slices with negative values require some caching of *iterable*, but this
    function takes care to minimize the amount of memory required.

    For example, you can use a negative step with an infinite iterator:

        >>> from itertools import count
        >>> list(islice_extended(count(), 110, 99, -2))
        [110, 108, 106, 104, 102, 100]

    """
    s = slice(*args)
    start = s.start
    stop = s.stop
    if s.step == 0:
        raise ValueError('step argument must be a non-zero integer or None.')
    step = s.step or 1

    it = iter(iterable)

    if step > 0:
        start = 0 if (start is None) else start

        if (start < 0):
            # Consume all but the last -start items
            cache = deque(enumerate(it, 1), maxlen=-start)
            len_iter = cache[-1][0] if cache else 0

            # Adjust start to be positive
            i = max(len_iter + start, 0)

            # Adjust stop to be positive
            if stop is None:
                j = len_iter
            elif stop >= 0:
                j = min(stop, len_iter)
            else:
                j = max(len_iter + stop, 0)

            # Slice the cache
            n = j - i
            if n <= 0:
                return

            for index, item in islice(cache, 0, n, step):
                yield item
        elif (stop is not None) and (stop < 0):
            # Advance to the start position
            next(islice(it, start, start), None)

            # When stop is negative, we have to carry -stop items while
            # iterating
            cache = deque(islice(it, -stop), maxlen=-stop)

            for index, item in enumerate(it):
                cached_item = cache.popleft()
                if index % step == 0:
                    yield cached_item
                cache.append(item)
        else:
            # When both start and stop are positive we have the normal case
            for item in islice(it, start, stop, step):
                yield item
    else:
        start = -1 if (start is None) else start

        if (stop is not None) and (stop < 0):
            # Consume all but the last items
            n = -stop - 1
            cache = deque(enumerate(it, 1), maxlen=n)
            len_iter = cache[-1][0] if cache else 0

            # If start and stop are both negative they are comparable and
            # we can just slice. Otherwise we can adjust start to be negative
            # and then slice.
            if start < 0:
                i, j = start, stop
            else:
                i, j = min(start - len_iter, -1), None

            for index, item in list(cache)[i:j:step]:
                yield item
        else:
            # Advance to the stop position
            if stop is not None:
                m = stop + 1
                next(islice(it, m, m), None)

            # stop is positive, so if start is negative they are not comparable
            # and we need the rest of the items.
            if start < 0:
                i = start
                n = None
            # stop is None and start is positive, so we just need items up to
            # the start index.
            elif stop is None:
                i = None
                n = start + 1
            # Both stop and start are positive, so they are comparable.
            else:
                i = None
                n = start - stop
                if n <= 0:
                    return

            cache = list(islice(it, n))

            for item in cache[i::step]:
                yield item


def consecutive_groups(iterable, ordering=lambda x: x):
    """Yield groups of consecutive items using :func:`itertools.groupby`.
    The *ordering* function determines whether two items are adjacent by
    returning their position.

    By default, the ordering function is the identity function. This is
    suitable for finding runs of numbers:

        >>> iterable = [1, 10, 11, 12, 20, 30, 31, 32, 33, 40]
        >>> for group in consecutive_groups(iterable):
        ...     print(list(group))
        [1]
        [10, 11, 12]
        [20]
        [30, 31, 32, 33]
        [40]

    For finding runs of adjacent letters, try using the :meth:`index` method
    of a string of letters:

        >>> from string import ascii_lowercase
        >>> iterable = 'abcdfgilmnop'
        >>> ordering = ascii_lowercase.index
        >>> for group in consecutive_groups(iterable, ordering):
        ...     print(list(group))
        ['a', 'b', 'c', 'd']
        ['f', 'g']
        ['i']
        ['l', 'm', 'n', 'o', 'p']

    """
    for k, g in groupby(
        enumerate(iterable), key=lambda x: x[0] - ordering(x[1])
    ):
        yield map(itemgetter(1), g)


def difference(iterable, func=sub):
    """By default, compute the first difference of *iterable* using
    :func:`operator.sub`.

        >>> iterable = [0, 1, 3, 6, 10]
        >>> list(difference(iterable))
        [0, 1, 2, 3, 4]

    This is the opposite of :func:`accumulate`'s default behavior:

        >>> from more_itertools import accumulate
        >>> iterable = [0, 1, 2, 3, 4]
        >>> list(accumulate(iterable))
        [0, 1, 3, 6, 10]
        >>> list(difference(accumulate(iterable)))
        [0, 1, 2, 3, 4]

    By default *func* is :func:`operator.sub`, but other functions can be
    specified. They will be applied as follows::

        A, B, C, D, ... --> A, func(B, A), func(C, B), func(D, C), ...

    For example, to do progressive division:

        >>> iterable = [1, 2, 6, 24, 120]  # Factorial sequence
        >>> func = lambda x, y: x // y
        >>> list(difference(iterable, func))
        [1, 2, 3, 4, 5]

    """
    a, b = tee(iterable)
    try:
        item = next(b)
    except StopIteration:
        return iter([])
    return chain([item], map(lambda x: func(x[1], x[0]), zip(a, b)))


class seekable(object):
    """Wrap an iterator to allow for seeking backward and forward. This
    progressively caches the items in the source iterable so they can be
    re-visited.

    Call :meth:`seek` with an index to seek to that position in the source
    iterable.

    To "reset" an iterator, seek to ``0``:

        >>> from itertools import count
        >>> it = seekable((str(n) for n in count()))
        >>> next(it), next(it), next(it)
        ('0', '1', '2')
        >>> it.seek(0)
        >>> next(it), next(it), next(it)
        ('0', '1', '2')
        >>> next(it)
        '3'

    You can also seek forward:

        >>> it = seekable((str(n) for n in range(20)))
        >>> it.seek(10)
        >>> next(it)
        '10'
        >>> it.seek(20)  # Seeking past the end of the source isn't a problem
        >>> list(it)
        []
        >>> it.seek(0)  # Resetting works even after hitting the end
        >>> next(it), next(it), next(it)
        ('0', '1', '2')

    The cache grows as the source iterable progresses, so beware of wrapping
    very large or infinite iterables.

    """

    def __init__(self, iterable):
        self._source = iter(iterable)
        self._cache = []
        self._index = None

    def __iter__(self):
        return self

    def __next__(self):
        if self._index is not None:
            try:
                item = self._cache[self._index]
            except IndexError:
                self._index = None
            else:
                self._index += 1
                return item

        item = next(self._source)
        self._cache.append(item)
        return item

    next = __next__

    def seek(self, index):
        self._index = index
        remainder = index - len(self._cache)
        if remainder > 0:
            consume(self, remainder)


<<<<<<< HEAD
class run_length(object):
    """
    :func:`run_length.encode` compresses an iterable with run-length encoding.
    It yields groups of repeated items with the count of how many times they
    were repeated:

        >>> uncompressed = 'abbcccdddd'
        >>> list(run_length.encode(uncompressed))
        [('a', 1), ('b', 2), ('c', 3), ('d', 4)]

    :func:`run_length.decode` decompresses an iterable that was previously
    compressed with run-length encoding. It yields the items of the
    decompressed iterable:

        >>> compressed = [('a', 1), ('b', 2), ('c', 3), ('d', 4)]
        >>> list(run_length.decode(compressed))
        ['a', 'b', 'b', 'c', 'c', 'c', 'd', 'd', 'd', 'd']

    """

    @staticmethod
    def encode(iterable):
        return ((k, ilen(g)) for k, g in groupby(iterable))

    @staticmethod
    def decode(iterable):
        return chain.from_iterable(repeat(k, n) for k, n in iterable)
=======
def exactly_n(iterable, n, predicate=bool):
    """Return ``True`` if exactly ``n`` items in the iterable are ``True``
    according to the *predicate* function.

        >>> exactly_n([True, True, False], 2)
        True
        >>> exactly_n([True, True, False], 1)
        False
        >>> exactly_n([0, 1, 2, 3, 4, 5], 3, lambda x: x < 3)
        True

    The iterable will be advanced until ``n + 1`` truthy items are encountered,
    so avoid calling it on infinite iterables.

    """
    return len(take(n + 1, filter(predicate, iterable))) == n
>>>>>>> fc404832
<|MERGE_RESOLUTION|>--- conflicted
+++ resolved
@@ -1700,7 +1700,6 @@
             consume(self, remainder)
 
 
-<<<<<<< HEAD
 class run_length(object):
     """
     :func:`run_length.encode` compresses an iterable with run-length encoding.
@@ -1728,7 +1727,8 @@
     @staticmethod
     def decode(iterable):
         return chain.from_iterable(repeat(k, n) for k, n in iterable)
-=======
+
+
 def exactly_n(iterable, n, predicate=bool):
     """Return ``True`` if exactly ``n`` items in the iterable are ``True``
     according to the *predicate* function.
@@ -1744,5 +1744,4 @@
     so avoid calling it on infinite iterables.
 
     """
-    return len(take(n + 1, filter(predicate, iterable))) == n
->>>>>>> fc404832
+    return len(take(n + 1, filter(predicate, iterable))) == n