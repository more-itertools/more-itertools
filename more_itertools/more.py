--- conflicted
+++ resolved
@@ -3,11 +3,7 @@
 from recipes import *
 
 __all__ = ['chunked', 'first', 'peekable', 'collate', 'consumer', 'ilen',
-<<<<<<< HEAD
-           'iterate', 'with_iter', 'one']
-=======
-           'iterate', 'with_iter', 'distinct_permutations']
->>>>>>> ee623767
+           'iterate', 'with_iter', 'one', 'distinct_permutations']
 
 
 _marker = object()
@@ -242,7 +238,6 @@
         for item in iterable:
             yield item
 
-<<<<<<< HEAD
 def one(iterable):
     """Return the only element from the iterable.
 
@@ -271,7 +266,7 @@
     """
     result, = iterable
     return result
-=======
+
 
 def distinct_permutations(iterable):
     """Yield successive distinct permutations of the elements in the iterable.
@@ -308,5 +303,4 @@
         item_counts[item] = item_counts.get(item, 0) + 1
 
     return perm_unique_helper(item_counts, [None] * len(iterable),
-                              len(iterable) - 1)
->>>>>>> ee623767
+                              len(iterable) - 1)