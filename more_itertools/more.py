from __future__ import print_function

from collections import Counter, defaultdict, deque
from functools import partial, wraps
from heapq import merge
from itertools import chain, count, groupby, islice, repeat, takewhile, tee
from operator import itemgetter
from sys import version_info

from six import binary_type, string_types, text_type
from six.moves import filter, map, zip, zip_longest

from .recipes import flatten, take

__all__ = [
    'adjacent',
    'always_iterable',
    'bucket',
    'chunked',
    'collapse',
    'collate',
    'consumer',
    'context',
    'distinct_permutations',
    'distribute',
    'divide',
    'first',
    'groupby_transform',
    'ilen',
    'interleave_longest',
    'interleave',
    'intersperse',
    'iterate',
    'one',
    'padded',
    'peekable',
    'side_effect',
    'sliced',
    'sort_together',
    'split_after',
    'split_before',
    'spy',
    'stagger',
    'unique_to_each',
    'windowed',
    'with_iter',
    'zip_offset',
]

_marker = object()


def chunked(iterable, n):
    """Break an iterable into lists of a given length::

        >>> list(chunked([1, 2, 3, 4, 5, 6, 7], 3))
        [[1, 2, 3], [4, 5, 6], [7]]

    If the length of ``iterable`` is not evenly divisible by ``n``, the last
    returned list will be shorter.

    This is useful for splitting up a computation on a large number of keys
    into batches, to be pickled and sent off to worker processes. One example
    is operations on rows in MySQL, which does not implement server-side
    cursors properly and would otherwise load the entire dataset into RAM on
    the client.

    """
    return iter(partial(take, n, iter(iterable)), [])


def first(iterable, default=_marker):
    """Return the first item of an iterable, ``default`` if there is none.

        >>> first([0, 1, 2, 3])
        0
        >>> first([], 'some default')
        'some default'

    If ``default`` is not provided and there are no items in the iterable,
    raise ``ValueError``.

    ``first()`` is useful when you have a generator of expensive-to-retrieve
    values and want any arbitrary one. It is marginally shorter than
    ``next(iter(...), default)``.

    """
    try:
        return next(iter(iterable))
    except StopIteration:
        # I'm on the edge about raising ValueError instead of StopIteration. At
        # the moment, ValueError wins, because the caller could conceivably
        # want to do something different with flow control when I raise the
        # exception, and it's weird to explicitly catch StopIteration.
        if default is _marker:
            raise ValueError('first() was called on an empty iterable, and no '
                             'default value was provided.')
        return default


class peekable(object):
    """Wrap an iterator to allow lookahead and prepending elements.

    Call ``peek()`` on the result to get the value that will next pop out of
    ``next()``, without advancing the iterator:

        >>> p = peekable(['a', 'b'])
        >>> p.peek()
        'a'
        >>> next(p)
        'a'

    Pass ``peek()`` a default value to return that instead of raising
    ``StopIteration`` when the iterator is exhausted.

        >>> p = peekable([])
        >>> p.peek('hi')
        'hi'

    peekables also offer a ``prepend()`` method which will insert items before
    the remaining part of the underlying source iterator.

        >>> p = peekable([1, 2, 3])
        >>> p.prepend(10, 11, 12)
        >>> next(p)
        10
        >>> p.peek()
        11
        >>> list(p)
        [11, 12, 1, 2, 3]

    Prepended items are treated by other peekable methods exactly as if they
    had come from the source iterator.

    You may index the peekable to look ahead by more than one item.
    The values up to the index you specified will be cached.
    Index 0 is the item that will be returned by ``next()``, index 1 is the
    item after that, and so on:

        >>> p = peekable(['a', 'b', 'c', 'd'])
        >>> p[0]
        'a'
        >>> p[1]
        'b'
        >>> next(p)
        'a'
        >>> p.prepend('x')
        >>> p[1]
        'b'
        >>> next(p)
        'x'
        >>> next(p)
        'b'

    Negative indexes are supported, but be aware that they will cache the
    remaining items in the source iterator, which may require significant
    storage.

    To test whether there are more items in the iterator, examine the
    peekable's truth value. If it is truthy, there are more items (which may
    have been prepended or obtained from the source iterator).

        >>> assert peekable([1])
        >>> p = peekable([])
        >>> assert not p
        >>> p.prepend(1)
        >>> assert p

    """
    def __init__(self, iterable):
        self._it = iter(iterable)
        self._cache = deque()

    def __iter__(self):
        return self

    def __bool__(self):
        try:
            self.peek()
        except StopIteration:
            return False
        return True

    def __nonzero__(self):
        # For Python 2 compatibility
        return self.__bool__()

    def peek(self, default=_marker):
        """Return the item that will be next returned from ``next()``.

        Return ``default`` if there are no items left. If ``default`` is not
        provided, raise ``StopIteration``.

        """
        if not self._cache:
            try:
                self._cache.append(next(self._it))
            except StopIteration:
                if default is _marker:
                    raise
                return default
        return self._cache[0]

    def prepend(self, *items):
        """Stack up items to be the next ones returned from ``next()`` or
        ``self.peek()``. The items will be returned in
        first in, first out order::

            >>> p = peekable([1, 2, 3])
            >>> p.prepend(10, 11, 12)
            >>> next(p)
            10
            >>> list(p)
            [11, 12, 1, 2, 3]

        It is possible, by prepending items, to "resurrect" a peekable that
        previously raised ``StopIteration``.

            >>> p = peekable([])
            >>> next(p)
            Traceback (most recent call last):
              ...
            StopIteration
            >>> p.prepend(1)
            >>> next(p)
            1
            >>> next(p)
            Traceback (most recent call last):
              ...
            StopIteration

        """
        self._cache.extendleft(reversed(items))

    def __next__(self):
        if self._cache:
            return self._cache.popleft()

        return next(self._it)

    def next(self):
        # For Python 2 compatibility
        return self.__next__()

    def _get_slice(self, index):
        start = index.start
        stop = index.stop

        if (
            ((start is not None) and (start < 0)) or
            ((stop is not None) and (stop < 0))
        ):
            stop = None
        elif (
            (start is not None) and (stop is not None) and (start > stop)
        ):
            stop = start + 1

        cache_len = len(self._cache)
        if stop is None:
            self._cache.extend(self._it)
        elif stop >= cache_len:
            self._cache.extend(islice(self._it, stop - cache_len))

        return list(self._cache)[index]

    def __getitem__(self, index):
        if isinstance(index, slice):
            return self._get_slice(index)

        cache_len = len(self._cache)
        if index < 0:
            self._cache.extend(self._it)
        elif index >= cache_len:
            self._cache.extend(islice(self._it, index + 1 - cache_len))

        return self._cache[index]


def _collate(*iterables, **kwargs):
    """Helper for ``collate()``, called when the user is using the ``reverse``
    or ``key`` keyword arguments on Python versions below 3.5.

    """
    key = kwargs.pop('key', lambda a: a)
    reverse = kwargs.pop('reverse', False)

    min_or_max = partial(max if reverse else min, key=lambda a_b: a_b[0])
    peekables = [peekable(it) for it in iterables]
    peekables = [p for p in peekables if p]  # Kill empties.
    while peekables:
        _, p = min_or_max((key(p.peek()), p) for p in peekables)
        yield next(p)
        peekables = [x for x in peekables if x]


def collate(*iterables, **kwargs):
    """Return a sorted merge of the items from each of several already-sorted
    ``iterables``.

        >>> list(collate('ACDZ', 'AZ', 'JKL'))
        ['A', 'A', 'C', 'D', 'J', 'K', 'L', 'Z', 'Z']

    Works lazily, keeping only the next value from each iterable in memory. Use
    ``collate()`` to, for example, perform a n-way mergesort of items that
    don't fit in memory.

    :arg key: A function that returns a comparison value for an item. Defaults
        to the identity function.
    :arg reverse: If ``reverse=True``, yield results in descending order
        rather than ascending. ``iterables`` must also yield their elements in
        descending order.

    If the elements of the passed-in iterables are out of order, you might get
    unexpected results.

    If neither of the keyword arguments are specified, this function delegates
    to ``heapq.merge()``.

    """
    if not kwargs:
        return merge(*iterables)

    return _collate(*iterables, **kwargs)


# If using Python version 3.5 or greater, heapq.merge() will be faster than
# collate - use that instead.
if version_info >= (3, 5, 0):
    collate = merge


def consumer(func):
    """Decorator that automatically advances a PEP-342-style "reverse iterator"
    to its first yield point so you don't have to call ``next()`` on it
    manually.

        >>> @consumer
        ... def tally():
        ...     i = 0
        ...     while True:
        ...         print('Thing number %s is %s.' % (i, (yield)))
        ...         i += 1
        ...
        >>> t = tally()
        >>> t.send('red')
        Thing number 0 is red.
        >>> t.send('fish')
        Thing number 1 is fish.

    Without the decorator, you would have to call ``next(t)`` before
    ``t.send()`` could be used.

    """
    @wraps(func)
    def wrapper(*args, **kwargs):
        gen = func(*args, **kwargs)
        next(gen)
        return gen
    return wrapper


def ilen(iterable):
    """Return the number of items in ``iterable``.

        >>> ilen(x for x in range(1000000) if x % 3 == 0)
        333334

    This consumes the iterable, so handle with care.

    """
    d = deque(enumerate(iterable, 1), maxlen=1)
    return d[0][0] if d else 0


def iterate(func, start):
    """Return ``start``, ``func(start)``, ``func(func(start))``, ...

        >>> from itertools import islice
        >>> list(islice(iterate(lambda x: 2*x, 1), 10))
        [1, 2, 4, 8, 16, 32, 64, 128, 256, 512]

    """
    while True:
        yield start
        start = func(start)


def with_iter(context_manager):
    """Wrap an iterable in a ``with`` statement, so it closes once exhausted.

    For example, this will close the file when the iterator is exhausted::

        upper_lines = (line.upper() for line in with_iter(open('foo')))

    Any context manager which returns an iterable is a candidate for
    ``with_iter``.

    """
    with context_manager as iterable:
        for item in iterable:
            yield item


def one(iterable):
    """Return the only element from the iterable.

    Raise ValueError if the iterable is empty or longer than 1 element. For
    example, assert that a DB query returns a single, unique result.

        >>> one(['val'])
        'val'

        >>> one(['val', 'other'])  # doctest: +IGNORE_EXCEPTION_DETAIL
        Traceback (most recent call last):
        ...
        ValueError: too many values to unpack (expected 1)

        >>> one([])  # doctest: +IGNORE_EXCEPTION_DETAIL
        Traceback (most recent call last):
        ...
        ValueError: not enough values to unpack (expected 1, got 0)

    ``one()`` attempts to advance the iterable twice in order to ensure there
    aren't further items. Because this discards any second item, ``one()`` is
    not suitable in situations where you want to catch its exception and then
    try an alternative treatment of the iterable. It should be used only when a
    iterable longer than 1 item is, in fact, an error.

    """
    element, = iterable
    return element


def distinct_permutations(iterable):
    """Yield successive distinct permutations of the elements in the iterable.

        >>> sorted(distinct_permutations([1, 0, 1]))
        [(0, 1, 1), (1, 0, 1), (1, 1, 0)]

    Equivalent to ``set(permutations(iterable))``, except duplicates are not
    generated and thrown away. For larger input sequences this is much more
    efficient.

    Duplicate permutations arise when there are duplicated elements in the
    input iterable. The number of items returned is
    ``n! / (x_1! * x_2! * ... * x_n!)``, where ``n`` is the total number of
    items input, and each ``x_i`` is the count of a distinct item in the input
    sequence.

    """
    def perm_unique_helper(item_counts, perm, i):
        """Internal helper function

        :arg item_counts: Stores the unique items in ``iterable`` and how many
            times they are repeated
        :arg perm: The permutation that is being built for output
        :arg i: The index of the permutation being modified

        The output permutations are built up recursively; the distinct items
        are placed until their repetitions are exhausted.
        """
        if i < 0:
            yield tuple(perm)
        else:
            for item in item_counts:
                if item_counts[item] <= 0:
                    continue
                perm[i] = item
                item_counts[item] -= 1
                for x in perm_unique_helper(item_counts, perm, i - 1):
                    yield x
                item_counts[item] += 1

    item_counts = {}
    for item in iterable:
        item_counts[item] = item_counts.get(item, 0) + 1

    return perm_unique_helper(item_counts, [None] * len(iterable),
                              len(iterable) - 1)


def intersperse(e, iterable):
    """Intersperse element ``e`` between the elements of *iterable*.

        >>> list(intersperse('x', 'ABCD'))
        ['A', 'x', 'B', 'x', 'C', 'x', 'D']
        >>> list(intersperse(None, [1, 2, 3]))
        [1, None, 2, None, 3]

    """
    it = iter(iterable)
    filler = repeat(e)
    zipped = flatten(zip(filler, it))
    next(zipped)
    return zipped


def unique_to_each(*iterables):
    """Return the elements from each of the input iterables that aren't in the
    other input iterables.

    For example, suppose you have a set of packages, each with a set of
    dependencies::

        {'pkg_1': {'A', 'B'}, 'pkg_2': {'B', 'C'}, 'pkg_3': {'B', 'D'}}

    If you remove one package, which dependencies can also be removed?

    If ``pkg_1`` is removed, then ``A`` is no longer necessary - it is not
    associated with ``pkg_2`` or ``pkg_3``. Similarly, ``C`` is only needed for
    ``pkg_2``, and ``D`` is only needed for ``pkg_3``::

        >>> unique_to_each({'A', 'B'}, {'B', 'C'}, {'B', 'D'})
        [['A'], ['C'], ['D']]

    If there are duplicates in one input iterable that aren't in the others
    they will be duplicated in the output. Input order is preserved::

        >>> unique_to_each("mississippi", "missouri")
        [['p', 'p'], ['o', 'u', 'r']]

    It is assumed that the elements of each iterable are hashable.

    """
    pool = [list(it) for it in iterables]
    counts = Counter(chain.from_iterable(map(set, pool)))
    uniques = {element for element in counts if counts[element] == 1}
    return [list(filter(uniques.__contains__, it)) for it in pool]


def windowed(seq, n, fillvalue=None, step=1):
    """Return a sliding window of width *n* over the given iterable.

        >>> all_windows = windowed([1, 2, 3, 4, 5], 3)
        >>> list(all_windows)
        [(1, 2, 3), (2, 3, 4), (3, 4, 5)]

    When the window is larger than the iterable, ``fillvalue`` is used in place
    of missing values::

        >>> list(windowed([1, 2, 3], 4))
        [(1, 2, 3, None)]

    Each window will advance in increments of *step*::

        >>> list(windowed([1, 2, 3, 4, 5, 6], 3, fillvalue='!', step=2))
        [(1, 2, 3), (3, 4, 5), (5, 6, '!')]

    """
    if n < 0:
        raise ValueError('n must be >= 0')
    if n == 0:
        yield tuple()
        return
    if step < 1:
        raise ValueError('step must be >= 1')

    it = iter(seq)
    window = deque([], n)
    append = window.append

    # Initial deque fill
    for _ in range(n):
        append(next(it, fillvalue))
    yield tuple(window)

    # Appending new items to the right causes old items to fall off the left
    i = 0
    for item in it:
        append(item)
        i = (i + 1) % step
        if i % step == 0:
            yield tuple(window)

    # If there are items from the iterable in the window, pad with the given
    # value and emit them.
    if (i % step) and (step - i < n):
        for _ in range(step - i):
            append(fillvalue)
        yield tuple(window)


class bucket(object):
    """Wrap an iterable and return an object that buckets the iterable into
    child iterables based on a ``key`` function.

        >>> iterable = ['a1', 'b1', 'c1', 'a2', 'b2', 'c2', 'b3']
        >>> s = bucket(iterable, key=lambda s: s[0])
        >>> a_iterable = s['a']
        >>> next(a_iterable)
        'a1'
        >>> next(a_iterable)
        'a2'
        >>> list(s['b'])
        ['b1', 'b2', 'b3']

    The original iterable will be advanced and its items will be cached until
    they are used by the child iterables. This may require significant storage.
    Be aware that attempting to select a bucket that no items correspond to
    will exhaust the iterable and cache all values.

    """
    def __init__(self, iterable, key):
        self._it = iter(iterable)
        self._key = key
        self._cache = defaultdict(deque)

    def __contains__(self, value):
        try:
            item = next(self[value])
        except StopIteration:
            return False
        else:
            self._cache[value].appendleft(item)

        return True

    def _get_values(self, value):
        """
        Helper to yield items from the parent iterator that match *value*.
        Items that don't match are stored in the local cache as they
        are encountered.
        """
        while True:
            # If we've cached some items that match the target value, emit
            # the first one and evict it from the cache.
            if self._cache[value]:
                yield self._cache[value].popleft()
            # Otherwise we need to advance the parent iterator to search for
            # a matching item, caching the rest.
            else:
                while True:
                    item = next(self._it)
                    item_value = self._key(item)
                    if item_value == value:
                        yield item
                        break
                    else:
                        self._cache[item_value].append(item)

    def __getitem__(self, value):
        return self._get_values(value)


def spy(iterable, n=1):
    """Return a 2-tuple with a list containing the first *n* elements of
    *iterable*, and an iterator with the same items as *iterable*.
    This allows you to "look ahead" at the items in the iterable without
    advancing it.

    There is one item in the list by default:

        >>> iterable = 'abcdefg'
        >>> head, iterable = spy(iterable)
        >>> head
        ['a']
        >>> list(iterable)
        ['a', 'b', 'c', 'd', 'e', 'f', 'g']

    You may use unpacking to retrieve items instead of lists:

        >>> (head,), iterable = spy('abcdefg')
        >>> head
        'a'
        >>> (first, second), iterable = spy('abcdefg', 2)
        >>> first
        'a'
        >>> second
        'b'

    The number of items requested can be larger than the number of items in
    the iterable:

        >>> iterable = [1, 2, 3, 4, 5]
        >>> head, iterable = spy(iterable, 10)
        >>> head
        [1, 2, 3, 4, 5]
        >>> list(iterable)
        [1, 2, 3, 4, 5]

    """
    it = iter(iterable)
    head = take(n, it)

    return head, chain(head, it)


def interleave(*iterables):
    """Return a new iterable yielding from each iterable in turn,
    until the shortest is exhausted. Note that this is the same as
    ``chain(*zip(*iterables))``.

        >>> list(interleave([1, 2, 3], [4, 5], [6, 7, 8]))
        [1, 4, 6, 2, 5, 7]

    """
    return chain.from_iterable(zip(*iterables))


def interleave_longest(*iterables):
    """Return a new iterable yielding from each iterable in turn,
    skipping any that are exhausted. Note that this is not the same as
    ``chain(*zip_longest(*iterables))``.

        >>> list(interleave_longest([1, 2, 3], [4, 5], [6, 7, 8]))
        [1, 4, 6, 2, 5, 7, 3, 8]

    """
    i = chain.from_iterable(zip_longest(*iterables, fillvalue=_marker))
    return filter(lambda x: x is not _marker, i)


def collapse(iterable, base_type=None, levels=None):
    """Flatten an iterable containing some iterables (themselves containing
    some iterables, etc.) into non-iterable types, strings, elements
    matching ``isinstance(element, base_type)``, and elements that are
    ``levels`` levels down.

        >>> list(collapse([[1], 2, [[3], 4], [[[5]]], 'abc']))
        [1, 2, 3, 4, 5, 'abc']
        >>> list(collapse([[1], 2, [[3], 4], [[[5]]]], levels=2))
        [1, 2, 3, 4, [5]]
        >>> list(collapse((1, [2], (3, [4, (5,)])), list))
        [1, [2], 3, [4, (5,)]]

    """
    def walk(node, level):
        if (
            ((levels is not None) and (level > levels)) or
            isinstance(node, string_types) or
            ((base_type is not None) and isinstance(node, base_type))
        ):
            yield node
            return

        try:
            tree = iter(node)
        except TypeError:
            yield node
            return
        else:
            for child in tree:
                for x in walk(child, level + 1):
                    yield x

    for x in walk(iterable, 0):
        yield x


def side_effect(func, iterable, chunk_size=None):
    """Invoke *func* on each item in *iterable* (or on each *chunk_size* group
    of items) before yielding the item.

    `func` must be a function that takes a single argument. Its return value
    will be discarded.

    `side_effect` can be used for logging, updating progress bars, or anything
    that is not functionally "pure."

    Emitting a status message:

        >>> from more_itertools import consume
        >>> func = lambda item: print('Received {}'.format(item))
        >>> consume(side_effect(func, range(2)))
        Received 0
        Received 1

    Operating on chunks of items:

        >>> pair_sums = []
        >>> func = lambda chunk: pair_sums.append(sum(chunk))
        >>> list(side_effect(func, [0, 1, 2, 3, 4, 5], 2))
        [0, 1, 2, 3, 4, 5]
        >>> list(pair_sums)
        [1, 5, 9]

    Writing to a file-like object:

        >>> from io import StringIO
        >>> from more_itertools import consume
        >>> with StringIO() as f:
        ...     func = lambda x: print(x, end=u',', file=f)
        ...     it = [u'a', u'b', u'c']
        ...     consume(side_effect(func, it))
        ...     print(f.getvalue())
        a,b,c,

    """
    if chunk_size is None:
        for item in iterable:
            func(item)
            yield item
    else:
        for chunk in chunked(iterable, chunk_size):
            func(chunk)
            for item in chunk:
                yield item


def sliced(seq, n):
    """Yield slices of length *n* from the sequence *seq*.

        >>> list(sliced((1, 2, 3, 4, 5, 6), 3))
        [(1, 2, 3), (4, 5, 6)]

    If the length of the sequence is not divisible by the requested slice
    length, the last slice will be shorter.

        >>> list(sliced((1, 2, 3, 4, 5, 6, 7, 8), 3))
        [(1, 2, 3), (4, 5, 6), (7, 8)]

    This function will only work for sliceable objects. For non-sliceable
    iterable, see ``chunked()``.

    """
    return takewhile(bool, (seq[i: i + n] for i in count(0, n)))


def split_before(iterable, pred):
    """Yield lists of items from *iterable*, where each list starts with an
    item where callable *pred* returns ``True``:

        >>> list(split_before('OneTwo', lambda s: s.isupper()))
        [['O', 'n', 'e'], ['T', 'w', 'o']]

        >>> list(split_before(range(10), lambda n: n % 3 == 0))
        [[0, 1, 2], [3, 4, 5], [6, 7, 8], [9]]

    """
    buf = []
    for item in iterable:
        if pred(item) and buf:
            yield buf
            buf = []
        buf.append(item)
    yield buf


def split_after(iterable, pred):
    """Yield lists of items from *iterable*, where each list ends with an
    item where callable *pred* returns ``True``:

        >>> list(split_after('one1two2', lambda s: s.isdigit()))
        [['o', 'n', 'e', '1'], ['t', 'w', 'o', '2']]

        >>> list(split_after(range(10), lambda n: n % 3 == 0))
        [[0], [1, 2, 3], [4, 5, 6], [7, 8, 9]]

    """
    buf = []
    for item in iterable:
        buf.append(item)
        if pred(item) and buf:
            yield buf
            buf = []
    if buf:
        yield buf


def padded(iterable, fillvalue=None, n=None, next_multiple=False):
    """Yield the elements from *iterable*, followed by *fillvalue*, such that
    at least *n* items are emitted.

        >>> list(padded([1, 2, 3], '?', 5))
        [1, 2, 3, '?', '?']

    If *next_multiple* is ``True``, *fillvalue* will be emitted until the
    number of items emitted is a multiple of *n*::

        >>> list(padded([1, 2, 3, 4], n=3, next_multiple=True))
        [1, 2, 3, 4, None, None]

    If *n* is ``None``, *fillvalue* will be emitted indefinitely.

    """
    it = iter(iterable)
    if n is None:
        for item in chain(it, repeat(fillvalue)):
            yield item
    elif n < 1:
        raise ValueError('n must be at least 1')
    else:
        item_count = 0
        for item in it:
            yield item
            item_count += 1

        remaining = (n - item_count) % n if next_multiple else n - item_count
        for _ in range(remaining):
            yield fillvalue


def distribute(n, iterable):
    """Distribute the items from *iterable* among *n* smaller iterables.

        >>> group_1, group_2 = distribute(2, [1, 2, 3, 4, 5, 6])
        >>> list(group_1)
        [1, 3, 5]
        >>> list(group_2)
        [2, 4, 6]

    If the length of the iterable is not evenly divisible by n, then the
    length of the smaller iterables will not be identical::

        >>> children = distribute(3, [1, 2, 3, 4, 5, 6, 7])
        >>> [list(c) for c in children]
        [[1, 4, 7], [2, 5], [3, 6]]

    If the length of the iterable is smaller than n, then the last returned
    iterables will be empty:

        >>> children = distribute(5, [1, 2, 3])
        >>> [list(c) for c in children]
        [[1], [2], [3], [], []]

    This function uses ``itertools.tee`` and may require significant storage.
    If you need the order items in the smaller iterables to match the original
    iterable, see ``divide()``.

    """
    if n < 1:
        raise ValueError('n must be at least 1')

    children = tee(iterable, n)
    return [islice(it, index, None, n) for index, it in enumerate(children)]


def stagger(iterable, offsets=(-1, 0, 1), longest=False, fillvalue=None):
    """Yield tuples whose elements are offset from *iterable*.
    The amount by which the ``i``-th item in each tuple is offset is given by
    the ``i``-th item in *offsets*.

        >>> list(stagger([0, 1, 2, 3]))
        [(None, 0, 1), (0, 1, 2), (1, 2, 3)]
        >>> list(stagger(range(8), offsets=(0, 2, 4)))
        [(0, 2, 4), (1, 3, 5), (2, 4, 6), (3, 5, 7)]

    By default, the sequence will end when the final element of a tuple is the
    last item in the iterable. To continue until the first element of a tuple
    is the last item in the iterable, set *longest* to ``True``::

        >>> list(stagger([0, 1, 2, 3], longest=True))
        [(None, 0, 1), (0, 1, 2), (1, 2, 3), (2, 3, None), (3, None, None)]

    By default, ``None`` will be used to replace offsets beyond the end of the
    sequence. Specify *fillvalue* to use some other value.

    """
    children = tee(iterable, len(offsets))

    return zip_offset(
        *children, offsets=offsets, longest=longest, fillvalue=fillvalue
    )


def zip_offset(*iterables, **kwargs):
    """``zip`` the input *iterables* together, but offset the ``i``-th iterable
    by the ``i``-th item in *offsets*.

        >>> list(zip_offset('0123', 'abcdef', offsets=(0, 1)))
        [('0', 'b'), ('1', 'c'), ('2', 'd'), ('3', 'e')]

    This can be used as a lightweight alternative to SciPy or pandas to analyze
    data sets in which somes series have a lead or lag relationship.

    By default, the sequence will end when the shortest iterable is exhausted.
    To continue until the longest iterable is exhausted, set *longest* to
    ``True``.

        >>> list(zip_offset('0123', 'abcdef', offsets=(0, 1), longest=True))
        [('0', 'b'), ('1', 'c'), ('2', 'd'), ('3', 'e'), (None, 'f')]

    By default, ``None`` will be used to replace offsets beyond the end of the
    sequence. Specify *fillvalue* to use some other value.

    """
    offsets = kwargs['offsets']
    longest = kwargs.get('longest', False)
    fillvalue = kwargs.get('fillvalue', None)

    if len(iterables) != len(offsets):
        raise ValueError("Number of iterables and offsets didn't match")

    staggered = []
    for it, n in zip(iterables, offsets):
        if n < 0:
            staggered.append(chain(repeat(fillvalue, -n), it))
        elif n > 0:
            staggered.append(islice(it, n, None))
        else:
            staggered.append(it)

    if longest:
        return zip_longest(*staggered, fillvalue=fillvalue)

    return zip(*staggered)


def sort_together(iterables, key_list=(0,), reverse=False):
    """Return the input iterables sorted together, with *key_list* as the
    priority for sorting. All iterables are trimmed to the length of the
    shortest one.

    This can be used like the sorting function in a spreadsheet. If each
    iterable represents a column of data, the key list determines which
    columns are used for sorting.

    By default, all iterables are sorted using the ``0``-th iterable::

        >>> iterables = [(4, 3, 2, 1), ('a', 'b', 'c', 'd')]
        >>> sort_together(iterables)
        [(1, 2, 3, 4), ('d', 'c', 'b', 'a')]

    Set a different key list to sort according to another iterable.
    Specifying mutliple keys dictates how ties are broken::

        >>> iterables = [(3, 1, 2), (0, 1, 0), ('c', 'b', 'a')]
        >>> sort_together(iterables, key_list=(1, 2))
        [(2, 3, 1), (0, 0, 1), ('a', 'c', 'b')]

    Set *reverse* to ``True`` to sort in descending order.

        >>> sort_together([(1, 2, 3), ('c', 'b', 'a')], reverse=True)
        [(3, 2, 1), ('a', 'b', 'c')]

    """
    return list(zip(*sorted(zip(*iterables),
                            key=itemgetter(*key_list),
                            reverse=reverse)))


def divide(n, iterable):
    """Divide the elements from *iterable* into *n* parts, maintaining
    order.

        >>> group_1, group_2 = divide(2, [1, 2, 3, 4, 5, 6])
        >>> list(group_1)
        [1, 2, 3]
        >>> list(group_2)
        [4, 5, 6]

    If the length of the iterable is not evenly divisible by n, then the
    length of the smaller iterables will not be identical::

        >>> children = divide(3, [1, 2, 3, 4, 5, 6, 7])
        >>> [list(c) for c in children]
        [[1, 2, 3], [4, 5], [6, 7]]

    If the length of the iterable is smaller than n, then the last returned
    iterables will be empty:

        >>> children = divide(5, [1, 2, 3])
        >>> [list(c) for c in children]
        [[1], [2], [3], [], []]

    This function will exhaust the iterable before returning and may require
    significant storage. If order is not important, see ``distribute()``,
    which does not first pull the iterable into memory.

    """
    if n < 1:
        raise ValueError('n must be at least 1')

    seq = tuple(iterable)
    q, r = divmod(len(seq), n)

    ret = []
    for i in range(n):
        start = (i * q) + (i if i < r else r)
        stop = ((i + 1) * q) + (i + 1 if i + 1 < r else r)
        ret.append(iter(seq[start:stop]))

    return ret


def always_iterable(obj):
    """
    Given an object, always return an iterable.

    If the object is not already iterable, return a tuple containing containing
    the object::

        >>> always_iterable(1)
        (1,)

    If the object is ``None``, return an empty iterable::

        >>> always_iterable(None)
        ()

    Otherwise, return the object itself::

        >>> always_iterable([1, 2, 3])
        [1, 2, 3]

    Strings (binary or unicode) are not considered to be iterable::

        >>> always_iterable('foo')
        ('foo',)

    This function is useful in applications where a passed parameter may be
    either a single item or a collection of items::

        >>> def item_sum(param):
        ...     total = 0
        ...     for item in always_iterable(param):
        ...         total += item
        ...
        ...     return total
        >>> item_sum(10)
        10
        >>> item_sum([10, 20])
        30

    """
    if obj is None:
        return ()

    string_like_types = (text_type, binary_type)
    if isinstance(obj, string_like_types) or not hasattr(obj, '__iter__'):
        return obj,

    return obj


def adjacent(predicate, iterable, distance=1):
    """Return an iterable over ``(bool, item)`` tuples where the ``item`` is
    drawn from *iterable* and the ``bool`` indicates whether
    that item satisfies the *predicate* or is adjacent to an item that does.

    For example, to find whether items are adjacent to a ``3``::

        >>> list(adjacent(lambda x: x == 3, range(6)))
        [(False, 0), (False, 1), (True, 2), (True, 3), (True, 4), (False, 5)]

    Set *distance* to change what counts as adjacent. For example, To find
    whether items are two places away from a ``3``:

        >>> list(adjacent(lambda x: x == 3, range(6), distance=2))
        [(False, 0), (True, 1), (True, 2), (True, 3), (True, 4), (True, 5)]

    This is useful for contextualizing the results of a search function.
    For example, a code comparison tool might want to identify lines that
    have changed, but also surrounding lines to give the viewer of the diff
    context.

    The predicate function will only be called once for each item in the
    iterable.

    See also ``groupby_transform()``, which can be used with this function
    to group ranges of items with the same ``bool`` value.

    """
    # Allow distance=0 mainly for testing that it reproduces results with map()
    if distance < 0:
        raise ValueError('distance must be at least 0')

    i1, i2 = tee(iterable)
    padding = [False] * distance
    selected = chain(padding, map(predicate, i1), padding)
    adjacent_to_selected = map(any, windowed(selected, 2 * distance + 1))
    return zip(adjacent_to_selected, i2)


def groupby_transform(iterable, keyfunc=None, valuefunc=None):
    """Make an iterator that returns consecutive keys and groups from the
    *iterable*. *keyfunc* is a function used to compute a grouping key for each
    item. *valuefunc* is a function for tranforming the items after grouping.

    *keyfunc* and *valuefunc* default to identity functions if they are not
    specified. When *valuefunc* is not specified, ``groupby_transform`` is the
    same as ``itertools.groupby()``.

    For example, to group a list of numbers by rounding down to the nearest 10,
    and then tranform them into strings:

        >>> iterable = [0, 1, 12, 13, 23, 24]
        >>> keyfunc = lambda x: 10 * (x // 10)
        >>> valuefunc = lambda x: str(x)
        >>> grouper = groupby_transform(iterable, keyfunc, valuefunc)
        >>> [(k, list(g)) for k, g in grouper]
        [(0, ['0', '1']), (10, ['12', '13']), (20, ['23', '24'])]

    ``groupby_transform`` is useful when grouping elements of an iterable using
    a separate iterable as the key. To do this,  ``zip()`` the iterables
    and pass a *keyfunc* that extracts the first element and a *valuefunc*
    that extracts the second element::

        >>> from operator import itemgetter
        >>> keys = [0, 0, 1, 1, 1, 2, 2, 2, 3]
        >>> values = 'abcdefghi'
        >>> iterable = zip(keys, values)
        >>> grouper = groupby_transform(iterable, itemgetter(0), itemgetter(1))
        >>> [(k, ''.join(g)) for k, g in grouper]
        [(0, 'ab'), (1, 'cde'), (2, 'fgh'), (3, 'i')]

    """
    valuefunc = (lambda x: x) if valuefunc is None else valuefunc
<<<<<<< HEAD
    return ((k, map(valuefunc, g)) for k, g in groupby(iterable, keyfunc))
=======
    for key, group in groupby(iterable, keyfunc):
        yield key, map(valuefunc, group)


def context(obj):
    """Wrap *obj*, an object that supports the context manager protocol,
    in a ``with`` statement and then yield the resultant object.

    The object's ``__enter__()`` method runs before this function yields, and
    its ``__exit__()`` method runs after control returns to this function.

    This can be used to operate on objects that can close automatically when
    using a ``with`` statement, like IO objects:

        >>> from io import StringIO
        >>> from more_itertools import consume
        >>> it = [u'1', u'2', u'3']
        >>> file_obj = StringIO()
        >>> consume(print(x, file=f) for f in context(file_obj) for x in it)
        >>> file_obj.closed
        True

    Be sure to iterate over the returned context manager in the outermost
    loop of a nested loop structure so it only enters and exits once::

        >>> # Right
        >>> file_obj = StringIO()
        >>> consume(print(x, file=f) for f in context(file_obj) for x in it)

        >>> # Wrong
        >>> file_obj = StringIO()
        >>> consume(print(x, file=f) for x in it for f in context(file_obj))
        Traceback (most recent call last):
        ...
        ValueError: I/O operation on closed file.
    """
    with obj as context_obj:
        yield context_obj
>>>>>>> 65a72e8b
<|MERGE_RESOLUTION|>--- conflicted
+++ resolved
@@ -1197,11 +1197,7 @@
 
     """
     valuefunc = (lambda x: x) if valuefunc is None else valuefunc
-<<<<<<< HEAD
     return ((k, map(valuefunc, g)) for k, g in groupby(iterable, keyfunc))
-=======
-    for key, group in groupby(iterable, keyfunc):
-        yield key, map(valuefunc, group)
 
 
 def context(obj):
@@ -1237,5 +1233,4 @@
         ValueError: I/O operation on closed file.
     """
     with obj as context_obj:
-        yield context_obj
->>>>>>> 65a72e8b
+        yield context_obj