from __future__ import print_function

from collections import Counter, defaultdict, deque
from functools import partial, wraps
from heapq import merge
from itertools import chain, count, islice, repeat, takewhile, tee
from sys import version_info

from six import string_types
from six.moves import filter, map, zip, zip_longest

from .recipes import take

__all__ = [
    'bucket', 'chunked', 'collapse', 'collate', 'consumer',
    'distinct_permutations', 'distribute', 'first', 'ilen',
    'interleave_longest', 'interleave', 'intersperse', 'iterate', 'one',
    'padded', 'peekable', 'side_effect', 'sliced', 'split_after',
    'split_before', 'spy', 'unique_to_each', 'windowed', 'with_iter',
]


_marker = object()


def chunked(iterable, n):
    """Break an iterable into lists of a given length::

        >>> list(chunked([1, 2, 3, 4, 5, 6, 7], 3))
        [[1, 2, 3], [4, 5, 6], [7]]

    If the length of ``iterable`` is not evenly divisible by ``n``, the last
    returned list will be shorter.

    This is useful for splitting up a computation on a large number of keys
    into batches, to be pickled and sent off to worker processes. One example
    is operations on rows in MySQL, which does not implement server-side
    cursors properly and would otherwise load the entire dataset into RAM on
    the client.

    """
    return iter(partial(take, n, iter(iterable)), [])


def first(iterable, default=_marker):
    """Return the first item of an iterable, ``default`` if there is none.

        >>> first([0, 1, 2, 3])
        0
        >>> first([], 'some default')
        'some default'

    If ``default`` is not provided and there are no items in the iterable,
    raise ``ValueError``.

    ``first()`` is useful when you have a generator of expensive-to-retrieve
    values and want any arbitrary one. It is marginally shorter than
    ``next(iter(...), default)``.

    """
    try:
        return next(iter(iterable))
    except StopIteration:
        # I'm on the edge about raising ValueError instead of StopIteration. At
        # the moment, ValueError wins, because the caller could conceivably
        # want to do something different with flow control when I raise the
        # exception, and it's weird to explicitly catch StopIteration.
        if default is _marker:
            raise ValueError('first() was called on an empty iterable, and no '
                             'default value was provided.')
        return default


class peekable(object):
    """Wrap an iterator to allow lookahead.

    Call ``peek()`` on the result to get the value that will next pop out of
    ``next()``, without advancing the iterator:

        >>> p = peekable(['a', 'b'])
        >>> p.peek()
        'a'
        >>> next(p)
        'a'

    Pass ``peek()`` a default value to return that instead of raising
    ``StopIteration`` when the iterator is exhausted.

        >>> p = peekable([])
        >>> p.peek('hi')
        'hi'

    You may index the peekable to look ahead by more than one item.
    The values up to the index you specified will be cached.
    Index 0 is the item that will be returned by ``next()``, index 1 is the
    item after that, and so on:

        >>> p = peekable(['a', 'b', 'c', 'd'])
        >>> p[0]
        'a'
        >>> p[1]
        'b'
        >>> next(p)
        'a'
        >>> p[1]
        'c'
        >>> next(p)
        'b'

    To test whether there are more items in the iterator, examine the
    peekable's truth value. If it is truthy, there are more items.

        >>> assert peekable([1])
        >>> assert not peekable([])

    """
    def __init__(self, iterable):
        self._it = iter(iterable)
        self._cache = deque()

    def __iter__(self):
        return self

    def __bool__(self):
        try:
            self.peek()
        except StopIteration:
            return False
        return True

    def __nonzero__(self):
        # For Python 2 compatibility
        return self.__bool__()

    def peek(self, default=_marker):
        """Return the item that will be next returned from ``next()``.

        Return ``default`` if there are no items left. If ``default`` is not
        provided, raise ``StopIteration``.

        """
        if not self._cache:
            try:
                self._cache.append(next(self._it))
            except StopIteration:
                if default is _marker:
                    raise
                return default
        return self._cache[0]

    def __next__(self):
        if self._cache:
            return self._cache.popleft()

        return next(self._it)

    def next(self):
        # For Python 2 compatibility
        return self.__next__()

    def _get_slice(self, index):
        start = index.start
        stop = index.stop

        if (
            ((start is not None) and (start < 0)) or
            ((stop is not None) and (stop < 0))
        ):
            raise ValueError('Negative indexing not supported')

        cache_len = len(self._cache)

        if stop is None:
            self._cache.extend(self._it)
        elif stop >= cache_len:
            self._cache.extend(islice(self._it, stop - cache_len))

        return list(self._cache)[index]

    def __getitem__(self, index):
        if isinstance(index, slice):
            return self._get_slice(index)

        return self._get_slice(slice(index, index + 1, None))[0]


def _collate(*iterables, **kwargs):
    """Helper for ``collate()``, called when the user is using the ``reverse``
    or ``key`` keyword arguments on Python versions below 3.5.

    """
    key = kwargs.pop('key', lambda a: a)
    reverse = kwargs.pop('reverse', False)

    min_or_max = partial(max if reverse else min, key=lambda a_b: a_b[0])
    peekables = [peekable(it) for it in iterables]
    peekables = [p for p in peekables if p]  # Kill empties.
    while peekables:
        _, p = min_or_max((key(p.peek()), p) for p in peekables)
        yield next(p)
        peekables = [x for x in peekables if x]


def collate(*iterables, **kwargs):
    """Return a sorted merge of the items from each of several already-sorted
    ``iterables``.

        >>> list(collate('ACDZ', 'AZ', 'JKL'))
        ['A', 'A', 'C', 'D', 'J', 'K', 'L', 'Z', 'Z']

    Works lazily, keeping only the next value from each iterable in memory. Use
    ``collate()`` to, for example, perform a n-way mergesort of items that
    don't fit in memory.

    :arg key: A function that returns a comparison value for an item. Defaults
        to the identity function.
    :arg reverse: If ``reverse=True``, yield results in descending order
        rather than ascending. ``iterables`` must also yield their elements in
        descending order.

    If the elements of the passed-in iterables are out of order, you might get
    unexpected results.

    If neither of the keyword arguments are specified, this function delegates
    to ``heapq.merge()``.

    """
    if not kwargs:
        return merge(*iterables)

    return _collate(*iterables, **kwargs)


# If using Python version 3.5 or greater, heapq.merge() will be faster than
# collate - use that instead.
if version_info >= (3, 5, 0):
    collate = merge


def consumer(func):
    """Decorator that automatically advances a PEP-342-style "reverse iterator"
    to its first yield point so you don't have to call ``next()`` on it
    manually.

        >>> @consumer
        ... def tally():
        ...     i = 0
        ...     while True:
        ...         print('Thing number %s is %s.' % (i, (yield)))
        ...         i += 1
        ...
        >>> t = tally()
        >>> t.send('red')
        Thing number 0 is red.
        >>> t.send('fish')
        Thing number 1 is fish.

    Without the decorator, you would have to call ``next(t)`` before
    ``t.send()`` could be used.

    """
    @wraps(func)
    def wrapper(*args, **kwargs):
        gen = func(*args, **kwargs)
        next(gen)
        return gen
    return wrapper


def ilen(iterable):
    """Return the number of items in ``iterable``.

        >>> ilen(x for x in range(1000000) if x % 3 == 0)
        333334

    This does, of course, consume the iterable, so handle it with care.

    """
    return sum(1 for _ in iterable)


def iterate(func, start):
    """Return ``start``, ``func(start)``, ``func(func(start))``, ...

        >>> from itertools import islice
        >>> list(islice(iterate(lambda x: 2*x, 1), 10))
        [1, 2, 4, 8, 16, 32, 64, 128, 256, 512]

    """
    while True:
        yield start
        start = func(start)


def with_iter(context_manager):
    """Wrap an iterable in a ``with`` statement, so it closes once exhausted.

    For example, this will close the file when the iterator is exhausted::

        upper_lines = (line.upper() for line in with_iter(open('foo')))

    Any context manager which returns an iterable is a candidate for
    ``with_iter``.

    """
    with context_manager as iterable:
        for item in iterable:
            yield item


def one(iterable):
    """Return the only element from the iterable.

    Raise ValueError if the iterable is empty or longer than 1 element. For
    example, assert that a DB query returns a single, unique result.

        >>> one(['val'])
        'val'

        >>> one(['val', 'other'])  # doctest: +IGNORE_EXCEPTION_DETAIL
        Traceback (most recent call last):
        ...
        ValueError: too many values to unpack (expected 1)

        >>> one([])  # doctest: +IGNORE_EXCEPTION_DETAIL
        Traceback (most recent call last):
        ...
        ValueError: not enough values to unpack (expected 1, got 0)

    ``one()`` attempts to advance the iterable twice in order to ensure there
    aren't further items. Because this discards any second item, ``one()`` is
    not suitable in situations where you want to catch its exception and then
    try an alternative treatment of the iterable. It should be used only when a
    iterable longer than 1 item is, in fact, an error.

    """
    element, = iterable
    return element


def distinct_permutations(iterable):
    """Yield successive distinct permutations of the elements in the iterable.

        >>> sorted(distinct_permutations([1, 0, 1]))
        [(0, 1, 1), (1, 0, 1), (1, 1, 0)]

    Equivalent to ``set(permutations(iterable))``, except duplicates are not
    generated and thrown away. For larger input sequences this is much more
    efficient.

    Duplicate permutations arise when there are duplicated elements in the
    input iterable. The number of items returned is
    ``n! / (x_1! * x_2! * ... * x_n!)``, where ``n`` is the total number of
    items input, and each ``x_i`` is the count of a distinct item in the input
    sequence.

    """
    def perm_unique_helper(item_counts, perm, i):
        """Internal helper function

        :arg item_counts: Stores the unique items in ``iterable`` and how many
            times they are repeated
        :arg perm: The permutation that is being built for output
        :arg i: The index of the permutation being modified

        The output permutations are built up recursively; the distinct items
        are placed until their repetitions are exhausted.
        """
        if i < 0:
            yield tuple(perm)
        else:
            for item in item_counts:
                if item_counts[item] <= 0:
                    continue
                perm[i] = item
                item_counts[item] -= 1
                for x in perm_unique_helper(item_counts, perm, i - 1):
                    yield x
                item_counts[item] += 1

    item_counts = {}
    for item in iterable:
        item_counts[item] = item_counts.get(item, 0) + 1

    return perm_unique_helper(item_counts, [None] * len(iterable),
                              len(iterable) - 1)


def intersperse(e, iterable):
    """Intersperse element ``e`` between the elements of an iterable.

        >>> from more_itertools import intersperse
        >>> list(intersperse('x', [1, 'o', 5, 'k']))
        [1, 'x', 'o', 'x', 5, 'x', 'k']
        >>> list(intersperse(None, [1, 2, 3]))
        [1, None, 2, None, 3]
        >>> list(intersperse('x', 1))
        Traceback (most recent call last):
        ...
        TypeError: 'int' object is not iterable
        >>> list(intersperse('x', []))
        []

    """
    it = iter(iterable)
    if it:
        yield next(it)
        for item in it:
            yield e
            yield item
    raise StopIteration


def unique_to_each(*iterables):
    """Return the elements from each of the input iterables that aren't in the
    other input iterables.

    For example, suppose you have a set of packages, each with a set of
    dependencies::

        {'pkg_1': {'A', 'B'}, 'pkg_2': {'B', 'C'}, 'pkg_3': {'B', 'D'}}

    If you remove one package, which dependencies can also be removed?

    If ``pkg_1`` is removed, then ``A`` is no longer necessary - it is not
    associated with ``pkg_2`` or ``pkg_3``. Similarly, ``C`` is only needed for
    ``pkg_2``, and ``D`` is only needed for ``pkg_3``::

        >>> unique_to_each({'A', 'B'}, {'B', 'C'}, {'B', 'D'})
        [['A'], ['C'], ['D']]

    If there are duplicates in one input iterable that aren't in the others
    they will be duplicated in the output. Input order is preserved::

        >>> unique_to_each("mississippi", "missouri")
        [['p', 'p'], ['o', 'u', 'r']]

    It is assumed that the elements of each iterable are hashable.

    """
    pool = [list(it) for it in iterables]
    counts = Counter(chain.from_iterable(map(set, pool)))
    uniques = {element for element in counts if counts[element] == 1}
    return [list(filter(uniques.__contains__, it)) for it in pool]


def windowed(seq, n, fillvalue=None, step=1):
    """Return a sliding window of width *n* over the given iterable.

        >>> all_windows = windowed([1, 2, 3, 4, 5], 3)
        >>> list(all_windows)
        [(1, 2, 3), (2, 3, 4), (3, 4, 5)]

    When the window is larger than the iterable, ``fillvalue`` is used in place
    of missing values::

        >>> list(windowed([1, 2, 3], 4))
        [(1, 2, 3, None)]

    Each window will advance in increments of *step*::

        >>> list(windowed([1, 2, 3, 4, 5, 6], 3, fillvalue='!', step=2))
        [(1, 2, 3), (3, 4, 5), (5, 6, '!')]

    """
    if n < 0:
        raise ValueError('n must be >= 0')
    if n == 0:
        yield tuple()
        return
    if step < 1:
        raise ValueError('step must be >= 1')

    it = iter(seq)
    window = deque([], n)
    append = window.append

    # Initial deque fill
    for _ in range(n):
        append(next(it, fillvalue))
    yield tuple(window)

    # Appending new items to the right causes old items to fall off the left
    i = 0
    for item in it:
        append(item)
        i = (i + 1) % step
        if i % step == 0:
            yield tuple(window)

    # If there are items from the iterable in the window, pad with the given
    # value and emit them.
    if (i % step) and (step - i < n):
        for _ in range(step - i):
            append(fillvalue)
        yield tuple(window)


class bucket(object):
    """Wrap an iterable and return an object that buckets the iterable into
    child iterables based on a ``key`` function.

        >>> iterable = ['a1', 'b1', 'c1', 'a2', 'b2', 'c2', 'b3']
        >>> s = bucket(iterable, key=lambda s: s[0])
        >>> a_iterable = s['a']
        >>> next(a_iterable)
        'a1'
        >>> next(a_iterable)
        'a2'
        >>> list(s['b'])
        ['b1', 'b2', 'b3']

    The original iterable will be advanced and its items will be cached until
    they are used by the child iterables. This may require significant storage.
    Be aware that attempting to select a bucket that no items correspond to
    will exhaust the iterable and cache all values.

    """
    def __init__(self, iterable, key):
        self._it = iter(iterable)
        self._key = key
        self._cache = defaultdict(deque)

    def __contains__(self, value):
        try:
            item = next(self[value])
        except StopIteration:
            return False
        else:
            self._cache[value].appendleft(item)

        return True

    def _get_values(self, value):
        """
        Helper to yield items from the parent iterator that match *value*.
        Items that don't match are stored in the local cache as they
        are encountered.
        """
        while True:
            # If we've cached some items that match the target value, emit
            # the first one and evict it from the cache.
            if self._cache[value]:
                yield self._cache[value].popleft()
            # Otherwise we need to advance the parent iterator to search for
            # a matching item, caching the rest.
            else:
                while True:
                    item = next(self._it)
                    item_value = self._key(item)
                    if item_value == value:
                        yield item
                        break
                    else:
                        self._cache[item_value].append(item)

    def __getitem__(self, value):
        return self._get_values(value)


def spy(iterable, n=1):
    """Return a 2-tuple with a list containing the first *n* elements of
    *iterable*, and an iterator with the same items as *iterable*.
    This allows you to "look ahead" at the items in the iterable without
    advancing it.

    There is one item in the list by default:

        >>> iterable = 'abcdefg'
        >>> head, iterable = spy(iterable)
        >>> head
        ['a']
        >>> list(iterable)
        ['a', 'b', 'c', 'd', 'e', 'f', 'g']

    You may use unpacking to retrieve items instead of lists:

        >>> (head,), iterable = spy('abcdefg')
        >>> head
        'a'
        >>> (first, second), iterable = spy('abcdefg', 2)
        >>> first
        'a'
        >>> second
        'b'

    The number of items requested can be larger than the number of items in
    the iterable:

        >>> iterable = [1, 2, 3, 4, 5]
        >>> head, iterable = spy(iterable, 10)
        >>> head
        [1, 2, 3, 4, 5]
        >>> list(iterable)
        [1, 2, 3, 4, 5]

    """
    it = iter(iterable)
    head = take(n, it)

    return head, chain(head, it)


def interleave(*iterables):
    """Return a new iterable yielding from each iterable in turn,
    until the shortest is exhausted. Note that this is the same as
    ``chain(*zip(*iterables))``.

        >>> list(interleave([1, 2, 3], [4, 5], [6, 7, 8]))
        [1, 4, 6, 2, 5, 7]

    """
    return chain.from_iterable(zip(*iterables))


def interleave_longest(*iterables):
    """Return a new iterable yielding from each iterable in turn,
    skipping any that are exhausted. Note that this is not the same as
    ``chain(*zip_longest(*iterables))``.

        >>> list(interleave_longest([1, 2, 3], [4, 5], [6, 7, 8]))
        [1, 4, 6, 2, 5, 7, 3, 8]

    """
    i = chain.from_iterable(zip_longest(*iterables, fillvalue=_marker))
    return filter(lambda x: x is not _marker, i)


def collapse(iterable, base_type=None, levels=None):
    """Flatten an iterable containing some iterables (themselves containing
    some iterables, etc.) into non-iterable types, strings, elements
    matching ``isinstance(element, base_type)``, and elements that are
    ``levels`` levels down.

        >>> list(collapse([[1], 2, [[3], 4], [[[5]]], 'abc']))
        [1, 2, 3, 4, 5, 'abc']
        >>> list(collapse([[1], 2, [[3], 4], [[[5]]]], levels=2))
        [1, 2, 3, 4, [5]]
        >>> list(collapse((1, [2], (3, [4, (5,)])), list))
        [1, [2], 3, [4, (5,)]]

    """
    def walk(node, level):
        if (
            ((levels is not None) and (level > levels)) or
            isinstance(node, string_types) or
            ((base_type is not None) and isinstance(node, base_type))
        ):
            yield node
            return

        try:
            tree = iter(node)
        except TypeError:
            yield node
            return
        else:
            for child in tree:
                for x in walk(child, level + 1):
                    yield x

    for x in walk(iterable, 0):
        yield x


def side_effect(func, iterable, chunk_size=None):
    """Invoke *func* on each item in *iterable* (or on each *chunk_size* group
    of items) before yielding the item.

    `func` must be a function that takes a single argument.  Its return value
    will be discarded.

    `side_effect` can be used for logging, updating progress bars, or anything
    that is not functionally "pure."

    Emitting a status message:

        >>> from more_itertools import consume
        >>> func = lambda item: print('Received {}'.format(item))
        >>> consume(side_effect(func, range(2)))
        Received 0
        Received 1

    Operating on chunks of items:

        >>> pair_sums = []
        >>> func = lambda chunk: pair_sums.append(sum(chunk))
        >>> list(side_effect(func, [0, 1, 2, 3, 4, 5], 2))
        [0, 1, 2, 3, 4, 5]
        >>> list(pair_sums)
        [1, 5, 9]

    """
    if chunk_size is None:
        for item in iterable:
            func(item)
            yield item
    else:
        for chunk in chunked(iterable, chunk_size):
            func(chunk)
            for item in chunk:
                yield item


def sliced(seq, n):
    """Yield slices of length *n* from the sequence *seq*.

        >>> list(sliced((1, 2, 3, 4, 5, 6), 3))
        [(1, 2, 3), (4, 5, 6)]

    If the length of the sequence is not divisible by the requested slice
    length, the last slice will be shorter.

        >>> list(sliced((1, 2, 3, 4, 5, 6, 7, 8), 3))
        [(1, 2, 3), (4, 5, 6), (7, 8)]

    This function will only work for sliceable objects. For non-sliceable
    iterable, see ``chunked()``.

    """
    return takewhile(bool, (seq[i: i + n] for i in count(0, n)))


def split_before(iterable, pred):
    """Yield lists of items from *iterable*, where each list starts with an
    item where callable *pred* returns ``True``:

        >>> list(split_before('OneTwo', lambda s: s.isupper()))
        [['O', 'n', 'e'], ['T', 'w', 'o']]

        >>> list(split_before(range(10), lambda n: n % 3 == 0))
        [[0, 1, 2], [3, 4, 5], [6, 7, 8], [9]]

    """
    buf = []
    for item in iter(iterable):
        if pred(item) and buf:
            yield buf
            buf = []
        buf.append(item)
    yield buf


def split_after(iterable, pred):
    """Yield lists of items from *iterable*, where each list ends with an
    item where callable *pred* returns ``True``:

        >>> list(split_after('one1two2', lambda s: s.isdigit()))
        [['o', 'n', 'e', '1'], ['t', 'w', 'o', '2']]

        >>> list(split_after(range(10), lambda n: n % 3 == 0))
        [[0], [1, 2, 3], [4, 5, 6], [7, 8, 9]]

    """
    buf = []
    for item in iter(iterable):
        buf.append(item)
        if pred(item) and buf:
            yield buf
            buf = []
    if buf:
        yield buf


def padded(iterable, fillvalue=None, n=None, next_multiple=False):
    """Yield the elements from *iterable*, followed by *fillvalue*, such that
    at least *n* items are emitted.

        >>> list(padded([1, 2, 3], '?', 5))
        [1, 2, 3, '?', '?']

    If *next_multiple* is ``True``, *fillvalue* will be emitted until the
    number of items emitted is a multiple of *n*::

        >>> list(padded([1, 2, 3, 4], n=3, next_multiple=True))
        [1, 2, 3, 4, None, None]

    If *n* is ``None``, *fillvalue* will be emitted indefinitely.

    """
    it = iter(iterable)
    if n is None:
        for item in chain(it, repeat(fillvalue)):
            yield item
    elif n < 1:
        raise ValueError('n must be at least 1')
    else:
        item_count = 0
        for item in it:
            yield item
            item_count += 1

        remaining = (n - item_count) % n if next_multiple else n - item_count
        for _ in range(remaining):
            yield fillvalue


<<<<<<< HEAD
def offsetter(iterable, offsets=(-1, 0, 1), longest=False, fillvalue=None):
    """Yield tuples whose elements from are offset from *iterable*.
    The amount by which the ith item in each tuple offset is given by the
    ith item in *offsets*.

        >>> list(offsetter([0, 1, 2, 3]))
        [(None, 0, 1), (0, 1, 2), (1, 2, 3)]
        >>> list(offsetter(range(8), offsets=(0, 2, 4)))
        [(0, 2, 4), (1, 3, 5), (2, 4, 6), (3, 5, 7)]

    By default, the sequence will end when the final element of a tuple is the
    last item in the iterable. To continue until the first element of a tuple
    is the last item in the iterable, set *longest* to ``True``::

        >>> list(offsetter([0, 1, 2, 3], longest=True))
        [(None, 0, 1), (0, 1, 2), (1, 2, 3), (2, 3, None), (3, None, None)]

    By default, ``None`` will be used to replace offsets beyond the end of the
    sequence. Specify *fillvalue* to use some other value::

        >>> list(offsetter([0, 1, 2, 3], fillvalue='?'))
        [('?', 0, 1), (0, 1, 2), (1, 2, 3)]

    """
    children = tee(iterable, len(offsets))

    iterables = []
    for child, n in zip(children, offsets):
        if n < 0:
            iterables.append(chain(repeat(fillvalue, -n), child))
        elif n > 0:
            iterables.append(islice(child, n, None))
        else:
            iterables.append(child)

    if longest:
        return zip_longest(*iterables, fillvalue=fillvalue)

    return zip(*iterables)
=======
def distribute(n, iterable):
    """Distribute the items from *iterable* among *n* smaller iterables.

        >>> group_1, group_2 = distribute(2, [1, 2, 3, 4, 5, 6])
        >>> list(group_1)
        [1, 3, 5]
        >>> list(group_2)
        [2, 4, 6]

    If the length of the iterable is not evenly divisible by n, then the
    length of the smaller iterables will not be identical::

        >>> children = distribute(3, [1, 2, 3, 4, 5, 6, 7])
        >>> [list(c) for c in children]
        [[1, 4, 7], [2, 5], [3, 6]]

    If the length of the iterable is smaller than n, then the last returned
    iterables will be empty:

        >>> children = distribute(5, [1, 2, 3])
        >>> [list(c) for c in children]
        [[1], [2], [3], [], []]

    This function uses ``itertools.tee``, and may require significant storage.

    """
    if n < 1:
        raise ValueError('n must be at least 1')

    children = tee(iter(iterable), n)

    def _iterator(index):
        i = 0
        for item in children[index]:
            if i == index:
                yield item
            i = (i + 1) % n

    return [_iterator(index) for index in range(n)]
>>>>>>> da0fbe8e
<|MERGE_RESOLUTION|>--- conflicted
+++ resolved
@@ -795,7 +795,47 @@
             yield fillvalue
 
 
-<<<<<<< HEAD
+def distribute(n, iterable):
+    """Distribute the items from *iterable* among *n* smaller iterables.
+
+        >>> group_1, group_2 = distribute(2, [1, 2, 3, 4, 5, 6])
+        >>> list(group_1)
+        [1, 3, 5]
+        >>> list(group_2)
+        [2, 4, 6]
+
+    If the length of the iterable is not evenly divisible by n, then the
+    length of the smaller iterables will not be identical::
+
+        >>> children = distribute(3, [1, 2, 3, 4, 5, 6, 7])
+        >>> [list(c) for c in children]
+        [[1, 4, 7], [2, 5], [3, 6]]
+
+    If the length of the iterable is smaller than n, then the last returned
+    iterables will be empty:
+
+        >>> children = distribute(5, [1, 2, 3])
+        >>> [list(c) for c in children]
+        [[1], [2], [3], [], []]
+
+    This function uses ``itertools.tee``, and may require significant storage.
+
+    """
+    if n < 1:
+        raise ValueError('n must be at least 1')
+
+    children = tee(iter(iterable), n)
+
+    def _iterator(index):
+        i = 0
+        for item in children[index]:
+            if i == index:
+                yield item
+            i = (i + 1) % n
+
+    return [_iterator(index) for index in range(n)]
+
+
 def offsetter(iterable, offsets=(-1, 0, 1), longest=False, fillvalue=None):
     """Yield tuples whose elements from are offset from *iterable*.
     The amount by which the ith item in each tuple offset is given by the
@@ -834,45 +874,4 @@
     if longest:
         return zip_longest(*iterables, fillvalue=fillvalue)
 
-    return zip(*iterables)
-=======
-def distribute(n, iterable):
-    """Distribute the items from *iterable* among *n* smaller iterables.
-
-        >>> group_1, group_2 = distribute(2, [1, 2, 3, 4, 5, 6])
-        >>> list(group_1)
-        [1, 3, 5]
-        >>> list(group_2)
-        [2, 4, 6]
-
-    If the length of the iterable is not evenly divisible by n, then the
-    length of the smaller iterables will not be identical::
-
-        >>> children = distribute(3, [1, 2, 3, 4, 5, 6, 7])
-        >>> [list(c) for c in children]
-        [[1, 4, 7], [2, 5], [3, 6]]
-
-    If the length of the iterable is smaller than n, then the last returned
-    iterables will be empty:
-
-        >>> children = distribute(5, [1, 2, 3])
-        >>> [list(c) for c in children]
-        [[1], [2], [3], [], []]
-
-    This function uses ``itertools.tee``, and may require significant storage.
-
-    """
-    if n < 1:
-        raise ValueError('n must be at least 1')
-
-    children = tee(iter(iterable), n)
-
-    def _iterator(index):
-        i = 0
-        for item in children[index]:
-            if i == index:
-                yield item
-            i = (i + 1) % n
-
-    return [_iterator(index) for index in range(n)]
->>>>>>> da0fbe8e
+    return zip(*iterables)