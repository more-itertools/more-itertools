--- conflicted
+++ resolved
@@ -1,9 +1,5 @@
 from __future__ import print_function
 
-<<<<<<< HEAD
-__all__ = ['chunked', 'first', 'peekable', 'collate', 'consumer', 'ilen',
-           'iterate', 'with_iter', 'always_iterable']
-=======
 from collections import Counter, defaultdict, deque
 from functools import partial, wraps
 from heapq import merge
@@ -11,12 +7,13 @@
 from operator import itemgetter
 from sys import version_info
 
-from six import string_types
+from six import binary_type, string_types, text_type
 from six.moves import filter, map, zip, zip_longest
 
 from .recipes import flatten, take
 
 __all__ = [
+    'always_iterable',
     'bucket',
     'chunked',
     'collapse',
@@ -46,8 +43,6 @@
     'with_iter',
     'zip_offset',
 ]
->>>>>>> dcdb514f
-
 
 _marker = object()
 
@@ -350,47 +345,6 @@
             yield item
 
 
-<<<<<<< HEAD
-def always_iterable(item):
-    """
-    Given an object, always return an iterable. If the item is not
-    already iterable, return a tuple containing only the item. If item is
-    None, an empty iterable is returned. Strings are not considered iterable.
-
-    >>> always_iterable([1,2,3])
-    [1, 2, 3]
-
-    >>> always_iterable('foo')
-    ('foo',)
-
-    >>> always_iterable(b'foo') == (b'foo',)
-    True
-
-    >>> always_iterable(None)
-    ()
-
-    >>> always_iterable(xrange(10))
-    xrange(10)
-
-    >>> def _test_func(): yield "I'm iterable"
-    >>> print(next(always_iterable(_test_func())))
-    I'm iterable
-
-    This function is particularly useful in simplifying the case where a
-    parameter could be iterable but may be None or a single value:
-
-        def process_codes(code):
-            "code may be None, str, or list of strings"
-            for item in always_iterable(code):
-                process(item)
-    """
-    if item is None:
-        item = ()
-    string_types = unicode, bytes
-    if isinstance(item, string_types) or not hasattr(item, '__iter__'):
-        item = item,
-    return item
-=======
 def one(iterable):
     """Return the only element from the iterable.
 
@@ -1050,4 +1004,41 @@
         ret.append(iter(seq[start:stop]))
 
     return ret
->>>>>>> dcdb514f
+
+
+def always_iterable(item):
+    """
+    Given an object, always return an iterable. If the item is not
+    already iterable, return a tuple containing only the item. If item is
+    None, an empty iterable is returned. Strings are not considered iterable.
+
+    >>> always_iterable([1,2,3])
+    [1, 2, 3]
+
+    >>> always_iterable('foo')
+    ('foo',)
+
+    >>> always_iterable(b'foo') == (b'foo',)
+    True
+
+    >>> always_iterable(None)
+    ()
+
+    >>> def _test_func(): yield "I'm iterable"
+    >>> print(next(always_iterable(_test_func())))
+    I'm iterable
+
+    This function is particularly useful in simplifying the case where a
+    parameter could be iterable but may be None or a single value:
+
+        def process_codes(code):
+            "code may be None, str, or list of strings"
+            for item in always_iterable(code):
+                process(item)
+    """
+    if item is None:
+        item = ()
+    string_like_types = (text_type, binary_type)
+    if isinstance(item, string_like_types) or not hasattr(item, '__iter__'):
+        item = item,
+    return item