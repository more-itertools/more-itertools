--- conflicted
+++ resolved
@@ -541,20 +541,12 @@
             else:
                 yield permutation + [e]
 
-
-<<<<<<< HEAD
     permutations = [[]]
     for e in iterable:
         permutations = make_new_permutations(
             permutations, e)
 
     return (tuple(t) for t in permutations)
-=======
-    item_counts = Counter(iterable)
-    length = sum(item_counts.values())
-
-    return perm_unique_helper(item_counts, [None] * length, length - 1)
->>>>>>> 7c8576f3
 
 
 def intersperse(e, iterable, n=1):
