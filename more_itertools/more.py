import math

from collections import Counter, defaultdict, deque
from collections.abc import Sequence
from contextlib import suppress
from functools import cached_property, partial, reduce, wraps
from heapq import heapify, heapreplace
from itertools import (
    chain,
    combinations,
    compress,
    count,
    cycle,
    dropwhile,
    groupby,
    islice,
    permutations,
    repeat,
    starmap,
    takewhile,
    tee,
    zip_longest,
    product,
)
from math import comb, e, exp, factorial, floor, fsum, log, log1p, perm, tau
from math import ceil
from queue import Empty, Queue
from random import random, randrange, shuffle, uniform
from operator import (
    attrgetter,
    getitem,
    is_not,
    itemgetter,
    lt,
    mul,
    neg,
    sub,
    gt,
)
from sys import maxsize
from time import monotonic
from threading import Lock

from .recipes import (
    _marker,
    consume,
    first_true,
    flatten,
    is_prime,
    nth,
    powerset,
    sieve,
    take,
    unique_everseen,
    all_equal,
    batched,
)

__all__ = [
    'AbortThread',
    'SequenceView',
    'adjacent',
    'all_unique',
    'always_iterable',
    'always_reversible',
    'argmax',
    'argmin',
    'bucket',
    'callback_iter',
    'chunked',
    'chunked_even',
    'circular_shifts',
    'collapse',
    'combination_index',
    'combination_with_replacement_index',
    'concurrent_tee',
    'consecutive_groups',
    'constrained_batches',
    'consumer',
    'count_cycle',
    'countable',
    'derangements',
    'dft',
    'difference',
    'distinct_combinations',
    'distinct_permutations',
    'distribute',
    'divide',
    'doublestarmap',
    'duplicates_everseen',
    'duplicates_justseen',
    'classify_unique',
    'exactly_n',
    'extract',
    'filter_except',
    'filter_map',
    'first',
    'gray_product',
    'group_ordinal',
    'groupby_transform',
    'ichunked',
    'iequals',
    'idft',
    'ilen',
    'interleave',
    'interleave_evenly',
    'interleave_longest',
    'interleave_randomly',
    'intersperse',
    'is_sorted',
    'islice_extended',
    'iterate',
    'iter_suppress',
    'join_mappings',
    'last',
    'locate',
    'longest_common_prefix',
    'lstrip',
    'make_decorator',
    'map_except',
    'map_if',
    'map_reduce',
    'mark_ends',
    'minmax',
    'nth_or_last',
    'nth_permutation',
    'nth_prime',
    'nth_product',
    'nth_combination_with_replacement',
    'numeric_range',
    'one',
    'only',
    'outer_product',
    'padded',
    'partial_product',
    'partitions',
    'peekable',
    'permutation_index',
    'powerset_of_sets',
    'product_index',
    'raise_',
    'repeat_each',
    'repeat_last',
    'replace',
    'rlocate',
    'rstrip',
    'run_length',
    'sample',
    'seekable',
    'serialize',
    'set_partitions',
    'side_effect',
    'sliced',
    'sort_together',
    'split_after',
    'split_at',
    'split_before',
    'split_into',
    'split_when',
    'spy',
    'stagger',
    'strip',
    'strictly_n',
    'substrings',
    'substrings_indexes',
    'takewhile_inclusive',
    'time_limited',
    'unique_in_window',
    'unique_to_each',
    'unzip',
    'value_chain',
    'windowed',
    'windowed_complete',
    'with_iter',
    'zip_broadcast',
    'zip_offset',
]

# math.sumprod is available for Python 3.12+
try:
    from math import sumprod as _fsumprod

except ImportError:  # pragma: no cover
    # Extended precision algorithms from T. J. Dekker,
    # "A Floating-Point Technique for Extending the Available Precision"
    # https://csclub.uwaterloo.ca/~pbarfuss/dekker1971.pdf
    # Formulas: (5.5) (5.6) and (5.8).  Code: mul12()

    def dl_split(x: float):
        "Split a float into two half-precision components."
        t = x * 134217729.0  # Veltkamp constant = 2.0 ** 27 + 1
        hi = t - (t - x)
        lo = x - hi
        return hi, lo

    def dl_mul(x, y):
        "Lossless multiplication."
        xx_hi, xx_lo = dl_split(x)
        yy_hi, yy_lo = dl_split(y)
        p = xx_hi * yy_hi
        q = xx_hi * yy_lo + xx_lo * yy_hi
        z = p + q
        zz = p - z + q + xx_lo * yy_lo
        return z, zz

    def _fsumprod(p, q):
        return fsum(chain.from_iterable(map(dl_mul, p, q)))


def chunked(iterable, n, strict=False):
    """Break *iterable* into lists of length *n*:

        >>> list(chunked([1, 2, 3, 4, 5, 6], 3))
        [[1, 2, 3], [4, 5, 6]]

    By the default, the last yielded list will have fewer than *n* elements
    if the length of *iterable* is not divisible by *n*:

        >>> list(chunked([1, 2, 3, 4, 5, 6, 7, 8], 3))
        [[1, 2, 3], [4, 5, 6], [7, 8]]

    To use a fill-in value instead, see the :func:`grouper` recipe.

    If the length of *iterable* is not divisible by *n* and *strict* is
    ``True``, then ``ValueError`` will be raised before the last
    list is yielded.

    """
    iterator = iter(partial(take, n, iter(iterable)), [])
    if strict:
        if n is None:
            raise ValueError('n must not be None when using strict mode.')

        def ret():
            for chunk in iterator:
                if len(chunk) != n:
                    raise ValueError('iterable is not divisible by n.')
                yield chunk

        return ret()
    else:
        return iterator


def first(iterable, default=_marker):
    """Return the first item of *iterable*, or *default* if *iterable* is
    empty.

        >>> first([0, 1, 2, 3])
        0
        >>> first([], 'some default')
        'some default'

    If *default* is not provided and there are no items in the iterable,
    raise ``ValueError``.

    :func:`first` is useful when you have a generator of expensive-to-retrieve
    values and want any arbitrary one. It is marginally shorter than
    ``next(iter(iterable), default)``.

    """
    for item in iterable:
        return item
    if default is _marker:
        raise ValueError(
            'first() was called on an empty iterable, '
            'and no default value was provided.'
        )
    return default


def last(iterable, default=_marker):
    """Return the last item of *iterable*, or *default* if *iterable* is
    empty.

        >>> last([0, 1, 2, 3])
        3
        >>> last([], 'some default')
        'some default'

    If *default* is not provided and there are no items in the iterable,
    raise ``ValueError``.
    """
    try:
        if isinstance(iterable, Sequence):
            return iterable[-1]
        # Work around https://bugs.python.org/issue38525
        if getattr(iterable, '__reversed__', None):
            return next(reversed(iterable))
        return deque(iterable, maxlen=1)[-1]
    except (IndexError, TypeError, StopIteration):
        if default is _marker:
            raise ValueError(
                'last() was called on an empty iterable, '
                'and no default value was provided.'
            )
        return default


def nth_or_last(iterable, n, default=_marker):
    """Return the nth or the last item of *iterable*,
    or *default* if *iterable* is empty.

        >>> nth_or_last([0, 1, 2, 3], 2)
        2
        >>> nth_or_last([0, 1], 2)
        1
        >>> nth_or_last([], 0, 'some default')
        'some default'

    If *default* is not provided and there are no items in the iterable,
    raise ``ValueError``.
    """
    return last(islice(iterable, n + 1), default=default)


class peekable:
    """Wrap an iterator to allow lookahead and prepending elements.

    Call :meth:`peek` on the result to get the value that will be returned
    by :func:`next`. This won't advance the iterator:

        >>> p = peekable(['a', 'b'])
        >>> p.peek()
        'a'
        >>> next(p)
        'a'

    Pass :meth:`peek` a default value to return that instead of raising
    ``StopIteration`` when the iterator is exhausted.

        >>> p = peekable([])
        >>> p.peek('hi')
        'hi'

    peekables also offer a :meth:`prepend` method, which "inserts" items
    at the head of the iterable:

        >>> p = peekable([1, 2, 3])
        >>> p.prepend(10, 11, 12)
        >>> next(p)
        10
        >>> p.peek()
        11
        >>> list(p)
        [11, 12, 1, 2, 3]

    peekables can be indexed. Index 0 is the item that will be returned by
    :func:`next`, index 1 is the item after that, and so on:
    The values up to the given index will be cached.

        >>> p = peekable(['a', 'b', 'c', 'd'])
        >>> p[0]
        'a'
        >>> p[1]
        'b'
        >>> next(p)
        'a'

    Negative indexes are supported, but be aware that they will cache the
    remaining items in the source iterator, which may require significant
    storage.

    To check whether a peekable is exhausted, check its truth value:

        >>> p = peekable(['a', 'b'])
        >>> if p:  # peekable has items
        ...     list(p)
        ['a', 'b']
        >>> if not p:  # peekable is exhausted
        ...     list(p)
        []

    """

    def __init__(self, iterable):
        self._it = iter(iterable)
        self._cache = deque()

    def __iter__(self):
        return self

    def __bool__(self):
        try:
            self.peek()
        except StopIteration:
            return False
        return True

    def peek(self, default=_marker):
        """Return the item that will be next returned from ``next()``.

        Return ``default`` if there are no items left. If ``default`` is not
        provided, raise ``StopIteration``.

        """
        if not self._cache:
            try:
                self._cache.append(next(self._it))
            except StopIteration:
                if default is _marker:
                    raise
                return default
        return self._cache[0]

    def prepend(self, *items):
        """Stack up items to be the next ones returned from ``next()`` or
        ``self.peek()``. The items will be returned in
        first in, first out order::

            >>> p = peekable([1, 2, 3])
            >>> p.prepend(10, 11, 12)
            >>> next(p)
            10
            >>> list(p)
            [11, 12, 1, 2, 3]

        It is possible, by prepending items, to "resurrect" a peekable that
        previously raised ``StopIteration``.

            >>> p = peekable([])
            >>> next(p)
            Traceback (most recent call last):
              ...
            StopIteration
            >>> p.prepend(1)
            >>> next(p)
            1
            >>> next(p)
            Traceback (most recent call last):
              ...
            StopIteration

        """
        self._cache.extendleft(reversed(items))

    def __next__(self):
        if self._cache:
            return self._cache.popleft()

        return next(self._it)

    def _get_slice(self, index):
        # Normalize the slice's arguments
        step = 1 if (index.step is None) else index.step
        if step > 0:
            start = 0 if (index.start is None) else index.start
            stop = maxsize if (index.stop is None) else index.stop
        elif step < 0:
            start = -1 if (index.start is None) else index.start
            stop = (-maxsize - 1) if (index.stop is None) else index.stop
        else:
            raise ValueError('slice step cannot be zero')

        # If either the start or stop index is negative, we'll need to cache
        # the rest of the iterable in order to slice from the right side.
        if (start < 0) or (stop < 0):
            self._cache.extend(self._it)
        # Otherwise we'll need to find the rightmost index and cache to that
        # point.
        else:
            n = min(max(start, stop) + 1, maxsize)
            cache_len = len(self._cache)
            if n >= cache_len:
                self._cache.extend(islice(self._it, n - cache_len))

        return list(self._cache)[index]

    def __getitem__(self, index):
        if isinstance(index, slice):
            return self._get_slice(index)

        cache_len = len(self._cache)
        if index < 0:
            self._cache.extend(self._it)
        elif index >= cache_len:
            self._cache.extend(islice(self._it, index + 1 - cache_len))

        return self._cache[index]


def consumer(func):
    """Decorator that automatically advances a PEP-342-style "reverse iterator"
    to its first yield point so you don't have to call ``next()`` on it
    manually.

        >>> @consumer
        ... def tally():
        ...     i = 0
        ...     while True:
        ...         print('Thing number %s is %s.' % (i, (yield)))
        ...         i += 1
        ...
        >>> t = tally()
        >>> t.send('red')
        Thing number 0 is red.
        >>> t.send('fish')
        Thing number 1 is fish.

    Without the decorator, you would have to call ``next(t)`` before
    ``t.send()`` could be used.

    """

    @wraps(func)
    def wrapper(*args, **kwargs):
        gen = func(*args, **kwargs)
        next(gen)
        return gen

    return wrapper


def ilen(iterable):
    """Return the number of items in *iterable*.

    For example, there are 168 prime numbers below 1,000:

        >>> ilen(sieve(1000))
        168

    Equivalent to, but faster than::

        def ilen(iterable):
            count = 0
            for _ in iterable:
                count += 1
            return count

    This fully consumes the iterable, so handle with care.

    """
    # This is the "most beautiful of the fast variants" of this function.
    # If you think you can improve on it, please ensure that your version
    # is both 10x faster and 10x more beautiful.
    return sum(compress(repeat(1), zip(iterable)))


def iterate(func, start):
    """Return ``start``, ``func(start)``, ``func(func(start))``, ...

    Produces an infinite iterator. To add a stopping condition,
    use :func:`take`, ``takewhile``, or :func:`takewhile_inclusive`:.

    >>> take(10, iterate(lambda x: 2*x, 1))
    [1, 2, 4, 8, 16, 32, 64, 128, 256, 512]

    >>> collatz = lambda x: 3*x + 1 if x%2==1 else x // 2
    >>> list(takewhile_inclusive(lambda x: x!=1, iterate(collatz, 10)))
    [10, 5, 16, 8, 4, 2, 1]

    """
    with suppress(StopIteration):
        while True:
            yield start
            start = func(start)


def with_iter(context_manager):
    """Wrap an iterable in a ``with`` statement, so it closes once exhausted.

    For example, this will close the file when the iterator is exhausted::

        upper_lines = (line.upper() for line in with_iter(open('foo')))

    Any context manager which returns an iterable is a candidate for
    ``with_iter``.

    """
    with context_manager as iterable:
        yield from iterable


def one(iterable, too_short=None, too_long=None):
    """Return the first item from *iterable*, which is expected to contain only
    that item. Raise an exception if *iterable* is empty or has more than one
    item.

    :func:`one` is useful for ensuring that an iterable contains only one item.
    For example, it can be used to retrieve the result of a database query
    that is expected to return a single row.

    If *iterable* is empty, ``ValueError`` will be raised. You may specify a
    different exception with the *too_short* keyword:

        >>> it = []
        >>> one(it)  # doctest: +IGNORE_EXCEPTION_DETAIL
        Traceback (most recent call last):
        ...
        ValueError: too few items in iterable (expected 1)'
        >>> too_short = IndexError('too few items')
        >>> one(it, too_short=too_short)  # doctest: +IGNORE_EXCEPTION_DETAIL
        Traceback (most recent call last):
        ...
        IndexError: too few items

    Similarly, if *iterable* contains more than one item, ``ValueError`` will
    be raised. You may specify a different exception with the *too_long*
    keyword:

        >>> it = ['too', 'many']
        >>> one(it)  # doctest: +IGNORE_EXCEPTION_DETAIL
        Traceback (most recent call last):
        ...
        ValueError: Expected exactly one item in iterable, but got 'too',
        'many', and perhaps more.
        >>> too_long = RuntimeError
        >>> one(it, too_long=too_long)  # doctest: +IGNORE_EXCEPTION_DETAIL
        Traceback (most recent call last):
        ...
        RuntimeError

    Note that :func:`one` attempts to advance *iterable* twice to ensure there
    is only one item. See :func:`spy` or :func:`peekable` to check iterable
    contents less destructively.

    """
    iterator = iter(iterable)
    for first in iterator:
        for second in iterator:
            msg = (
                f'Expected exactly one item in iterable, but got {first!r}, '
                f'{second!r}, and perhaps more.'
            )
            raise too_long or ValueError(msg)
        return first
    raise too_short or ValueError('too few items in iterable (expected 1)')


def raise_(exception, *args):
    raise exception(*args)


def strictly_n(iterable, n, too_short=None, too_long=None):
    """Validate that *iterable* has exactly *n* items and return them if
    it does. If it has fewer than *n* items, call function *too_short*
    with the actual number of items. If it has more than *n* items, call function
    *too_long* with the number ``n + 1``.

        >>> iterable = ['a', 'b', 'c', 'd']
        >>> n = 4
        >>> list(strictly_n(iterable, n))
        ['a', 'b', 'c', 'd']

    Note that the returned iterable must be consumed in order for the check to
    be made.

    By default, *too_short* and *too_long* are functions that raise
    ``ValueError``.

        >>> list(strictly_n('ab', 3))  # doctest: +IGNORE_EXCEPTION_DETAIL
        Traceback (most recent call last):
        ...
        ValueError: too few items in iterable (got 2)

        >>> list(strictly_n('abc', 2))  # doctest: +IGNORE_EXCEPTION_DETAIL
        Traceback (most recent call last):
        ...
        ValueError: too many items in iterable (got at least 3)

    You can instead supply functions that do something else.
    *too_short* will be called with the number of items in *iterable*.
    *too_long* will be called with `n + 1`.

        >>> def too_short(item_count):
        ...     raise RuntimeError
        >>> it = strictly_n('abcd', 6, too_short=too_short)
        >>> list(it)  # doctest: +IGNORE_EXCEPTION_DETAIL
        Traceback (most recent call last):
        ...
        RuntimeError

        >>> def too_long(item_count):
        ...     print('The boss is going to hear about this')
        >>> it = strictly_n('abcdef', 4, too_long=too_long)
        >>> list(it)
        The boss is going to hear about this
        ['a', 'b', 'c', 'd']

    """
    if too_short is None:
        too_short = lambda item_count: raise_(
            ValueError,
            f'Too few items in iterable (got {item_count})',
        )

    if too_long is None:
        too_long = lambda item_count: raise_(
            ValueError,
            f'Too many items in iterable (got at least {item_count})',
        )

    it = iter(iterable)

    sent = 0
    for item in islice(it, n):
        yield item
        sent += 1

    if sent < n:
        too_short(sent)
        return

    for item in it:
        too_long(n + 1)
        return


def distinct_permutations(iterable, r=None):
    """Yield successive distinct permutations of the elements in *iterable*.

        >>> sorted(distinct_permutations([1, 0, 1]))
        [(0, 1, 1), (1, 0, 1), (1, 1, 0)]

    Equivalent to yielding from ``set(permutations(iterable))``, except
    duplicates are not generated and thrown away. For larger input sequences
    this is much more efficient.

    Duplicate permutations arise when there are duplicated elements in the
    input iterable. The number of items returned is
    `n! / (x_1! * x_2! * ... * x_n!)`, where `n` is the total number of
    items input, and each `x_i` is the count of a distinct item in the input
    sequence. The function :func:`multinomial` computes this directly.

    If *r* is given, only the *r*-length permutations are yielded.

        >>> sorted(distinct_permutations([1, 0, 1], r=2))
        [(0, 1), (1, 0), (1, 1)]
        >>> sorted(distinct_permutations(range(3), r=2))
        [(0, 1), (0, 2), (1, 0), (1, 2), (2, 0), (2, 1)]

    *iterable* need not be sortable, but note that using equal (``x == y``)
    but non-identical (``id(x) != id(y)``) elements may produce surprising
    behavior. For example, ``1`` and ``True`` are equal but non-identical:

        >>> list(distinct_permutations([1, True, '3']))  # doctest: +SKIP
        [
            (1, True, '3'),
            (1, '3', True),
            ('3', 1, True)
        ]
        >>> list(distinct_permutations([1, 2, '3']))  # doctest: +SKIP
        [
            (1, 2, '3'),
            (1, '3', 2),
            (2, 1, '3'),
            (2, '3', 1),
            ('3', 1, 2),
            ('3', 2, 1)
        ]
    """

    # Algorithm: https://w.wiki/Qai
    def _full(A):
        while True:
            # Yield the permutation we have
            yield tuple(A)

            # Find the largest index i such that A[i] < A[i + 1]
            for i in range(size - 2, -1, -1):
                if A[i] < A[i + 1]:
                    break
            #  If no such index exists, this permutation is the last one
            else:
                return

            # Find the largest index j greater than j such that A[i] < A[j]
            for j in range(size - 1, i, -1):
                if A[i] < A[j]:
                    break

            # Swap the value of A[i] with that of A[j], then reverse the
            # sequence from A[i + 1] to form the new permutation
            A[i], A[j] = A[j], A[i]
            A[i + 1 :] = A[: i - size : -1]  # A[i + 1:][::-1]

    # Algorithm: modified from the above
    def _partial(A, r):
        # Split A into the first r items and the last r items
        head, tail = A[:r], A[r:]
        right_head_indexes = range(r - 1, -1, -1)
        left_tail_indexes = range(len(tail))

        while True:
            # Yield the permutation we have
            yield tuple(head)

            # Starting from the right, find the first index of the head with
            # value smaller than the maximum value of the tail - call it i.
            pivot = tail[-1]
            for i in right_head_indexes:
                if head[i] < pivot:
                    break
                pivot = head[i]
            else:
                return

            # Starting from the left, find the first value of the tail
            # with a value greater than head[i] and swap.
            for j in left_tail_indexes:
                if tail[j] > head[i]:
                    head[i], tail[j] = tail[j], head[i]
                    break
            # If we didn't find one, start from the right and find the first
            # index of the head with a value greater than head[i] and swap.
            else:
                for j in right_head_indexes:
                    if head[j] > head[i]:
                        head[i], head[j] = head[j], head[i]
                        break

            # Reverse head[i + 1:] and swap it with tail[:r - (i + 1)]
            tail += head[: i - r : -1]  # head[i + 1:][::-1]
            i += 1
            head[i:], tail[:] = tail[: r - i], tail[r - i :]

    items = list(iterable)

    try:
        items.sort()
        sortable = True
    except TypeError:
        sortable = False

        indices_dict = defaultdict(list)

        for item in items:
            indices_dict[items.index(item)].append(item)

        indices = [items.index(item) for item in items]
        indices.sort()

        equivalent_items = {k: cycle(v) for k, v in indices_dict.items()}

        def permuted_items(permuted_indices):
            return tuple(
                next(equivalent_items[index]) for index in permuted_indices
            )

    size = len(items)
    if r is None:
        r = size

    # functools.partial(_partial, ... )
    algorithm = _full if (r == size) else partial(_partial, r=r)

    if 0 < r <= size:
        if sortable:
            return algorithm(items)
        else:
            return (
                permuted_items(permuted_indices)
                for permuted_indices in algorithm(indices)
            )

    return iter(() if r else ((),))


def derangements(iterable, r=None):
    """Yield successive derangements of the elements in *iterable*.

    A derangement is a permutation in which no element appears at its original
    index. In other words, a derangement is a permutation that has no fixed points.

    Suppose Alice, Bob, Carol, and Dave are playing Secret Santa.
    The code below outputs all of the different ways to assign gift recipients
    such that nobody is assigned to himself or herself:

        >>> for d in derangements(['Alice', 'Bob', 'Carol', 'Dave']):
        ...    print(', '.join(d))
        Bob, Alice, Dave, Carol
        Bob, Carol, Dave, Alice
        Bob, Dave, Alice, Carol
        Carol, Alice, Dave, Bob
        Carol, Dave, Alice, Bob
        Carol, Dave, Bob, Alice
        Dave, Alice, Bob, Carol
        Dave, Carol, Alice, Bob
        Dave, Carol, Bob, Alice

    If *r* is given, only the *r*-length derangements are yielded.

        >>> sorted(derangements(range(3), 2))
        [(1, 0), (1, 2), (2, 0)]
        >>> sorted(derangements([0, 2, 3], 2))
        [(2, 0), (2, 3), (3, 0)]

    Elements are treated as unique based on their position, not on their value.

    Consider the Secret Santa example with two *different* people who have
    the *same* name. Then there are two valid gift assignments even though
    it might appear that a person is assigned to themselves:

        >>> names = ['Alice', 'Bob', 'Bob']
        >>> list(derangements(names))
        [('Bob', 'Bob', 'Alice'), ('Bob', 'Alice', 'Bob')]

    To avoid confusion, make the inputs distinct:

        >>> deduped = [f'{name}{index}' for index, name in enumerate(names)]
        >>> list(derangements(deduped))
        [('Bob1', 'Bob2', 'Alice0'), ('Bob2', 'Alice0', 'Bob1')]

    The number of derangements of a set of size *n* is known as the
    "subfactorial of n".  For n > 0, the subfactorial is:
    ``round(math.factorial(n) / math.e)``.

    References:

    * Article:  https://www.numberanalytics.com/blog/ultimate-guide-to-derangements-in-combinatorics
    * Sizes:    https://oeis.org/A000166
    """
    xs = tuple(iterable)
    ys = tuple(range(len(xs)))
    return compress(
        permutations(xs, r=r),
        map(all, map(map, repeat(is_not), repeat(ys), permutations(ys, r=r))),
    )


def intersperse(e, iterable, n=1):
    """Intersperse filler element *e* among the items in *iterable*, leaving
    *n* items between each filler element.

        >>> list(intersperse('!', [1, 2, 3, 4, 5]))
        [1, '!', 2, '!', 3, '!', 4, '!', 5]

        >>> list(intersperse(None, [1, 2, 3, 4, 5], n=2))
        [1, 2, None, 3, 4, None, 5]

    """
    if n == 0:
        raise ValueError('n must be > 0')
    elif n == 1:
        # interleave(repeat(e), iterable) -> e, x_0, e, x_1, e, x_2...
        # islice(..., 1, None) -> x_0, e, x_1, e, x_2...
        return islice(interleave(repeat(e), iterable), 1, None)
    else:
        # interleave(filler, chunks) -> [e], [x_0, x_1], [e], [x_2, x_3]...
        # islice(..., 1, None) -> [x_0, x_1], [e], [x_2, x_3]...
        # flatten(...) -> x_0, x_1, e, x_2, x_3...
        filler = repeat([e])
        chunks = chunked(iterable, n)
        return flatten(islice(interleave(filler, chunks), 1, None))


def unique_to_each(*iterables):
    """Return the elements from each of the input iterables that aren't in the
    other input iterables.

    For example, suppose you have a set of packages, each with a set of
    dependencies::

        {'pkg_1': {'A', 'B'}, 'pkg_2': {'B', 'C'}, 'pkg_3': {'B', 'D'}}

    If you remove one package, which dependencies can also be removed?

    If ``pkg_1`` is removed, then ``A`` is no longer necessary - it is not
    associated with ``pkg_2`` or ``pkg_3``. Similarly, ``C`` is only needed for
    ``pkg_2``, and ``D`` is only needed for ``pkg_3``::

        >>> unique_to_each({'A', 'B'}, {'B', 'C'}, {'B', 'D'})
        [['A'], ['C'], ['D']]

    If there are duplicates in one input iterable that aren't in the others
    they will be duplicated in the output. Input order is preserved::

        >>> unique_to_each("mississippi", "missouri")
        [['p', 'p'], ['o', 'u', 'r']]

    It is assumed that the elements of each iterable are hashable.

    """
    pool = [list(it) for it in iterables]
    counts = Counter(chain.from_iterable(map(set, pool)))
    uniques = {element for element in counts if counts[element] == 1}
    return [list(filter(uniques.__contains__, it)) for it in pool]


def windowed(seq, n, fillvalue=None, step=1):
    """Return a sliding window of width *n* over the given iterable.

        >>> all_windows = windowed([1, 2, 3, 4, 5], 3)
        >>> list(all_windows)
        [(1, 2, 3), (2, 3, 4), (3, 4, 5)]

    When the window is larger than the iterable, *fillvalue* is used in place
    of missing values:

        >>> list(windowed([1, 2, 3], 4))
        [(1, 2, 3, None)]

    Each window will advance in increments of *step*:

        >>> list(windowed([1, 2, 3, 4, 5, 6], 3, fillvalue='!', step=2))
        [(1, 2, 3), (3, 4, 5), (5, 6, '!')]

    To slide into the iterable's items, use :func:`chain` to add filler items
    to the left:

        >>> iterable = [1, 2, 3, 4]
        >>> n = 3
        >>> padding = [None] * (n - 1)
        >>> list(windowed(chain(padding, iterable), 3))
        [(None, None, 1), (None, 1, 2), (1, 2, 3), (2, 3, 4)]
    """
    if n < 0:
        raise ValueError('n must be >= 0')
    if n == 0:
        yield ()
        return
    if step < 1:
        raise ValueError('step must be >= 1')

    iterator = iter(seq)

    # Generate first window
    window = deque(islice(iterator, n), maxlen=n)

    # Deal with the first window not being full
    if not window:
        return
    if len(window) < n:
        yield tuple(window) + ((fillvalue,) * (n - len(window)))
        return
    yield tuple(window)

    # Create the filler for the next windows. The padding ensures
    # we have just enough elements to fill the last window.
    padding = (fillvalue,) * (n - 1 if step >= n else step - 1)
    filler = map(window.append, chain(iterator, padding))

    # Generate the rest of the windows
    for _ in islice(filler, step - 1, None, step):
        yield tuple(window)


def substrings(iterable):
    """Yield all of the substrings of *iterable*.

        >>> [''.join(s) for s in substrings('more')]
        ['m', 'o', 'r', 'e', 'mo', 'or', 're', 'mor', 'ore', 'more']

    Note that non-string iterables can also be subdivided.

        >>> list(substrings([0, 1, 2]))
        [(0,), (1,), (2,), (0, 1), (1, 2), (0, 1, 2)]

    Like subslices() but returns tuples instead of lists
    and returns the shortest substrings first.

    """
    seq = tuple(iterable)
    item_count = len(seq)
    for n in range(1, item_count + 1):
        slices = map(slice, range(item_count), range(n, item_count + 1))
        yield from map(getitem, repeat(seq), slices)


def substrings_indexes(seq, reverse=False):
    """Yield all substrings and their positions in *seq*

    The items yielded will be a tuple of the form ``(substr, i, j)``, where
    ``substr == seq[i:j]``.

    This function only works for iterables that support slicing, such as
    ``str`` objects.

    >>> for item in substrings_indexes('more'):
    ...    print(item)
    ('m', 0, 1)
    ('o', 1, 2)
    ('r', 2, 3)
    ('e', 3, 4)
    ('mo', 0, 2)
    ('or', 1, 3)
    ('re', 2, 4)
    ('mor', 0, 3)
    ('ore', 1, 4)
    ('more', 0, 4)

    Set *reverse* to ``True`` to yield the same items in the opposite order.


    """
    r = range(1, len(seq) + 1)
    if reverse:
        r = reversed(r)
    return (
        (seq[i : i + L], i, i + L) for L in r for i in range(len(seq) - L + 1)
    )


class bucket:
    """Wrap *iterable* and return an object that buckets the iterable into
    child iterables based on a *key* function.

        >>> iterable = ['a1', 'b1', 'c1', 'a2', 'b2', 'c2', 'b3']
        >>> s = bucket(iterable, key=lambda x: x[0])  # Bucket by 1st character
        >>> sorted(list(s))  # Get the keys
        ['a', 'b', 'c']
        >>> a_iterable = s['a']
        >>> next(a_iterable)
        'a1'
        >>> next(a_iterable)
        'a2'
        >>> list(s['b'])
        ['b1', 'b2', 'b3']

    The original iterable will be advanced and its items will be cached until
    they are used by the child iterables. This may require significant storage.

    By default, attempting to select a bucket to which no items belong  will
    exhaust the iterable and cache all values.
    If you specify a *validator* function, selected buckets will instead be
    checked against it.

        >>> from itertools import count
        >>> it = count(1, 2)  # Infinite sequence of odd numbers
        >>> key = lambda x: x % 10  # Bucket by last digit
        >>> validator = lambda x: x in {1, 3, 5, 7, 9}  # Odd digits only
        >>> s = bucket(it, key=key, validator=validator)
        >>> 2 in s
        False
        >>> list(s[2])
        []

    """

    def __init__(self, iterable, key, validator=None):
        self._it = iter(iterable)
        self._key = key
        self._cache = defaultdict(deque)
        self._validator = validator or (lambda x: True)

    def __contains__(self, value):
        if not self._validator(value):
            return False

        try:
            item = next(self[value])
        except StopIteration:
            return False
        else:
            self._cache[value].appendleft(item)

        return True

    def _get_values(self, value):
        """
        Helper to yield items from the parent iterator that match *value*.
        Items that don't match are stored in the local cache as they
        are encountered.
        """
        while True:
            # If we've cached some items that match the target value, emit
            # the first one and evict it from the cache.
            if self._cache[value]:
                yield self._cache[value].popleft()
            # Otherwise we need to advance the parent iterator to search for
            # a matching item, caching the rest.
            else:
                while True:
                    try:
                        item = next(self._it)
                    except StopIteration:
                        return
                    item_value = self._key(item)
                    if item_value == value:
                        yield item
                        break
                    elif self._validator(item_value):
                        self._cache[item_value].append(item)

    def __iter__(self):
        for item in self._it:
            item_value = self._key(item)
            if self._validator(item_value):
                self._cache[item_value].append(item)

        return iter(self._cache)

    def __getitem__(self, value):
        if not self._validator(value):
            return iter(())

        return self._get_values(value)


def spy(iterable, n=1):
    """Return a 2-tuple with a list containing the first *n* elements of
    *iterable*, and an iterator with the same items as *iterable*.
    This allows you to "look ahead" at the items in the iterable without
    advancing it.

    There is one item in the list by default:

        >>> iterable = 'abcdefg'
        >>> head, iterable = spy(iterable)
        >>> head
        ['a']
        >>> list(iterable)
        ['a', 'b', 'c', 'd', 'e', 'f', 'g']

    You may use unpacking to retrieve items instead of lists:

        >>> (head,), iterable = spy('abcdefg')
        >>> head
        'a'
        >>> (first, second), iterable = spy('abcdefg', 2)
        >>> first
        'a'
        >>> second
        'b'

    The number of items requested can be larger than the number of items in
    the iterable:

        >>> iterable = [1, 2, 3, 4, 5]
        >>> head, iterable = spy(iterable, 10)
        >>> head
        [1, 2, 3, 4, 5]
        >>> list(iterable)
        [1, 2, 3, 4, 5]

    """
    p, q = tee(iterable)
    return take(n, q), p


def interleave(*iterables):
    """Return a new iterable yielding from each iterable in turn,
    until the shortest is exhausted.

        >>> list(interleave([1, 2, 3], [4, 5], [6, 7, 8]))
        [1, 4, 6, 2, 5, 7]

    For a version that doesn't terminate after the shortest iterable is
    exhausted, see :func:`interleave_longest`.

    """
    return chain.from_iterable(zip(*iterables))


def interleave_longest(*iterables):
    """Return a new iterable yielding from each iterable in turn,
    skipping any that are exhausted.

        >>> list(interleave_longest([1, 2, 3], [4, 5], [6, 7, 8]))
        [1, 4, 6, 2, 5, 7, 3, 8]

    This function produces the same output as :func:`roundrobin`, but may
    perform better for some inputs (in particular when the number of iterables
    is large).

    """
    for xs in zip_longest(*iterables, fillvalue=_marker):
        for x in xs:
            if x is not _marker:
                yield x


def interleave_evenly(iterables, lengths=None):
    """
    Interleave multiple iterables so that their elements are evenly distributed
    throughout the output sequence.

    >>> iterables = [1, 2, 3, 4, 5], ['a', 'b']
    >>> list(interleave_evenly(iterables))
    [1, 2, 'a', 3, 4, 'b', 5]

    >>> iterables = [[1, 2, 3], [4, 5], [6, 7, 8]]
    >>> list(interleave_evenly(iterables))
    [1, 6, 4, 2, 7, 3, 8, 5]

    This function requires iterables of known length. Iterables without
    ``__len__()`` can be used by manually specifying lengths with *lengths*:

    >>> from itertools import combinations, repeat
    >>> iterables = [combinations(range(4), 2), ['a', 'b', 'c']]
    >>> lengths = [4 * (4 - 1) // 2, 3]
    >>> list(interleave_evenly(iterables, lengths=lengths))
    [(0, 1), (0, 2), 'a', (0, 3), (1, 2), 'b', (1, 3), (2, 3), 'c']

    Based on Bresenham's algorithm.
    """
    if lengths is None:
        try:
            lengths = [len(it) for it in iterables]
        except TypeError:
            raise ValueError(
                'Iterable lengths could not be determined automatically. '
                'Specify them with the lengths keyword.'
            )
    elif len(iterables) != len(lengths):
        raise ValueError('Mismatching number of iterables and lengths.')

    dims = len(lengths)

    # sort iterables by length, descending
    lengths_permute = sorted(
        range(dims), key=lambda i: lengths[i], reverse=True
    )
    lengths_desc = [lengths[i] for i in lengths_permute]
    iters_desc = [iter(iterables[i]) for i in lengths_permute]

    # the longest iterable is the primary one (Bresenham: the longest
    # distance along an axis)
    delta_primary, deltas_secondary = lengths_desc[0], lengths_desc[1:]
    iter_primary, iters_secondary = iters_desc[0], iters_desc[1:]
    errors = [delta_primary // dims] * len(deltas_secondary)

    to_yield = sum(lengths)
    while to_yield:
        yield next(iter_primary)
        to_yield -= 1
        # update errors for each secondary iterable
        errors = [e - delta for e, delta in zip(errors, deltas_secondary)]

        # those iterables for which the error is negative are yielded
        # ("diagonal step" in Bresenham)
        for i, e_ in enumerate(errors):
            if e_ < 0:
                yield next(iters_secondary[i])
                to_yield -= 1
                errors[i] += delta_primary


def interleave_randomly(*iterables):
    """Repeatedly select one of the input *iterables* at random and yield the next
    item from it.

        >>> iterables = [1, 2, 3], 'abc', (True, False, None)
        >>> list(interleave_randomly(*iterables))  # doctest: +SKIP
        ['a', 'b', 1, 'c', True, False, None, 2, 3]

    The relative order of the items in each input iterable will preserved. Note the
    sequences of items with this property are not equally likely to be generated.

    """
    iterators = [iter(e) for e in iterables]
    while iterators:
        idx = randrange(len(iterators))
        try:
            yield next(iterators[idx])
        except StopIteration:
            # equivalent to `list.pop` but slightly faster
            iterators[idx] = iterators[-1]
            del iterators[-1]


def collapse(iterable, base_type=None, levels=None):
    """Flatten an iterable with multiple levels of nesting (e.g., a list of
    lists of tuples) into non-iterable types.

        >>> iterable = [(1, 2), ([3, 4], [[5], [6]])]
        >>> list(collapse(iterable))
        [1, 2, 3, 4, 5, 6]

    Binary and text strings are not considered iterable and
    will not be collapsed.

    To avoid collapsing other types, specify *base_type*:

        >>> iterable = ['ab', ('cd', 'ef'), ['gh', 'ij']]
        >>> list(collapse(iterable, base_type=tuple))
        ['ab', ('cd', 'ef'), 'gh', 'ij']

    Specify *levels* to stop flattening after a certain level:

    >>> iterable = [('a', ['b']), ('c', ['d'])]
    >>> list(collapse(iterable))  # Fully flattened
    ['a', 'b', 'c', 'd']
    >>> list(collapse(iterable, levels=1))  # Only one level flattened
    ['a', ['b'], 'c', ['d']]

    """
    stack = deque()
    # Add our first node group, treat the iterable as a single node
    stack.appendleft((0, repeat(iterable, 1)))

    while stack:
        node_group = stack.popleft()
        level, nodes = node_group

        # Check if beyond max level
        if levels is not None and level > levels:
            yield from nodes
            continue

        for node in nodes:
            # Check if done iterating
            if isinstance(node, (str, bytes)) or (
                (base_type is not None) and isinstance(node, base_type)
            ):
                yield node
            # Otherwise try to create child nodes
            else:
                try:
                    tree = iter(node)
                except TypeError:
                    yield node
                else:
                    # Save our current location
                    stack.appendleft(node_group)
                    # Append the new child node
                    stack.appendleft((level + 1, tree))
                    # Break to process child node
                    break


def side_effect(func, iterable, chunk_size=None, before=None, after=None):
    """Invoke *func* on each item in *iterable* (or on each *chunk_size* group
    of items) before yielding the item.

    `func` must be a function that takes a single argument. Its return value
    will be discarded.

    *before* and *after* are optional functions that take no arguments. They
    will be executed before iteration starts and after it ends, respectively.

    `side_effect` can be used for logging, updating progress bars, or anything
    that is not functionally "pure."

    Emitting a status message:

        >>> from more_itertools import consume
        >>> func = lambda item: print('Received {}'.format(item))
        >>> consume(side_effect(func, range(2)))
        Received 0
        Received 1

    Operating on chunks of items:

        >>> pair_sums = []
        >>> func = lambda chunk: pair_sums.append(sum(chunk))
        >>> list(side_effect(func, [0, 1, 2, 3, 4, 5], 2))
        [0, 1, 2, 3, 4, 5]
        >>> list(pair_sums)
        [1, 5, 9]

    Writing to a file-like object:

        >>> from io import StringIO
        >>> from more_itertools import consume
        >>> f = StringIO()
        >>> func = lambda x: print(x, file=f)
        >>> before = lambda: print(u'HEADER', file=f)
        >>> after = f.close
        >>> it = [u'a', u'b', u'c']
        >>> consume(side_effect(func, it, before=before, after=after))
        >>> f.closed
        True

    """
    try:
        if before is not None:
            before()

        if chunk_size is None:
            for item in iterable:
                func(item)
                yield item
        else:
            for chunk in chunked(iterable, chunk_size):
                func(chunk)
                yield from chunk
    finally:
        if after is not None:
            after()


def sliced(seq, n, strict=False):
    """Yield slices of length *n* from the sequence *seq*.

    >>> list(sliced((1, 2, 3, 4, 5, 6), 3))
    [(1, 2, 3), (4, 5, 6)]

    By the default, the last yielded slice will have fewer than *n* elements
    if the length of *seq* is not divisible by *n*:

    >>> list(sliced((1, 2, 3, 4, 5, 6, 7, 8), 3))
    [(1, 2, 3), (4, 5, 6), (7, 8)]

    If the length of *seq* is not divisible by *n* and *strict* is
    ``True``, then ``ValueError`` will be raised before the last
    slice is yielded.

    This function will only work for iterables that support slicing.
    For non-sliceable iterables, see :func:`chunked`.

    """
    iterator = takewhile(len, (seq[i : i + n] for i in count(0, n)))
    if strict:

        def ret():
            for _slice in iterator:
                if len(_slice) != n:
                    raise ValueError("seq is not divisible by n.")
                yield _slice

        return ret()
    else:
        return iterator


def split_at(iterable, pred, maxsplit=-1, keep_separator=False):
    """Yield lists of items from *iterable*, where each list is delimited by
    an item where callable *pred* returns ``True``.

        >>> list(split_at('abcdcba', lambda x: x == 'b'))
        [['a'], ['c', 'd', 'c'], ['a']]

        >>> list(split_at(range(10), lambda n: n % 2 == 1))
        [[0], [2], [4], [6], [8], []]

    At most *maxsplit* splits are done. If *maxsplit* is not specified or -1,
    then there is no limit on the number of splits:

        >>> list(split_at(range(10), lambda n: n % 2 == 1, maxsplit=2))
        [[0], [2], [4, 5, 6, 7, 8, 9]]

    By default, the delimiting items are not included in the output.
    To include them, set *keep_separator* to ``True``.

        >>> list(split_at('abcdcba', lambda x: x == 'b', keep_separator=True))
        [['a'], ['b'], ['c', 'd', 'c'], ['b'], ['a']]

    """
    if maxsplit == 0:
        yield list(iterable)
        return

    buf = []
    it = iter(iterable)
    for item in it:
        if pred(item):
            yield buf
            if keep_separator:
                yield [item]
            if maxsplit == 1:
                yield list(it)
                return
            buf = []
            maxsplit -= 1
        else:
            buf.append(item)
    yield buf


def split_before(iterable, pred, maxsplit=-1):
    """Yield lists of items from *iterable*, where each list ends just before
    an item for which callable *pred* returns ``True``:

        >>> list(split_before('OneTwo', lambda s: s.isupper()))
        [['O', 'n', 'e'], ['T', 'w', 'o']]

        >>> list(split_before(range(10), lambda n: n % 3 == 0))
        [[0, 1, 2], [3, 4, 5], [6, 7, 8], [9]]

    At most *maxsplit* splits are done. If *maxsplit* is not specified or -1,
    then there is no limit on the number of splits:

        >>> list(split_before(range(10), lambda n: n % 3 == 0, maxsplit=2))
        [[0, 1, 2], [3, 4, 5], [6, 7, 8, 9]]
    """
    if maxsplit == 0:
        yield list(iterable)
        return

    buf = []
    it = iter(iterable)
    for item in it:
        if pred(item) and buf:
            yield buf
            if maxsplit == 1:
                yield [item, *it]
                return
            buf = []
            maxsplit -= 1
        buf.append(item)
    if buf:
        yield buf


def split_after(iterable, pred, maxsplit=-1):
    """Yield lists of items from *iterable*, where each list ends with an
    item where callable *pred* returns ``True``:

        >>> list(split_after('one1two2', lambda s: s.isdigit()))
        [['o', 'n', 'e', '1'], ['t', 'w', 'o', '2']]

        >>> list(split_after(range(10), lambda n: n % 3 == 0))
        [[0], [1, 2, 3], [4, 5, 6], [7, 8, 9]]

    At most *maxsplit* splits are done. If *maxsplit* is not specified or -1,
    then there is no limit on the number of splits:

        >>> list(split_after(range(10), lambda n: n % 3 == 0, maxsplit=2))
        [[0], [1, 2, 3], [4, 5, 6, 7, 8, 9]]

    """
    if maxsplit == 0:
        yield list(iterable)
        return

    buf = []
    it = iter(iterable)
    for item in it:
        buf.append(item)
        if pred(item) and buf:
            yield buf
            if maxsplit == 1:
                buf = list(it)
                if buf:
                    yield buf
                return
            buf = []
            maxsplit -= 1
    if buf:
        yield buf


def split_when(iterable, pred, maxsplit=-1):
    """Split *iterable* into pieces based on the output of *pred*.
    *pred* should be a function that takes successive pairs of items and
    returns ``True`` if the iterable should be split in between them.

    For example, to find runs of increasing numbers, split the iterable when
    element ``i`` is larger than element ``i + 1``:

        >>> list(split_when([1, 2, 3, 3, 2, 5, 2, 4, 2], lambda x, y: x > y))
        [[1, 2, 3, 3], [2, 5], [2, 4], [2]]

    At most *maxsplit* splits are done. If *maxsplit* is not specified or -1,
    then there is no limit on the number of splits:

        >>> list(split_when([1, 2, 3, 3, 2, 5, 2, 4, 2],
        ...                 lambda x, y: x > y, maxsplit=2))
        [[1, 2, 3, 3], [2, 5], [2, 4, 2]]

    """
    if maxsplit == 0:
        yield list(iterable)
        return

    it = iter(iterable)
    try:
        cur_item = next(it)
    except StopIteration:
        return

    buf = [cur_item]
    for next_item in it:
        if pred(cur_item, next_item):
            yield buf
            if maxsplit == 1:
                yield [next_item, *it]
                return
            buf = []
            maxsplit -= 1

        buf.append(next_item)
        cur_item = next_item

    yield buf


def split_into(iterable, sizes):
    """Yield a list of sequential items from *iterable* of length 'n' for each
    integer 'n' in *sizes*.

        >>> list(split_into([1,2,3,4,5,6], [1,2,3]))
        [[1], [2, 3], [4, 5, 6]]

    If the sum of *sizes* is smaller than the length of *iterable*, then the
    remaining items of *iterable* will not be returned.

        >>> list(split_into([1,2,3,4,5,6], [2,3]))
        [[1, 2], [3, 4, 5]]

    If the sum of *sizes* is larger than the length of *iterable*, fewer items
    will be returned in the iteration that overruns the *iterable* and further
    lists will be empty:

        >>> list(split_into([1,2,3,4], [1,2,3,4]))
        [[1], [2, 3], [4], []]

    When a ``None`` object is encountered in *sizes*, the returned list will
    contain items up to the end of *iterable* the same way that
    :func:`itertools.slice` does:

        >>> list(split_into([1,2,3,4,5,6,7,8,9,0], [2,3,None]))
        [[1, 2], [3, 4, 5], [6, 7, 8, 9, 0]]

    :func:`split_into` can be useful for grouping a series of items where the
    sizes of the groups are not uniform. An example would be where in a row
    from a table, multiple columns represent elements of the same feature
    (e.g. a point represented by x,y,z) but, the format is not the same for
    all columns.
    """
    # convert the iterable argument into an iterator so its contents can
    # be consumed by islice in case it is a generator
    it = iter(iterable)

    for size in sizes:
        if size is None:
            yield list(it)
            return
        else:
            yield list(islice(it, size))


def padded(iterable, fillvalue=None, n=None, next_multiple=False):
    """Yield the elements from *iterable*, followed by *fillvalue*, such that
    at least *n* items are emitted.

        >>> list(padded([1, 2, 3], '?', 5))
        [1, 2, 3, '?', '?']

    If *next_multiple* is ``True``, *fillvalue* will be emitted until the
    number of items emitted is a multiple of *n*:

        >>> list(padded([1, 2, 3, 4], n=3, next_multiple=True))
        [1, 2, 3, 4, None, None]

    If *n* is ``None``, *fillvalue* will be emitted indefinitely.

    To create an *iterable* of exactly size *n*, you can truncate with
    :func:`islice`.

        >>> list(islice(padded([1, 2, 3], '?'), 5))
        [1, 2, 3, '?', '?']
        >>> list(islice(padded([1, 2, 3, 4, 5, 6, 7, 8], '?'), 5))
        [1, 2, 3, 4, 5]

    """
    iterator = iter(iterable)
    iterator_with_repeat = chain(iterator, repeat(fillvalue))

    if n is None:
        return iterator_with_repeat
    elif n < 1:
        raise ValueError('n must be at least 1')
    elif next_multiple:

        def slice_generator():
            for first in iterator:
                yield (first,)
                yield islice(iterator_with_repeat, n - 1)

        # While elements exist produce slices of size n
        return chain.from_iterable(slice_generator())
    else:
        # Ensure the first batch is at least size n then iterate
        return chain(islice(iterator_with_repeat, n), iterator)


def repeat_each(iterable, n=2):
    """Repeat each element in *iterable* *n* times.

    >>> list(repeat_each('ABC', 3))
    ['A', 'A', 'A', 'B', 'B', 'B', 'C', 'C', 'C']
    """
    return chain.from_iterable(map(repeat, iterable, repeat(n)))


def repeat_last(iterable, default=None):
    """After the *iterable* is exhausted, keep yielding its last element.

        >>> list(islice(repeat_last(range(3)), 5))
        [0, 1, 2, 2, 2]

    If the iterable is empty, yield *default* forever::

        >>> list(islice(repeat_last(range(0), 42), 5))
        [42, 42, 42, 42, 42]

    """
    item = _marker
    for item in iterable:
        yield item
    final = default if item is _marker else item
    yield from repeat(final)


def distribute(n, iterable):
    """Distribute the items from *iterable* among *n* smaller iterables.

        >>> group_1, group_2 = distribute(2, [1, 2, 3, 4, 5, 6])
        >>> list(group_1)
        [1, 3, 5]
        >>> list(group_2)
        [2, 4, 6]

    If the length of *iterable* is not evenly divisible by *n*, then the
    length of the returned iterables will not be identical:

        >>> children = distribute(3, [1, 2, 3, 4, 5, 6, 7])
        >>> [list(c) for c in children]
        [[1, 4, 7], [2, 5], [3, 6]]

    If the length of *iterable* is smaller than *n*, then the last returned
    iterables will be empty:

        >>> children = distribute(5, [1, 2, 3])
        >>> [list(c) for c in children]
        [[1], [2], [3], [], []]

    This function uses :func:`itertools.tee` and may require significant
    storage.

    If you need the order items in the smaller iterables to match the
    original iterable, see :func:`divide`.

    """
    if n < 1:
        raise ValueError('n must be at least 1')

    children = tee(iterable, n)
    return [islice(it, index, None, n) for index, it in enumerate(children)]


def stagger(iterable, offsets=(-1, 0, 1), longest=False, fillvalue=None):
    """Yield tuples whose elements are offset from *iterable*.
    The amount by which the `i`-th item in each tuple is offset is given by
    the `i`-th item in *offsets*.

        >>> list(stagger([0, 1, 2, 3]))
        [(None, 0, 1), (0, 1, 2), (1, 2, 3)]
        >>> list(stagger(range(8), offsets=(0, 2, 4)))
        [(0, 2, 4), (1, 3, 5), (2, 4, 6), (3, 5, 7)]

    By default, the sequence will end when the final element of a tuple is the
    last item in the iterable. To continue until the first element of a tuple
    is the last item in the iterable, set *longest* to ``True``::

        >>> list(stagger([0, 1, 2, 3], longest=True))
        [(None, 0, 1), (0, 1, 2), (1, 2, 3), (2, 3, None), (3, None, None)]

    By default, ``None`` will be used to replace offsets beyond the end of the
    sequence. Specify *fillvalue* to use some other value.

    """
    children = tee(iterable, len(offsets))

    return zip_offset(
        *children, offsets=offsets, longest=longest, fillvalue=fillvalue
    )


def zip_offset(*iterables, offsets, longest=False, fillvalue=None):
    """``zip`` the input *iterables* together, but offset the `i`-th iterable
    by the `i`-th item in *offsets*.

        >>> list(zip_offset('0123', 'abcdef', offsets=(0, 1)))
        [('0', 'b'), ('1', 'c'), ('2', 'd'), ('3', 'e')]

    This can be used as a lightweight alternative to SciPy or pandas to analyze
    data sets in which some series have a lead or lag relationship.

    By default, the sequence will end when the shortest iterable is exhausted.
    To continue until the longest iterable is exhausted, set *longest* to
    ``True``.

        >>> list(zip_offset('0123', 'abcdef', offsets=(0, 1), longest=True))
        [('0', 'b'), ('1', 'c'), ('2', 'd'), ('3', 'e'), (None, 'f')]

    By default, ``None`` will be used to replace offsets beyond the end of the
    sequence. Specify *fillvalue* to use some other value.

    """
    if len(iterables) != len(offsets):
        raise ValueError("Number of iterables and offsets didn't match")

    staggered = []
    for it, n in zip(iterables, offsets):
        if n < 0:
            staggered.append(chain(repeat(fillvalue, -n), it))
        elif n > 0:
            staggered.append(islice(it, n, None))
        else:
            staggered.append(it)

    if longest:
        return zip_longest(*staggered, fillvalue=fillvalue)

    return zip(*staggered)


def sort_together(
    iterables, key_list=(0,), key=None, reverse=False, strict=False
):
    """Return the input iterables sorted together, with *key_list* as the
    priority for sorting. All iterables are trimmed to the length of the
    shortest one.

    This can be used like the sorting function in a spreadsheet. If each
    iterable represents a column of data, the key list determines which
    columns are used for sorting.

    By default, all iterables are sorted using the ``0``-th iterable::

        >>> iterables = [(4, 3, 2, 1), ('a', 'b', 'c', 'd')]
        >>> sort_together(iterables)
        [(1, 2, 3, 4), ('d', 'c', 'b', 'a')]

    Set a different key list to sort according to another iterable.
    Specifying multiple keys dictates how ties are broken::

        >>> iterables = [(3, 1, 2), (0, 1, 0), ('c', 'b', 'a')]
        >>> sort_together(iterables, key_list=(1, 2))
        [(2, 3, 1), (0, 0, 1), ('a', 'c', 'b')]

    To sort by a function of the elements of the iterable, pass a *key*
    function. Its arguments are the elements of the iterables corresponding to
    the key list::

        >>> names = ('a', 'b', 'c')
        >>> lengths = (1, 2, 3)
        >>> widths = (5, 2, 1)
        >>> def area(length, width):
        ...     return length * width
        >>> sort_together([names, lengths, widths], key_list=(1, 2), key=area)
        [('c', 'b', 'a'), (3, 2, 1), (1, 2, 5)]

    Set *reverse* to ``True`` to sort in descending order.

        >>> sort_together([(1, 2, 3), ('c', 'b', 'a')], reverse=True)
        [(3, 2, 1), ('a', 'b', 'c')]

    If the *strict* keyword argument is ``True``, then
    ``ValueError`` will be raised if any of the iterables have
    different lengths.

    """
    if key is None:
        # if there is no key function, the key argument to sorted is an
        # itemgetter
        key_argument = itemgetter(*key_list)
    else:
        # if there is a key function, call it with the items at the offsets
        # specified by the key function as arguments
        key_list = list(key_list)
        if len(key_list) == 1:
            # if key_list contains a single item, pass the item at that offset
            # as the only argument to the key function
            key_offset = key_list[0]
            key_argument = lambda zipped_items: key(zipped_items[key_offset])
        else:
            # if key_list contains multiple items, use itemgetter to return a
            # tuple of items, which we pass as *args to the key function
            get_key_items = itemgetter(*key_list)
            key_argument = lambda zipped_items: key(
                *get_key_items(zipped_items)
            )

    transposed = zip(*iterables, strict=strict)
    reordered = sorted(transposed, key=key_argument, reverse=reverse)
    untransposed = zip(*reordered, strict=strict)
    return list(untransposed)


def unzip(iterable):
    """The inverse of :func:`zip`, this function disaggregates the elements
    of the zipped *iterable*.

    The ``i``-th iterable contains the ``i``-th element from each element
    of the zipped iterable. The first element is used to determine the
    length of the remaining elements.

        >>> iterable = [('a', 1), ('b', 2), ('c', 3), ('d', 4)]
        >>> letters, numbers = unzip(iterable)
        >>> list(letters)
        ['a', 'b', 'c', 'd']
        >>> list(numbers)
        [1, 2, 3, 4]

    This is similar to using ``zip(*iterable)``, but it avoids reading
    *iterable* into memory. Note, however, that this function uses
    :func:`itertools.tee` and thus may require significant storage.

    """
    head, iterable = spy(iterable)
    if not head:
        # empty iterable, e.g. zip([], [], [])
        return ()
    # spy returns a one-length iterable as head
    head = head[0]
    iterables = tee(iterable, len(head))

    # If we have an iterable like iter([(1, 2, 3), (4, 5), (6,)]),
    # the second unzipped iterable fails at the third tuple since
    # it tries to access (6,)[1].
    # Same with the third unzipped iterable and the second tuple.
    # To support these "improperly zipped" iterables, we suppress
    # the IndexError, which just stops the unzipped iterables at
    # first length mismatch.
    return tuple(
        iter_suppress(map(itemgetter(i), it), IndexError)
        for i, it in enumerate(iterables)
    )


def divide(n, iterable):
    """Divide the elements from *iterable* into *n* parts, maintaining
    order.

        >>> group_1, group_2 = divide(2, [1, 2, 3, 4, 5, 6])
        >>> list(group_1)
        [1, 2, 3]
        >>> list(group_2)
        [4, 5, 6]

    If the length of *iterable* is not evenly divisible by *n*, then the
    length of the returned iterables will not be identical:

        >>> children = divide(3, [1, 2, 3, 4, 5, 6, 7])
        >>> [list(c) for c in children]
        [[1, 2, 3], [4, 5], [6, 7]]

    If the length of the iterable is smaller than n, then the last returned
    iterables will be empty:

        >>> children = divide(5, [1, 2, 3])
        >>> [list(c) for c in children]
        [[1], [2], [3], [], []]

    This function will exhaust the iterable before returning.
    If order is not important, see :func:`distribute`, which does not first
    pull the iterable into memory.

    """
    if n < 1:
        raise ValueError('n must be at least 1')

    try:
        iterable[:0]
    except TypeError:
        seq = tuple(iterable)
    else:
        seq = iterable

    q, r = divmod(len(seq), n)

    ret = []
    stop = 0
    for i in range(1, n + 1):
        start = stop
        stop += q + 1 if i <= r else q
        ret.append(iter(seq[start:stop]))

    return ret


def always_iterable(obj, base_type=(str, bytes)):
    """If *obj* is iterable, return an iterator over its items::

        >>> obj = (1, 2, 3)
        >>> list(always_iterable(obj))
        [1, 2, 3]

    If *obj* is not iterable, return a one-item iterable containing *obj*::

        >>> obj = 1
        >>> list(always_iterable(obj))
        [1]

    If *obj* is ``None``, return an empty iterable:

        >>> obj = None
        >>> list(always_iterable(None))
        []

    By default, binary and text strings are not considered iterable::

        >>> obj = 'foo'
        >>> list(always_iterable(obj))
        ['foo']

    If *base_type* is set, objects for which ``isinstance(obj, base_type)``
    returns ``True`` won't be considered iterable.

        >>> obj = {'a': 1}
        >>> list(always_iterable(obj))  # Iterate over the dict's keys
        ['a']
        >>> list(always_iterable(obj, base_type=dict))  # Treat dicts as a unit
        [{'a': 1}]

    Set *base_type* to ``None`` to avoid any special handling and treat objects
    Python considers iterable as iterable:

        >>> obj = 'foo'
        >>> list(always_iterable(obj, base_type=None))
        ['f', 'o', 'o']
    """
    if obj is None:
        return iter(())

    if (base_type is not None) and isinstance(obj, base_type):
        return iter((obj,))

    try:
        return iter(obj)
    except TypeError:
        return iter((obj,))


def adjacent(predicate, iterable, distance=1):
    """Return an iterable over `(bool, item)` tuples where the `item` is
    drawn from *iterable* and the `bool` indicates whether
    that item satisfies the *predicate* or is adjacent to an item that does.

    For example, to find whether items are adjacent to a ``3``::

        >>> list(adjacent(lambda x: x == 3, range(6)))
        [(False, 0), (False, 1), (True, 2), (True, 3), (True, 4), (False, 5)]

    Set *distance* to change what counts as adjacent. For example, to find
    whether items are two places away from a ``3``:

        >>> list(adjacent(lambda x: x == 3, range(6), distance=2))
        [(False, 0), (True, 1), (True, 2), (True, 3), (True, 4), (True, 5)]

    This is useful for contextualizing the results of a search function.
    For example, a code comparison tool might want to identify lines that
    have changed, but also surrounding lines to give the viewer of the diff
    context.

    The predicate function will only be called once for each item in the
    iterable.

    See also :func:`groupby_transform`, which can be used with this function
    to group ranges of items with the same `bool` value.

    """
    # Allow distance=0 mainly for testing that it reproduces results with map()
    if distance < 0:
        raise ValueError('distance must be at least 0')

    i1, i2 = tee(iterable)
    padding = [False] * distance
    selected = chain(padding, map(predicate, i1), padding)
    adjacent_to_selected = map(any, windowed(selected, 2 * distance + 1))
    return zip(adjacent_to_selected, i2)


def groupby_transform(iterable, keyfunc=None, valuefunc=None, reducefunc=None):
    """An extension of :func:`itertools.groupby` that can apply transformations
    to the grouped data.

    * *keyfunc* is a function computing a key value for each item in *iterable*
    * *valuefunc* is a function that transforms the individual items from
      *iterable* after grouping
    * *reducefunc* is a function that transforms each group of items

    >>> iterable = 'aAAbBBcCC'
    >>> keyfunc = lambda k: k.upper()
    >>> valuefunc = lambda v: v.lower()
    >>> reducefunc = lambda g: ''.join(g)
    >>> list(groupby_transform(iterable, keyfunc, valuefunc, reducefunc))
    [('A', 'aaa'), ('B', 'bbb'), ('C', 'ccc')]

    Each optional argument defaults to an identity function if not specified.

    :func:`groupby_transform` is useful when grouping elements of an iterable
    using a separate iterable as the key. To do this, :func:`zip` the iterables
    and pass a *keyfunc* that extracts the first element and a *valuefunc*
    that extracts the second element::

        >>> from operator import itemgetter
        >>> keys = [0, 0, 1, 1, 1, 2, 2, 2, 3]
        >>> values = 'abcdefghi'
        >>> iterable = zip(keys, values)
        >>> grouper = groupby_transform(iterable, itemgetter(0), itemgetter(1))
        >>> [(k, ''.join(g)) for k, g in grouper]
        [(0, 'ab'), (1, 'cde'), (2, 'fgh'), (3, 'i')]

    Note that the order of items in the iterable is significant.
    Only adjacent items are grouped together, so if you don't want any
    duplicate groups, you should sort the iterable by the key function.

    """
    ret = groupby(iterable, keyfunc)
    if valuefunc:
        ret = ((k, map(valuefunc, g)) for k, g in ret)
    if reducefunc:
        ret = ((k, reducefunc(g)) for k, g in ret)

    return ret


class numeric_range(Sequence):
    """An extension of the built-in ``range()`` function whose arguments can
    be any orderable numeric type.

    With only *stop* specified, *start* defaults to ``0`` and *step*
    defaults to ``1``. The output items will match the type of *stop*:

        >>> list(numeric_range(3.5))
        [0.0, 1.0, 2.0, 3.0]

    With only *start* and *stop* specified, *step* defaults to ``1``. The
    output items will match the type of *start*:

        >>> from decimal import Decimal
        >>> start = Decimal('2.1')
        >>> stop = Decimal('5.1')
        >>> list(numeric_range(start, stop))
        [Decimal('2.1'), Decimal('3.1'), Decimal('4.1')]

    With *start*, *stop*, and *step*  specified the output items will match
    the type of ``start + step``:

        >>> from fractions import Fraction
        >>> start = Fraction(1, 2)  # Start at 1/2
        >>> stop = Fraction(5, 2)  # End at 5/2
        >>> step = Fraction(1, 2)  # Count by 1/2
        >>> list(numeric_range(start, stop, step))
        [Fraction(1, 2), Fraction(1, 1), Fraction(3, 2), Fraction(2, 1)]

    If *step* is zero, ``ValueError`` is raised. Negative steps are supported:

        >>> list(numeric_range(3, -1, -1.0))
        [3.0, 2.0, 1.0, 0.0]

    Be aware of the limitations of floating-point numbers; the representation
    of the yielded numbers may be surprising.

    ``datetime.datetime`` objects can be used for *start* and *stop*, if *step*
    is a ``datetime.timedelta`` object:

        >>> import datetime
        >>> start = datetime.datetime(2019, 1, 1)
        >>> stop = datetime.datetime(2019, 1, 3)
        >>> step = datetime.timedelta(days=1)
        >>> items = iter(numeric_range(start, stop, step))
        >>> next(items)
        datetime.datetime(2019, 1, 1, 0, 0)
        >>> next(items)
        datetime.datetime(2019, 1, 2, 0, 0)

    """

    _EMPTY_HASH = hash(range(0, 0))

    def __init__(self, *args):
        argc = len(args)
        if argc == 1:
            (self._stop,) = args
            self._start = type(self._stop)(0)
            self._step = type(self._stop - self._start)(1)
        elif argc == 2:
            self._start, self._stop = args
            self._step = type(self._stop - self._start)(1)
        elif argc == 3:
            self._start, self._stop, self._step = args
        elif argc == 0:
            raise TypeError(
                f'numeric_range expected at least 1 argument, got {argc}'
            )
        else:
            raise TypeError(
                f'numeric_range expected at most 3 arguments, got {argc}'
            )

        self._zero = type(self._step)(0)
        if self._step == self._zero:
            raise ValueError('numeric_range() arg 3 must not be zero')
        self._growing = self._step > self._zero

    def __bool__(self):
        if self._growing:
            return self._start < self._stop
        else:
            return self._start > self._stop

    def __contains__(self, elem):
        if self._growing:
            if self._start <= elem < self._stop:
                return (elem - self._start) % self._step == self._zero
        else:
            if self._start >= elem > self._stop:
                return (self._start - elem) % (-self._step) == self._zero

        return False

    def __eq__(self, other):
        if isinstance(other, numeric_range):
            empty_self = not bool(self)
            empty_other = not bool(other)
            if empty_self or empty_other:
                return empty_self and empty_other  # True if both empty
            else:
                return (
                    self._start == other._start
                    and self._step == other._step
                    and self._get_by_index(-1) == other._get_by_index(-1)
                )
        else:
            return False

    def __getitem__(self, key):
        if isinstance(key, int):
            return self._get_by_index(key)
        elif isinstance(key, slice):
            step = self._step if key.step is None else key.step * self._step

            if key.start is None or key.start <= -self._len:
                start = self._start
            elif key.start >= self._len:
                start = self._stop
            else:  # -self._len < key.start < self._len
                start = self._get_by_index(key.start)

            if key.stop is None or key.stop >= self._len:
                stop = self._stop
            elif key.stop <= -self._len:
                stop = self._start
            else:  # -self._len < key.stop < self._len
                stop = self._get_by_index(key.stop)

            return numeric_range(start, stop, step)
        else:
            raise TypeError(
                'numeric range indices must be '
                f'integers or slices, not {type(key).__name__}'
            )

    def __hash__(self):
        if self:
            return hash((self._start, self._get_by_index(-1), self._step))
        else:
            return self._EMPTY_HASH

    def __iter__(self):
        values = (self._start + (n * self._step) for n in count())
        if self._growing:
            return takewhile(partial(gt, self._stop), values)
        else:
            return takewhile(partial(lt, self._stop), values)

    def __len__(self):
        return self._len

    @cached_property
    def _len(self):
        if self._growing:
            start = self._start
            stop = self._stop
            step = self._step
        else:
            start = self._stop
            stop = self._start
            step = -self._step
        distance = stop - start
        if distance <= self._zero:
            return 0
        else:  # distance > 0 and step > 0: regular euclidean division
            q, r = divmod(distance, step)
            return int(q) + int(r != self._zero)

    def __reduce__(self):
        return numeric_range, (self._start, self._stop, self._step)

    def __repr__(self):
        if self._step == 1:
            return f"numeric_range({self._start!r}, {self._stop!r})"
        return (
            f"numeric_range({self._start!r}, {self._stop!r}, {self._step!r})"
        )

    def __reversed__(self):
        return iter(
            numeric_range(
                self._get_by_index(-1), self._start - self._step, -self._step
            )
        )

    def count(self, value):
        return int(value in self)

    def index(self, value):
        if self._growing:
            if self._start <= value < self._stop:
                q, r = divmod(value - self._start, self._step)
                if r == self._zero:
                    return int(q)
        else:
            if self._start >= value > self._stop:
                q, r = divmod(self._start - value, -self._step)
                if r == self._zero:
                    return int(q)

        raise ValueError(f"{value} is not in numeric range")

    def _get_by_index(self, i):
        if i < 0:
            i += self._len
        if i < 0 or i >= self._len:
            raise IndexError("numeric range object index out of range")
        return self._start + i * self._step


def count_cycle(iterable, n=None):
    """Cycle through the items from *iterable* up to *n* times, yielding
    the number of completed cycles along with each item. If *n* is omitted the
    process repeats indefinitely.

    >>> list(count_cycle('AB', 3))
    [(0, 'A'), (0, 'B'), (1, 'A'), (1, 'B'), (2, 'A'), (2, 'B')]

    """
    if n is not None:
        return product(range(n), iterable)
    seq = tuple(iterable)
    if not seq:
        return iter(())
    counter = count() if n is None else range(n)
    return zip(repeat_each(counter, len(seq)), cycle(seq))


def mark_ends(iterable):
    """Yield 3-tuples of the form ``(is_first, is_last, item)``.

    >>> list(mark_ends('ABC'))
    [(True, False, 'A'), (False, False, 'B'), (False, True, 'C')]

    Use this when looping over an iterable to take special action on its first
    and/or last items:

    >>> iterable = ['Header', 100, 200, 'Footer']
    >>> total = 0
    >>> for is_first, is_last, item in mark_ends(iterable):
    ...     if is_first:
    ...         continue  # Skip the header
    ...     if is_last:
    ...         continue  # Skip the footer
    ...     total += item
    >>> print(total)
    300
    """
    it = iter(iterable)
    for a in it:
        first = True
        for b in it:
            yield first, False, a
            a = b
            first = False
        yield first, True, a


def locate(iterable, pred=bool, window_size=None):
    """Yield the index of each item in *iterable* for which *pred* returns
    ``True``.

    *pred* defaults to :func:`bool`, which will select truthy items:

        >>> list(locate([0, 1, 1, 0, 1, 0, 0]))
        [1, 2, 4]

    Set *pred* to a custom function to, e.g., find the indexes for a particular
    item.

        >>> list(locate(['a', 'b', 'c', 'b'], lambda x: x == 'b'))
        [1, 3]

    If *window_size* is given, then the *pred* function will be called with
    that many items. This enables searching for sub-sequences:

        >>> iterable = [0, 1, 2, 3, 0, 1, 2, 3, 0, 1, 2, 3]
        >>> pred = lambda *args: args == (1, 2, 3)
        >>> list(locate(iterable, pred=pred, window_size=3))
        [1, 5, 9]

    Use with :func:`seekable` to find indexes and then retrieve the associated
    items:

        >>> from itertools import count
        >>> from more_itertools import seekable
        >>> source = (3 * n + 1 if (n % 2) else n // 2 for n in count())
        >>> it = seekable(source)
        >>> pred = lambda x: x > 100
        >>> indexes = locate(it, pred=pred)
        >>> i = next(indexes)
        >>> it.seek(i)
        >>> next(it)
        106

    """
    if window_size is None:
        return compress(count(), map(pred, iterable))

    if window_size < 1:
        raise ValueError('window size must be at least 1')

    it = windowed(iterable, window_size, fillvalue=_marker)
    return compress(count(), starmap(pred, it))


def longest_common_prefix(iterables):
    """Yield elements of the longest common prefix among given *iterables*.

    >>> ''.join(longest_common_prefix(['abcd', 'abc', 'abf']))
    'ab'

    """
    return (c[0] for c in takewhile(all_equal, zip(*iterables)))


def lstrip(iterable, pred):
    """Yield the items from *iterable*, but strip any from the beginning
    for which *pred* returns ``True``.

    For example, to remove a set of items from the start of an iterable:

        >>> iterable = (None, False, None, 1, 2, None, 3, False, None)
        >>> pred = lambda x: x in {None, False, ''}
        >>> list(lstrip(iterable, pred))
        [1, 2, None, 3, False, None]

    This function is analogous to to :func:`str.lstrip`, and is essentially
    an wrapper for :func:`itertools.dropwhile`.

    """
    return dropwhile(pred, iterable)


def rstrip(iterable, pred):
    """Yield the items from *iterable*, but strip any from the end
    for which *pred* returns ``True``.

    For example, to remove a set of items from the end of an iterable:

        >>> iterable = (None, False, None, 1, 2, None, 3, False, None)
        >>> pred = lambda x: x in {None, False, ''}
        >>> list(rstrip(iterable, pred))
        [None, False, None, 1, 2, None, 3]

    This function is analogous to :func:`str.rstrip`.

    """
    cache = []
    cache_append = cache.append
    cache_clear = cache.clear
    for x in iterable:
        if pred(x):
            cache_append(x)
        else:
            yield from cache
            cache_clear()
            yield x


def strip(iterable, pred):
    """Yield the items from *iterable*, but strip any from the
    beginning and end for which *pred* returns ``True``.

    For example, to remove a set of items from both ends of an iterable:

        >>> iterable = (None, False, None, 1, 2, None, 3, False, None)
        >>> pred = lambda x: x in {None, False, ''}
        >>> list(strip(iterable, pred))
        [1, 2, None, 3]

    This function is analogous to :func:`str.strip`.

    """
    return rstrip(lstrip(iterable, pred), pred)


class islice_extended:
    """An extension of :func:`itertools.islice` that supports negative values
    for *stop*, *start*, and *step*.

        >>> iterator = iter('abcdefgh')
        >>> list(islice_extended(iterator, -4, -1))
        ['e', 'f', 'g']

    Slices with negative values require some caching of *iterable*, but this
    function takes care to minimize the amount of memory required.

    For example, you can use a negative step with an infinite iterator:

        >>> from itertools import count
        >>> list(islice_extended(count(), 110, 99, -2))
        [110, 108, 106, 104, 102, 100]

    You can also use slice notation directly:

        >>> iterator = map(str, count())
        >>> it = islice_extended(iterator)[10:20:2]
        >>> list(it)
        ['10', '12', '14', '16', '18']

    """

    def __init__(self, iterable, *args):
        it = iter(iterable)
        if args:
            self._iterator = _islice_helper(it, slice(*args))
        else:
            self._iterator = it

    def __iter__(self):
        return self

    def __next__(self):
        return next(self._iterator)

    def __getitem__(self, key):
        if isinstance(key, slice):
            return islice_extended(_islice_helper(self._iterator, key))

        raise TypeError('islice_extended.__getitem__ argument must be a slice')


def _islice_helper(it, s):
    start = s.start
    stop = s.stop
    if s.step == 0:
        raise ValueError('step argument must be a non-zero integer or None.')
    step = s.step or 1

    if step > 0:
        start = 0 if (start is None) else start

        if start < 0:
            # Consume all but the last -start items
            cache = deque(enumerate(it, 1), maxlen=-start)
            len_iter = cache[-1][0] if cache else 0

            # Adjust start to be positive
            i = max(len_iter + start, 0)

            # Adjust stop to be positive
            if stop is None:
                j = len_iter
            elif stop >= 0:
                j = min(stop, len_iter)
            else:
                j = max(len_iter + stop, 0)

            # Slice the cache
            n = j - i
            if n <= 0:
                return

            for index in range(n):
                if index % step == 0:
                    # pop and yield the item.
                    # We don't want to use an intermediate variable
                    # it would extend the lifetime of the current item
                    yield cache.popleft()[1]
                else:
                    # just pop and discard the item
                    cache.popleft()
        elif (stop is not None) and (stop < 0):
            # Advance to the start position
            next(islice(it, start, start), None)

            # When stop is negative, we have to carry -stop items while
            # iterating
            cache = deque(islice(it, -stop), maxlen=-stop)

            for index, item in enumerate(it):
                if index % step == 0:
                    # pop and yield the item.
                    # We don't want to use an intermediate variable
                    # it would extend the lifetime of the current item
                    yield cache.popleft()
                else:
                    # just pop and discard the item
                    cache.popleft()
                cache.append(item)
        else:
            # When both start and stop are positive we have the normal case
            yield from islice(it, start, stop, step)
    else:
        start = -1 if (start is None) else start

        if (stop is not None) and (stop < 0):
            # Consume all but the last items
            n = -stop - 1
            cache = deque(enumerate(it, 1), maxlen=n)
            len_iter = cache[-1][0] if cache else 0

            # If start and stop are both negative they are comparable and
            # we can just slice. Otherwise we can adjust start to be negative
            # and then slice.
            if start < 0:
                i, j = start, stop
            else:
                i, j = min(start - len_iter, -1), None

            for index, item in list(cache)[i:j:step]:
                yield item
        else:
            # Advance to the stop position
            if stop is not None:
                m = stop + 1
                next(islice(it, m, m), None)

            # stop is positive, so if start is negative they are not comparable
            # and we need the rest of the items.
            if start < 0:
                i = start
                n = None
            # stop is None and start is positive, so we just need items up to
            # the start index.
            elif stop is None:
                i = None
                n = start + 1
            # Both stop and start are positive, so they are comparable.
            else:
                i = None
                n = start - stop
                if n <= 0:
                    return

            cache = list(islice(it, n))

            yield from cache[i::step]


def always_reversible(iterable):
    """An extension of :func:`reversed` that supports all iterables, not
    just those which implement the ``Reversible`` or ``Sequence`` protocols.

        >>> print(*always_reversible(x for x in range(3)))
        2 1 0

    If the iterable is already reversible, this function returns the
    result of :func:`reversed()`. If the iterable is not reversible,
    this function will cache the remaining items in the iterable and
    yield them in reverse order, which may require significant storage.
    """
    try:
        return reversed(iterable)
    except TypeError:
        return reversed(list(iterable))


def consecutive_groups(iterable, ordering=None):
    """Yield groups of consecutive items using :func:`itertools.groupby`.
    The *ordering* function determines whether two items are adjacent by
    returning their position.

    By default, the ordering function is the identity function. This is
    suitable for finding runs of numbers:

        >>> iterable = [1, 10, 11, 12, 20, 30, 31, 32, 33, 40]
        >>> for group in consecutive_groups(iterable):
        ...     print(list(group))
        [1]
        [10, 11, 12]
        [20]
        [30, 31, 32, 33]
        [40]

    To find runs of adjacent letters, apply :func:`ord` function
    to convert letters to ordinals.

        >>> iterable = 'abcdfgilmnop'
        >>> ordering = ord
        >>> for group in consecutive_groups(iterable, ordering):
        ...     print(list(group))
        ['a', 'b', 'c', 'd']
        ['f', 'g']
        ['i']
        ['l', 'm', 'n', 'o', 'p']

    Each group of consecutive items is an iterator that shares it source with
    *iterable*. When an an output group is advanced, the previous group is
    no longer available unless its elements are copied (e.g., into a ``list``).

        >>> iterable = [1, 2, 11, 12, 21, 22]
        >>> saved_groups = []
        >>> for group in consecutive_groups(iterable):
        ...     saved_groups.append(list(group))  # Copy group elements
        >>> saved_groups
        [[1, 2], [11, 12], [21, 22]]

    """
    if ordering is None:
        key = lambda x: x[0] - x[1]
    else:
        key = lambda x: x[0] - ordering(x[1])

    for k, g in groupby(enumerate(iterable), key=key):
        yield map(itemgetter(1), g)


def difference(iterable, func=sub, *, initial=None):
    """This function is the inverse of :func:`itertools.accumulate`. By default
    it will compute the first difference of *iterable* using
    :func:`operator.sub`:

        >>> from itertools import accumulate
        >>> iterable = accumulate([0, 1, 2, 3, 4])  # produces 0, 1, 3, 6, 10
        >>> list(difference(iterable))
        [0, 1, 2, 3, 4]

    *func* defaults to :func:`operator.sub`, but other functions can be
    specified. They will be applied as follows::

        A, B, C, D, ... --> A, func(B, A), func(C, B), func(D, C), ...

    For example, to do progressive division:

        >>> iterable = [1, 2, 6, 24, 120]
        >>> func = lambda x, y: x // y
        >>> list(difference(iterable, func))
        [1, 2, 3, 4, 5]

    If the *initial* keyword is set, the first element will be skipped when
    computing successive differences.

        >>> it = [10, 11, 13, 16]  # from accumulate([1, 2, 3], initial=10)
        >>> list(difference(it, initial=10))
        [1, 2, 3]

    """
    a, b = tee(iterable)
    try:
        first = [next(b)]
    except StopIteration:
        return iter([])

    if initial is not None:
        first = []

    return chain(first, map(func, b, a))


class SequenceView(Sequence):
    """Return a read-only view of the sequence object *target*.

    :class:`SequenceView` objects are analogous to Python's built-in
    "dictionary view" types. They provide a dynamic view of a sequence's items,
    meaning that when the sequence updates, so does the view.

        >>> seq = ['0', '1', '2']
        >>> view = SequenceView(seq)
        >>> view
        SequenceView(['0', '1', '2'])
        >>> seq.append('3')
        >>> view
        SequenceView(['0', '1', '2', '3'])

    Sequence views support indexing, slicing, and length queries. They act
    like the underlying sequence, except they don't allow assignment:

        >>> view[1]
        '1'
        >>> view[1:-1]
        ['1', '2']
        >>> len(view)
        4

    Sequence views are useful as an alternative to copying, as they don't
    require (much) extra storage.

    """

    def __init__(self, target):
        if not isinstance(target, Sequence):
            raise TypeError
        self._target = target

    def __getitem__(self, index):
        return self._target[index]

    def __len__(self):
        return len(self._target)

    def __repr__(self):
        return f'{self.__class__.__name__}({self._target!r})'


class seekable:
    """Wrap an iterator to allow for seeking backward and forward. This
    progressively caches the items in the source iterable so they can be
    re-visited.

    Call :meth:`seek` with an index to seek to that position in the source
    iterable.

    To "reset" an iterator, seek to ``0``:

        >>> from itertools import count
        >>> it = seekable((str(n) for n in count()))
        >>> next(it), next(it), next(it)
        ('0', '1', '2')
        >>> it.seek(0)
        >>> next(it), next(it), next(it)
        ('0', '1', '2')

    You can also seek forward:

        >>> it = seekable((str(n) for n in range(20)))
        >>> it.seek(10)
        >>> next(it)
        '10'
        >>> it.seek(20)  # Seeking past the end of the source isn't a problem
        >>> list(it)
        []
        >>> it.seek(0)  # Resetting works even after hitting the end
        >>> next(it)
        '0'

    Call :meth:`relative_seek` to seek relative to the source iterator's
    current position.

        >>> it = seekable((str(n) for n in range(20)))
        >>> next(it), next(it), next(it)
        ('0', '1', '2')
        >>> it.relative_seek(2)
        >>> next(it)
        '5'
        >>> it.relative_seek(-3)  # Source is at '6', we move back to '3'
        >>> next(it)
        '3'
        >>> it.relative_seek(-3)  # Source is at '4', we move back to '1'
        >>> next(it)
        '1'


    Call :meth:`peek` to look ahead one item without advancing the iterator:

        >>> it = seekable('1234')
        >>> it.peek()
        '1'
        >>> list(it)
        ['1', '2', '3', '4']
        >>> it.peek(default='empty')
        'empty'

    Before the iterator is at its end, calling :func:`bool` on it will return
    ``True``. After it will return ``False``:

        >>> it = seekable('5678')
        >>> bool(it)
        True
        >>> list(it)
        ['5', '6', '7', '8']
        >>> bool(it)
        False

    You may view the contents of the cache with the :meth:`elements` method.
    That returns a :class:`SequenceView`, a view that updates automatically:

        >>> it = seekable((str(n) for n in range(10)))
        >>> next(it), next(it), next(it)
        ('0', '1', '2')
        >>> elements = it.elements()
        >>> elements
        SequenceView(['0', '1', '2'])
        >>> next(it)
        '3'
        >>> elements
        SequenceView(['0', '1', '2', '3'])

    By default, the cache grows as the source iterable progresses, so beware of
    wrapping very large or infinite iterables. Supply *maxlen* to limit the
    size of the cache (this of course limits how far back you can seek).

        >>> from itertools import count
        >>> it = seekable((str(n) for n in count()), maxlen=2)
        >>> next(it), next(it), next(it), next(it)
        ('0', '1', '2', '3')
        >>> list(it.elements())
        ['2', '3']
        >>> it.seek(0)
        >>> next(it), next(it), next(it), next(it)
        ('2', '3', '4', '5')
        >>> next(it)
        '6'

    """

    def __init__(self, iterable, maxlen=None):
        self._source = iter(iterable)
        if maxlen is None:
            self._cache = []
        else:
            self._cache = deque([], maxlen)
        self._index = None

    def __iter__(self):
        return self

    def __next__(self):
        if self._index is not None:
            try:
                item = self._cache[self._index]
            except IndexError:
                self._index = None
            else:
                self._index += 1
                return item

        item = next(self._source)
        self._cache.append(item)
        return item

    def __bool__(self):
        try:
            self.peek()
        except StopIteration:
            return False
        return True

    def peek(self, default=_marker):
        try:
            peeked = next(self)
        except StopIteration:
            if default is _marker:
                raise
            return default
        if self._index is None:
            self._index = len(self._cache)
        self._index -= 1
        return peeked

    def elements(self):
        return SequenceView(self._cache)

    def seek(self, index):
        self._index = index
        remainder = index - len(self._cache)
        if remainder > 0:
            consume(self, remainder)

    def relative_seek(self, count):
        if self._index is None:
            self._index = len(self._cache)

        self.seek(max(self._index + count, 0))


class run_length:
    """
    :func:`run_length.encode` compresses an iterable with run-length encoding.
    It yields groups of repeated items with the count of how many times they
    were repeated:

        >>> uncompressed = 'abbcccdddd'
        >>> list(run_length.encode(uncompressed))
        [('a', 1), ('b', 2), ('c', 3), ('d', 4)]

    :func:`run_length.decode` decompresses an iterable that was previously
    compressed with run-length encoding. It yields the items of the
    decompressed iterable:

        >>> compressed = [('a', 1), ('b', 2), ('c', 3), ('d', 4)]
        >>> list(run_length.decode(compressed))
        ['a', 'b', 'b', 'c', 'c', 'c', 'd', 'd', 'd', 'd']

    """

    @staticmethod
    def encode(iterable):
        return ((k, ilen(g)) for k, g in groupby(iterable))

    @staticmethod
    def decode(iterable):
        return chain.from_iterable(starmap(repeat, iterable))


def exactly_n(iterable, n, predicate=bool):
    """Return ``True`` if exactly ``n`` items in the iterable are ``True``
    according to the *predicate* function.

        >>> exactly_n([True, True, False], 2)
        True
        >>> exactly_n([True, True, False], 1)
        False
        >>> exactly_n([0, 1, 2, 3, 4, 5], 3, lambda x: x < 3)
        True

    The iterable will be advanced until ``n + 1`` truthy items are encountered,
    so avoid calling it on infinite iterables.

    """
    iterator = filter(predicate, iterable)
    if n <= 0:
        if n < 0:
            return False
        for _ in iterator:
            return False
        return True

    iterator = islice(iterator, n - 1, None)
    for _ in iterator:
        for _ in iterator:
            return False
        return True
    return False


def circular_shifts(iterable, steps=1):
    """Yield the circular shifts of *iterable*.

    >>> list(circular_shifts(range(4)))
    [(0, 1, 2, 3), (1, 2, 3, 0), (2, 3, 0, 1), (3, 0, 1, 2)]

    Set *steps* to the number of places to rotate to the left
    (or to the right if negative).  Defaults to 1.

    >>> list(circular_shifts(range(4), 2))
    [(0, 1, 2, 3), (2, 3, 0, 1)]

    >>> list(circular_shifts(range(4), -1))
    [(0, 1, 2, 3), (3, 0, 1, 2), (2, 3, 0, 1), (1, 2, 3, 0)]

    """
    buffer = deque(iterable)
    if steps == 0:
        raise ValueError('Steps should be a non-zero integer')

    buffer.rotate(steps)
    steps = -steps
    n = len(buffer)
    n //= math.gcd(n, steps)

    for _ in repeat(None, n):
        buffer.rotate(steps)
        yield tuple(buffer)


def make_decorator(wrapping_func, result_index=0):
    """Return a decorator version of *wrapping_func*, which is a function that
    modifies an iterable. *result_index* is the position in that function's
    signature where the iterable goes.

    This lets you use itertools on the "production end," i.e. at function
    definition. This can augment what the function returns without changing the
    function's code.

    For example, to produce a decorator version of :func:`chunked`:

        >>> from more_itertools import chunked
        >>> chunker = make_decorator(chunked, result_index=0)
        >>> @chunker(3)
        ... def iter_range(n):
        ...     return iter(range(n))
        ...
        >>> list(iter_range(9))
        [[0, 1, 2], [3, 4, 5], [6, 7, 8]]

    To only allow truthy items to be returned:

        >>> truth_serum = make_decorator(filter, result_index=1)
        >>> @truth_serum(bool)
        ... def boolean_test():
        ...     return [0, 1, '', ' ', False, True]
        ...
        >>> list(boolean_test())
        [1, ' ', True]

    The :func:`peekable` and :func:`seekable` wrappers make for practical
    decorators:

        >>> from more_itertools import peekable
        >>> peekable_function = make_decorator(peekable)
        >>> @peekable_function()
        ... def str_range(*args):
        ...     return (str(x) for x in range(*args))
        ...
        >>> it = str_range(1, 20, 2)
        >>> next(it), next(it), next(it)
        ('1', '3', '5')
        >>> it.peek()
        '7'
        >>> next(it)
        '7'

    """

    # See https://sites.google.com/site/bbayles/index/decorator_factory for
    # notes on how this works.
    def decorator(*wrapping_args, **wrapping_kwargs):
        def outer_wrapper(f):
            def inner_wrapper(*args, **kwargs):
                result = f(*args, **kwargs)
                wrapping_args_ = list(wrapping_args)
                wrapping_args_.insert(result_index, result)
                return wrapping_func(*wrapping_args_, **wrapping_kwargs)

            return inner_wrapper

        return outer_wrapper

    return decorator


def map_reduce(iterable, keyfunc, valuefunc=None, reducefunc=None):
    """Return a dictionary that maps the items in *iterable* to categories
    defined by *keyfunc*, transforms them with *valuefunc*, and
    then summarizes them by category with *reducefunc*.

    *valuefunc* defaults to the identity function if it is unspecified.
    If *reducefunc* is unspecified, no summarization takes place:

        >>> keyfunc = lambda x: x.upper()
        >>> result = map_reduce('abbccc', keyfunc)
        >>> sorted(result.items())
        [('A', ['a']), ('B', ['b', 'b']), ('C', ['c', 'c', 'c'])]

    Specifying *valuefunc* transforms the categorized items:

        >>> keyfunc = lambda x: x.upper()
        >>> valuefunc = lambda x: 1
        >>> result = map_reduce('abbccc', keyfunc, valuefunc)
        >>> sorted(result.items())
        [('A', [1]), ('B', [1, 1]), ('C', [1, 1, 1])]

    Specifying *reducefunc* summarizes the categorized items:

        >>> keyfunc = lambda x: x.upper()
        >>> valuefunc = lambda x: 1
        >>> reducefunc = sum
        >>> result = map_reduce('abbccc', keyfunc, valuefunc, reducefunc)
        >>> sorted(result.items())
        [('A', 1), ('B', 2), ('C', 3)]

    You may want to filter the input iterable before applying the map/reduce
    procedure:

        >>> all_items = range(30)
        >>> items = [x for x in all_items if 10 <= x <= 20]  # Filter
        >>> keyfunc = lambda x: x % 2  # Evens map to 0; odds to 1
        >>> categories = map_reduce(items, keyfunc=keyfunc)
        >>> sorted(categories.items())
        [(0, [10, 12, 14, 16, 18, 20]), (1, [11, 13, 15, 17, 19])]
        >>> summaries = map_reduce(items, keyfunc=keyfunc, reducefunc=sum)
        >>> sorted(summaries.items())
        [(0, 90), (1, 75)]

    Note that all items in the iterable are gathered into a list before the
    summarization step, which may require significant storage.

    The returned object is a :obj:`collections.defaultdict` with the
    ``default_factory`` set to ``None``, such that it behaves like a normal
    dictionary.

    """

    ret = defaultdict(list)

    if valuefunc is None:
        for item in iterable:
            key = keyfunc(item)
            ret[key].append(item)

    else:
        for item in iterable:
            key = keyfunc(item)
            value = valuefunc(item)
            ret[key].append(value)

    if reducefunc is not None:
        for key, value_list in ret.items():
            ret[key] = reducefunc(value_list)

    ret.default_factory = None
    return ret


def rlocate(iterable, pred=bool, window_size=None):
    """Yield the index of each item in *iterable* for which *pred* returns
    ``True``, starting from the right and moving left.

    *pred* defaults to :func:`bool`, which will select truthy items:

        >>> list(rlocate([0, 1, 1, 0, 1, 0, 0]))  # Truthy at 1, 2, and 4
        [4, 2, 1]

    Set *pred* to a custom function to, e.g., find the indexes for a particular
    item:

        >>> iterator = iter('abcb')
        >>> pred = lambda x: x == 'b'
        >>> list(rlocate(iterator, pred))
        [3, 1]

    If *window_size* is given, then the *pred* function will be called with
    that many items. This enables searching for sub-sequences:

        >>> iterable = [0, 1, 2, 3, 0, 1, 2, 3, 0, 1, 2, 3]
        >>> pred = lambda *args: args == (1, 2, 3)
        >>> list(rlocate(iterable, pred=pred, window_size=3))
        [9, 5, 1]

    Beware, this function won't return anything for infinite iterables.
    If *iterable* is reversible, ``rlocate`` will reverse it and search from
    the right. Otherwise, it will search from the left and return the results
    in reverse order.

    See :func:`locate` to for other example applications.

    """
    if window_size is None:
        try:
            len_iter = len(iterable)
            return (len_iter - i - 1 for i in locate(reversed(iterable), pred))
        except TypeError:
            pass

    return reversed(list(locate(iterable, pred, window_size)))


def replace(iterable, pred, substitutes, count=None, window_size=1):
    """Yield the items from *iterable*, replacing the items for which *pred*
    returns ``True`` with the items from the iterable *substitutes*.

        >>> iterable = [1, 1, 0, 1, 1, 0, 1, 1]
        >>> pred = lambda x: x == 0
        >>> substitutes = (2, 3)
        >>> list(replace(iterable, pred, substitutes))
        [1, 1, 2, 3, 1, 1, 2, 3, 1, 1]

    If *count* is given, the number of replacements will be limited:

        >>> iterable = [1, 1, 0, 1, 1, 0, 1, 1, 0]
        >>> pred = lambda x: x == 0
        >>> substitutes = [None]
        >>> list(replace(iterable, pred, substitutes, count=2))
        [1, 1, None, 1, 1, None, 1, 1, 0]

    Use *window_size* to control the number of items passed as arguments to
    *pred*. This allows for locating and replacing subsequences.

        >>> iterable = [0, 1, 2, 5, 0, 1, 2, 5]
        >>> window_size = 3
        >>> pred = lambda *args: args == (0, 1, 2)  # 3 items passed to pred
        >>> substitutes = [3, 4] # Splice in these items
        >>> list(replace(iterable, pred, substitutes, window_size=window_size))
        [3, 4, 5, 3, 4, 5]

    """
    if window_size < 1:
        raise ValueError('window_size must be at least 1')

    # Save the substitutes iterable, since it's used more than once
    substitutes = tuple(substitutes)

    # Add padding such that the number of windows matches the length of the
    # iterable
    it = chain(iterable, repeat(_marker, window_size - 1))
    windows = windowed(it, window_size)

    n = 0
    for w in windows:
        # If the current window matches our predicate (and we haven't hit
        # our maximum number of replacements), splice in the substitutes
        # and then consume the following windows that overlap with this one.
        # For example, if the iterable is (0, 1, 2, 3, 4...)
        # and the window size is 2, we have (0, 1), (1, 2), (2, 3)...
        # If the predicate matches on (0, 1), we need to zap (0, 1) and (1, 2)
        if pred(*w):
            if (count is None) or (n < count):
                n += 1
                yield from substitutes
                consume(windows, window_size - 1)
                continue

        # If there was no match (or we've reached the replacement limit),
        # yield the first item from the window.
        if w and (w[0] is not _marker):
            yield w[0]


def partitions(iterable):
    """Yield all possible order-preserving partitions of *iterable*.

    >>> iterable = 'abc'
    >>> for part in partitions(iterable):
    ...     print([''.join(p) for p in part])
    ['abc']
    ['a', 'bc']
    ['ab', 'c']
    ['a', 'b', 'c']

    This is unrelated to :func:`partition`.

    """
    sequence = list(iterable)
    n = len(sequence)
    for i in powerset(range(1, n)):
        yield [sequence[i:j] for i, j in zip((0,) + i, i + (n,))]


def set_partitions(iterable, k=None, min_size=None, max_size=None):
    """
    Yield the set partitions of *iterable* into *k* parts. Set partitions are
    not order-preserving.

    >>> iterable = 'abc'
    >>> for part in set_partitions(iterable, 2):
    ...     print([''.join(p) for p in part])
    ['a', 'bc']
    ['ab', 'c']
    ['b', 'ac']


    If *k* is not given, every set partition is generated.

    >>> iterable = 'abc'
    >>> for part in set_partitions(iterable):
    ...     print([''.join(p) for p in part])
    ['abc']
    ['a', 'bc']
    ['ab', 'c']
    ['b', 'ac']
    ['a', 'b', 'c']

    if *min_size* and/or *max_size* are given, the minimum and/or maximum size
    per block in partition is set.

    >>> iterable = 'abc'
    >>> for part in set_partitions(iterable, min_size=2):
    ...     print([''.join(p) for p in part])
    ['abc']
    >>> for part in set_partitions(iterable, max_size=2):
    ...     print([''.join(p) for p in part])
    ['a', 'bc']
    ['ab', 'c']
    ['b', 'ac']
    ['a', 'b', 'c']

    """
    L = list(iterable)
    n = len(L)
    if k is not None:
        if k < 1:
            raise ValueError(
                "Can't partition in a negative or zero number of groups"
            )
        elif k > n:
            return

    min_size = min_size if min_size is not None else 0
    max_size = max_size if max_size is not None else n
    if min_size > max_size:
        return

    def set_partitions_helper(L, k):
        n = len(L)
        if k == 1:
            yield [L]
        elif n == k:
            yield [[s] for s in L]
        else:
            e, *M = L
            for p in set_partitions_helper(M, k - 1):
                yield [[e], *p]
            for p in set_partitions_helper(M, k):
                for i in range(len(p)):
                    yield p[:i] + [[e] + p[i]] + p[i + 1 :]

    if k is None:
        for k in range(1, n + 1):
            yield from filter(
                lambda z: all(min_size <= len(bk) <= max_size for bk in z),
                set_partitions_helper(L, k),
            )
    else:
        yield from filter(
            lambda z: all(min_size <= len(bk) <= max_size for bk in z),
            set_partitions_helper(L, k),
        )


class time_limited:
    """
    Yield items from *iterable* until *limit_seconds* have passed.
    If the time limit expires before all items have been yielded, the
    ``timed_out`` parameter will be set to ``True``.

    >>> from time import sleep
    >>> def generator():
    ...     yield 1
    ...     yield 2
    ...     sleep(0.2)
    ...     yield 3
    >>> iterable = time_limited(0.1, generator())
    >>> list(iterable)
    [1, 2]
    >>> iterable.timed_out
    True

    Note that the time is checked before each item is yielded, and iteration
    stops if  the time elapsed is greater than *limit_seconds*. If your time
    limit is 1 second, but it takes 2 seconds to generate the first item from
    the iterable, the function will run for 2 seconds and not yield anything.
    As a special case, when *limit_seconds* is zero, the iterator never
    returns anything.

    """

    def __init__(self, limit_seconds, iterable):
        if limit_seconds < 0:
            raise ValueError('limit_seconds must be positive')
        self.limit_seconds = limit_seconds
        self._iterator = iter(iterable)
        self._start_time = monotonic()
        self.timed_out = False

    def __iter__(self):
        return self

    def __next__(self):
        if self.limit_seconds == 0:
            self.timed_out = True
            raise StopIteration
        item = next(self._iterator)
        if monotonic() - self._start_time > self.limit_seconds:
            self.timed_out = True
            raise StopIteration

        return item


def only(iterable, default=None, too_long=None):
    """If *iterable* has only one item, return it.
    If it has zero items, return *default*.
    If it has more than one item, raise the exception given by *too_long*,
    which is ``ValueError`` by default.

    >>> only([], default='missing')
    'missing'
    >>> only([1])
    1
    >>> only([1, 2])  # doctest: +IGNORE_EXCEPTION_DETAIL
    Traceback (most recent call last):
    ...
    ValueError: Expected exactly one item in iterable, but got 1, 2,
     and perhaps more.'
    >>> only([1, 2], too_long=TypeError)  # doctest: +IGNORE_EXCEPTION_DETAIL
    Traceback (most recent call last):
    ...
    TypeError

    Note that :func:`only` attempts to advance *iterable* twice to ensure there
    is only one item.  See :func:`spy` or :func:`peekable` to check
    iterable contents less destructively.

    """
    iterator = iter(iterable)
    for first in iterator:
        for second in iterator:
            msg = (
                f'Expected exactly one item in iterable, but got {first!r}, '
                f'{second!r}, and perhaps more.'
            )
            raise too_long or ValueError(msg)
        return first
    return default


def _ichunk(iterator, n):
    cache = deque()
    chunk = islice(iterator, n)

    def generator():
        with suppress(StopIteration):
            while True:
                if cache:
                    yield cache.popleft()
                else:
                    yield next(chunk)

    def materialize_next(n=1):
        # if n not specified materialize everything
        if n is None:
            cache.extend(chunk)
            return len(cache)

        to_cache = n - len(cache)

        # materialize up to n
        if to_cache > 0:
            cache.extend(islice(chunk, to_cache))

        # return number materialized up to n
        return min(n, len(cache))

    return (generator(), materialize_next)


def ichunked(iterable, n):
    """Break *iterable* into sub-iterables with *n* elements each.
    :func:`ichunked` is like :func:`chunked`, but it yields iterables
    instead of lists.

    If the sub-iterables are read in order, the elements of *iterable*
    won't be stored in memory.
    If they are read out of order, :func:`itertools.tee` is used to cache
    elements as necessary.

    >>> from itertools import count
    >>> all_chunks = ichunked(count(), 4)
    >>> c_1, c_2, c_3 = next(all_chunks), next(all_chunks), next(all_chunks)
    >>> list(c_2)  # c_1's elements have been cached; c_3's haven't been
    [4, 5, 6, 7]
    >>> list(c_1)
    [0, 1, 2, 3]
    >>> list(c_3)
    [8, 9, 10, 11]

    """
    iterator = iter(iterable)
    while True:
        # Create new chunk
        chunk, materialize_next = _ichunk(iterator, n)

        # Check to see whether we're at the end of the source iterable
        if not materialize_next():
            return

        yield chunk

        # Fill previous chunk's cache
        materialize_next(None)


def iequals(*iterables):
    """Return ``True`` if all given *iterables* are equal to each other,
    which means that they contain the same elements in the same order.

    The function is useful for comparing iterables of different data types
    or iterables that do not support equality checks.

    >>> iequals("abc", ['a', 'b', 'c'], ('a', 'b', 'c'), iter("abc"))
    True

    >>> iequals("abc", "acb")
    False

    Not to be confused with :func:`all_equal`, which checks whether all
    elements of iterable are equal to each other.

    """
    try:
        return all(map(all_equal, zip(*iterables, strict=True)))
    except ValueError:
        return False


def distinct_combinations(iterable, r):
    """Yield the distinct combinations of *r* items taken from *iterable*.

        >>> list(distinct_combinations([0, 0, 1], 2))
        [(0, 0), (0, 1)]

    Equivalent to ``set(combinations(iterable))``, except duplicates are not
    generated and thrown away. For larger input sequences this is much more
    efficient.

    """
    if r < 0:
        raise ValueError('r must be non-negative')
    elif r == 0:
        yield ()
        return
    pool = tuple(iterable)
    generators = [unique_everseen(enumerate(pool), key=itemgetter(1))]
    current_combo = [None] * r
    level = 0
    while generators:
        try:
            cur_idx, p = next(generators[-1])
        except StopIteration:
            generators.pop()
            level -= 1
            continue
        current_combo[level] = p
        if level + 1 == r:
            yield tuple(current_combo)
        else:
            generators.append(
                unique_everseen(
                    enumerate(pool[cur_idx + 1 :], cur_idx + 1),
                    key=itemgetter(1),
                )
            )
            level += 1


def filter_except(validator, iterable, *exceptions):
    """Yield the items from *iterable* for which the *validator* function does
    not raise one of the specified *exceptions*.

    *validator* is called for each item in *iterable*.
    It should be a function that accepts one argument and raises an exception
    if that item is not valid.

    >>> iterable = ['1', '2', 'three', '4', None]
    >>> list(filter_except(int, iterable, ValueError, TypeError))
    ['1', '2', '4']

    If an exception other than one given by *exceptions* is raised by
    *validator*, it is raised like normal.
    """
    for item in iterable:
        try:
            validator(item)
        except exceptions:
            pass
        else:
            yield item


def map_except(function, iterable, *exceptions):
    """Transform each item from *iterable* with *function* and yield the
    result, unless *function* raises one of the specified *exceptions*.

    *function* is called to transform each item in *iterable*.
    It should accept one argument.

    >>> iterable = ['1', '2', 'three', '4', None]
    >>> list(map_except(int, iterable, ValueError, TypeError))
    [1, 2, 4]

    If an exception other than one given by *exceptions* is raised by
    *function*, it is raised like normal.
    """
    for item in iterable:
        try:
            yield function(item)
        except exceptions:
            pass


def map_if(iterable, pred, func, func_else=None):
    """Evaluate each item from *iterable* using *pred*. If the result is
    equivalent to ``True``, transform the item with *func* and yield it.
    Otherwise, transform the item with *func_else* and yield it.

    *pred*, *func*, and *func_else* should each be functions that accept
    one argument. By default, *func_else* is the identity function.

    >>> from math import sqrt
    >>> iterable = list(range(-5, 5))
    >>> iterable
    [-5, -4, -3, -2, -1, 0, 1, 2, 3, 4]
    >>> list(map_if(iterable, lambda x: x > 3, lambda x: 'toobig'))
    [-5, -4, -3, -2, -1, 0, 1, 2, 3, 'toobig']
    >>> list(map_if(iterable, lambda x: x >= 0,
    ... lambda x: f'{sqrt(x):.2f}', lambda x: None))
    [None, None, None, None, None, '0.00', '1.00', '1.41', '1.73', '2.00']
    """

    if func_else is None:
        for item in iterable:
            yield func(item) if pred(item) else item

    else:
        for item in iterable:
            yield func(item) if pred(item) else func_else(item)


def _sample_unweighted(iterator, k, strict):
    # Algorithm L in the 1994 paper by Kim-Hung Li:
    # "Reservoir-Sampling Algorithms of Time Complexity O(n(1+log(N/n)))".

    reservoir = list(islice(iterator, k))
    if strict and len(reservoir) < k:
        raise ValueError('Sample larger than population')
    W = 1.0

    with suppress(StopIteration):
        while True:
            W *= random() ** (1 / k)
            skip = floor(log(random()) / log1p(-W))
            element = next(islice(iterator, skip, None))
            reservoir[randrange(k)] = element

    shuffle(reservoir)
    return reservoir


def _sample_weighted(iterator, k, weights, strict):
    # Implementation of "A-ExpJ" from the 2006 paper by Efraimidis et al. :
    # "Weighted random sampling with a reservoir".

    # Log-transform for numerical stability for weights that are small/large
    weight_keys = (log(random()) / weight for weight in weights)

    # Fill up the reservoir (collection of samples) with the first `k`
    # weight-keys and elements, then heapify the list.
    reservoir = take(k, zip(weight_keys, iterator))
    if strict and len(reservoir) < k:
        raise ValueError('Sample larger than population')

    heapify(reservoir)

    # The number of jumps before changing the reservoir is a random variable
    # with an exponential distribution. Sample it using random() and logs.
    smallest_weight_key, _ = reservoir[0]
    weights_to_skip = log(random()) / smallest_weight_key

    for weight, element in zip(weights, iterator):
        if weight >= weights_to_skip:
            # The notation here is consistent with the paper, but we store
            # the weight-keys in log-space for better numerical stability.
            smallest_weight_key, _ = reservoir[0]
            t_w = exp(weight * smallest_weight_key)
            r_2 = uniform(t_w, 1)  # generate U(t_w, 1)
            weight_key = log(r_2) / weight
            heapreplace(reservoir, (weight_key, element))
            smallest_weight_key, _ = reservoir[0]
            weights_to_skip = log(random()) / smallest_weight_key
        else:
            weights_to_skip -= weight

    ret = [element for weight_key, element in reservoir]
    shuffle(ret)
    return ret


def _sample_counted(population, k, counts, strict):
    element = None
    remaining = 0

    def feed(i):
        # Advance *i* steps ahead and consume an element
        nonlocal element, remaining

        while i + 1 > remaining:
            i = i - remaining
            element = next(population)
            remaining = next(counts)
        remaining -= i + 1
        return element

    with suppress(StopIteration):
        reservoir = []
        for _ in range(k):
            reservoir.append(feed(0))

    if strict and len(reservoir) < k:
        raise ValueError('Sample larger than population')

    with suppress(StopIteration):
        W = 1.0
        while True:
            W *= random() ** (1 / k)
            skip = floor(log(random()) / log1p(-W))
            element = feed(skip)
            reservoir[randrange(k)] = element

    shuffle(reservoir)
    return reservoir


def sample(iterable, k, weights=None, *, counts=None, strict=False):
    """Return a *k*-length list of elements chosen (without replacement)
    from the *iterable*.

    Similar to :func:`random.sample`, but works on inputs that aren't
    indexable (such as sets and dictionaries) and on inputs where the
    size isn't known in advance (such as generators).

    >>> iterable = range(100)
    >>> sample(iterable, 5)  # doctest: +SKIP
    [81, 60, 96, 16, 4]

    For iterables with repeated elements, you may supply *counts* to
    indicate the repeats.

    >>> iterable = ['a', 'b']
    >>> counts = [3, 4]  # Equivalent to 'a', 'a', 'a', 'b', 'b', 'b', 'b'
    >>> sample(iterable, k=3, counts=counts)  # doctest: +SKIP
    ['a', 'a', 'b']

    An iterable with *weights* may be given:

    >>> iterable = range(100)
    >>> weights = (i * i + 1 for i in range(100))
    >>> sampled = sample(iterable, 5, weights=weights)  # doctest: +SKIP
    [79, 67, 74, 66, 78]

    Weighted selections are made without replacement.
    After an element is selected, it is removed from the pool and the
    relative weights of the other elements increase (this
    does not match the behavior of :func:`random.sample`'s *counts*
    parameter). Note that *weights* may not be used with *counts*.

    If the length of *iterable* is less than *k*,
    ``ValueError`` is raised if *strict* is ``True`` and
    all elements are returned (in shuffled order) if *strict* is ``False``.

    By default, the `Algorithm L <https://w.wiki/ANrM>`__ reservoir sampling
    technique is used. When *weights* are provided,
    `Algorithm A-ExpJ <https://w.wiki/ANrS>`__ is used instead.

    Notes on reproducibility:

    * The algorithms rely on inexact floating-point functions provided
      by the underlying math library (e.g. ``log``, ``log1p``, and ``pow``).
      Those functions can `produce slightly different results
      <https://members.loria.fr/PZimmermann/papers/accuracy.pdf>`_ on
      different builds.  Accordingly, selections can vary across builds
      even for the same seed.

    * The algorithms loop over the input and make selections based on
      ordinal position, so selections from unordered collections (such as
      sets) won't reproduce across sessions on the same platform using the
      same seed.  For example, this won't reproduce::

          >> seed(8675309)
          >> sample(set('abcdefghijklmnopqrstuvwxyz'), 10)
          ['c', 'p', 'e', 'w', 's', 'a', 'j', 'd', 'n', 't']

    """
    iterator = iter(iterable)

    if k < 0:
        raise ValueError('k must be non-negative')

    if k == 0:
        return []

    if weights is not None and counts is not None:
        raise TypeError('weights and counts are mutually exclusive')

    elif weights is not None:
        weights = iter(weights)
        return _sample_weighted(iterator, k, weights, strict)

    elif counts is not None:
        counts = iter(counts)
        return _sample_counted(iterator, k, counts, strict)

    else:
        return _sample_unweighted(iterator, k, strict)


def is_sorted(iterable, key=None, reverse=False, strict=False):
    """Returns ``True`` if the items of iterable are in sorted order, and
    ``False`` otherwise. *key* and *reverse* have the same meaning that they do
    in the built-in :func:`sorted` function.

    >>> is_sorted(['1', '2', '3', '4', '5'], key=int)
    True
    >>> is_sorted([5, 4, 3, 1, 2], reverse=True)
    False

    If *strict*, tests for strict sorting, that is, returns ``False`` if equal
    elements are found:

    >>> is_sorted([1, 2, 2])
    True
    >>> is_sorted([1, 2, 2], strict=True)
    False

    The function returns ``False`` after encountering the first out-of-order
    item, which means it may produce results that differ from the built-in
    :func:`sorted` function for objects with unusual comparison dynamics
    (like ``math.nan``). If there are no out-of-order items, the iterable is
    exhausted.
    """
    it = iterable if (key is None) else map(key, iterable)
    a, b = tee(it)
    next(b, None)
    if reverse:
        b, a = a, b
    return all(map(lt, a, b)) if strict else not any(map(lt, b, a))


class AbortThread(BaseException):
    pass


class callback_iter:
    """Convert a function that uses callbacks to an iterator.

    Let *func* be a function that takes a `callback` keyword argument.
    For example:

    >>> def func(callback=None):
    ...     for i, c in [(1, 'a'), (2, 'b'), (3, 'c')]:
    ...         if callback:
    ...             callback(i, c)
    ...     return 4


    Use ``with callback_iter(func)`` to get an iterator over the parameters
    that are delivered to the callback.

    >>> with callback_iter(func) as it:
    ...     for args, kwargs in it:
    ...         print(args)
    (1, 'a')
    (2, 'b')
    (3, 'c')

    The function will be called in a background thread. The ``done`` property
    indicates whether it has completed execution.

    >>> it.done
    True

    If it completes successfully, its return value will be available
    in the ``result`` property.

    >>> it.result
    4

    Notes:

    * If the function uses some keyword argument besides ``callback``, supply
      *callback_kwd*.
    * If it finished executing, but raised an exception, accessing the
      ``result`` property will raise the same exception.
    * If it hasn't finished executing, accessing the ``result``
      property from within the ``with`` block will raise ``RuntimeError``.
    * If it hasn't finished executing, accessing the ``result`` property from
      outside the ``with`` block will raise a
      ``more_itertools.AbortThread`` exception.
    * Provide *wait_seconds* to adjust how frequently the it is polled for
      output.

    """

    def __init__(self, func, callback_kwd='callback', wait_seconds=0.1):
        self._func = func
        self._callback_kwd = callback_kwd
        self._aborted = False
        self._future = None
        self._wait_seconds = wait_seconds
        # Lazily import concurrent.future
        self._executor = __import__(
            'concurrent.futures'
        ).futures.ThreadPoolExecutor(max_workers=1)
        self._iterator = self._reader()

    def __enter__(self):
        return self

    def __exit__(self, exc_type, exc_value, traceback):
        self._aborted = True
        self._executor.shutdown()

    def __iter__(self):
        return self

    def __next__(self):
        return next(self._iterator)

    @property
    def done(self):
        if self._future is None:
            return False
        return self._future.done()

    @property
    def result(self):
        if not self.done:
            raise RuntimeError('Function has not yet completed')

        return self._future.result()

    def _reader(self):
        q = Queue()

        def callback(*args, **kwargs):
            if self._aborted:
                raise AbortThread('canceled by user')

            q.put((args, kwargs))

        self._future = self._executor.submit(
            self._func, **{self._callback_kwd: callback}
        )

        while True:
            try:
                item = q.get(timeout=self._wait_seconds)
            except Empty:
                pass
            else:
                q.task_done()
                yield item

            if self._future.done():
                break

        remaining = []
        while True:
            try:
                item = q.get_nowait()
            except Empty:
                break
            else:
                q.task_done()
                remaining.append(item)
        q.join()
        yield from remaining


def windowed_complete(iterable, n):
    """
    Yield ``(beginning, middle, end)`` tuples, where:

    * Each ``middle`` has *n* items from *iterable*
    * Each ``beginning`` has the items before the ones in ``middle``
    * Each ``end`` has the items after the ones in ``middle``

    >>> iterable = range(7)
    >>> n = 3
    >>> for beginning, middle, end in windowed_complete(iterable, n):
    ...     print(beginning, middle, end)
    () (0, 1, 2) (3, 4, 5, 6)
    (0,) (1, 2, 3) (4, 5, 6)
    (0, 1) (2, 3, 4) (5, 6)
    (0, 1, 2) (3, 4, 5) (6,)
    (0, 1, 2, 3) (4, 5, 6) ()

    Note that *n* must be at least 0 and most equal to the length of
    *iterable*.

    This function will exhaust the iterable and may require significant
    storage.
    """
    if n < 0:
        raise ValueError('n must be >= 0')

    seq = tuple(iterable)
    size = len(seq)

    if n > size:
        raise ValueError('n must be <= len(seq)')

    for i in range(size - n + 1):
        beginning = seq[:i]
        middle = seq[i : i + n]
        end = seq[i + n :]
        yield beginning, middle, end


def all_unique(iterable, key=None):
    """
    Returns ``True`` if all the elements of *iterable* are unique (no two
    elements are equal).

        >>> all_unique('ABCB')
        False

    If a *key* function is specified, it will be used to make comparisons.

        >>> all_unique('ABCb')
        True
        >>> all_unique('ABCb', str.lower)
        False

    The function returns as soon as the first non-unique element is
    encountered. Iterables with a mix of hashable and unhashable items can
    be used, but the function will be slower for unhashable items.
    """
    seenset = set()
    seenset_add = seenset.add
    seenlist = []
    seenlist_add = seenlist.append
    for element in map(key, iterable) if key else iterable:
        try:
            if element in seenset:
                return False
            seenset_add(element)
        except TypeError:
            if element in seenlist:
                return False
            seenlist_add(element)
    return True


def nth_product(index, *args):
    """Equivalent to ``list(product(*args))[index]``.

    The products of *args* can be ordered lexicographically.
    :func:`nth_product` computes the product at sort position *index* without
    computing the previous products.

        >>> nth_product(8, range(2), range(2), range(2), range(2))
        (1, 0, 0, 0)

    ``IndexError`` will be raised if the given *index* is invalid.
    """
    pools = list(map(tuple, reversed(args)))
    ns = list(map(len, pools))

    c = reduce(mul, ns)

    if index < 0:
        index += c

    if not 0 <= index < c:
        raise IndexError

    result = []
    for pool, n in zip(pools, ns):
        result.append(pool[index % n])
        index //= n

    return tuple(reversed(result))


def nth_permutation(iterable, r, index):
    """Equivalent to ``list(permutations(iterable, r))[index]```

    The subsequences of *iterable* that are of length *r* where order is
    important can be ordered lexicographically. :func:`nth_permutation`
    computes the subsequence at sort position *index* directly, without
    computing the previous subsequences.

        >>> nth_permutation('ghijk', 2, 5)
        ('h', 'i')

    ``ValueError`` will be raised If *r* is negative or greater than the length
    of *iterable*.
    ``IndexError`` will be raised if the given *index* is invalid.
    """
    pool = list(iterable)
    n = len(pool)

    if r is None or r == n:
        r, c = n, factorial(n)
    elif not 0 <= r < n:
        raise ValueError
    else:
        c = perm(n, r)
    assert c > 0  # factorial(n)>0, and r<n so perm(n,r) is never zero

    if index < 0:
        index += c

    if not 0 <= index < c:
        raise IndexError

    result = [0] * r
    q = index * factorial(n) // c if r < n else index
    for d in range(1, n + 1):
        q, i = divmod(q, d)
        if 0 <= n - d < r:
            result[n - d] = i
        if q == 0:
            break

    return tuple(map(pool.pop, result))


def nth_combination_with_replacement(iterable, r, index):
    """Equivalent to
    ``list(combinations_with_replacement(iterable, r))[index]``.


    The subsequences with repetition of *iterable* that are of length *r* can
    be ordered lexicographically. :func:`nth_combination_with_replacement`
    computes the subsequence at sort position *index* directly, without
    computing the previous subsequences with replacement.

        >>> nth_combination_with_replacement(range(5), 3, 5)
        (0, 1, 1)

    ``ValueError`` will be raised If *r* is negative or greater than the length
    of *iterable*.
    ``IndexError`` will be raised if the given *index* is invalid.
    """
    pool = tuple(iterable)
    n = len(pool)
    if (r < 0) or (r > n):
        raise ValueError

    c = comb(n + r - 1, r)

    if index < 0:
        index += c

    if (index < 0) or (index >= c):
        raise IndexError

    result = []
    i = 0
    while r:
        r -= 1
        while n >= 0:
            num_combs = comb(n + r - 1, r)
            if index < num_combs:
                break
            n -= 1
            i += 1
            index -= num_combs
        result.append(pool[i])

    return tuple(result)


def value_chain(*args):
    """Yield all arguments passed to the function in the same order in which
    they were passed. If an argument itself is iterable then iterate over its
    values.

        >>> list(value_chain(1, 2, 3, [4, 5, 6]))
        [1, 2, 3, 4, 5, 6]

    Binary and text strings are not considered iterable and are emitted
    as-is:

        >>> list(value_chain('12', '34', ['56', '78']))
        ['12', '34', '56', '78']

    Pre- or postpend a single element to an iterable:

        >>> list(value_chain(1, [2, 3, 4, 5, 6]))
        [1, 2, 3, 4, 5, 6]
        >>> list(value_chain([1, 2, 3, 4, 5], 6))
        [1, 2, 3, 4, 5, 6]

    Multiple levels of nesting are not flattened.

    """
    scalar_types = (str, bytes)
    for value in args:
        if isinstance(value, scalar_types):
            yield value
            continue
        try:
            yield from value
        except TypeError:
            yield value


def product_index(element, *args):
    """Equivalent to ``list(product(*args)).index(element)``

    The products of *args* can be ordered lexicographically.
    :func:`product_index` computes the first index of *element* without
    computing the previous products.

        >>> product_index([8, 2], range(10), range(5))
        42

    ``ValueError`` will be raised if the given *element* isn't in the product
    of *args*.
    """
    elements = tuple(element)
    pools = tuple(map(tuple, args))
    if len(elements) != len(pools):
        raise ValueError('element is not a product of args')

    index = 0
    for elem, pool in zip(elements, pools):
        index = index * len(pool) + pool.index(elem)
    return index


def combination_index(element, iterable):
    """Equivalent to ``list(combinations(iterable, r)).index(element)``

    The subsequences of *iterable* that are of length *r* can be ordered
    lexicographically. :func:`combination_index` computes the index of the
    first *element*, without computing the previous combinations.

        >>> combination_index('adf', 'abcdefg')
        10

    ``ValueError`` will be raised if the given *element* isn't one of the
    combinations of *iterable*.
    """
    element = enumerate(element)
    k, y = next(element, (None, None))
    if k is None:
        return 0

    indexes = []
    pool = enumerate(iterable)
    for n, x in pool:
        if x == y:
            indexes.append(n)
            tmp, y = next(element, (None, None))
            if tmp is None:
                break
            else:
                k = tmp
    else:
        raise ValueError('element is not a combination of iterable')

    n, _ = last(pool, default=(n, None))

    index = 1
    for i, j in enumerate(reversed(indexes), start=1):
        j = n - j
        if i <= j:
            index += comb(j, i)

    return comb(n + 1, k + 1) - index


def combination_with_replacement_index(element, iterable):
    """Equivalent to
    ``list(combinations_with_replacement(iterable, r)).index(element)``

    The subsequences with repetition of *iterable* that are of length *r* can
    be ordered lexicographically. :func:`combination_with_replacement_index`
    computes the index of the first *element*, without computing the previous
    combinations with replacement.

        >>> combination_with_replacement_index('adf', 'abcdefg')
        20

    ``ValueError`` will be raised if the given *element* isn't one of the
    combinations with replacement of *iterable*.
    """
    element = tuple(element)
    l = len(element)
    element = enumerate(element)

    k, y = next(element, (None, None))
    if k is None:
        return 0

    indexes = []
    pool = tuple(iterable)
    for n, x in enumerate(pool):
        while x == y:
            indexes.append(n)
            tmp, y = next(element, (None, None))
            if tmp is None:
                break
            else:
                k = tmp
        if y is None:
            break
    else:
        raise ValueError(
            'element is not a combination with replacement of iterable'
        )

    n = len(pool)
    occupations = [0] * n
    for p in indexes:
        occupations[p] += 1

    index = 0
    cumulative_sum = 0
    for k in range(1, n):
        cumulative_sum += occupations[k - 1]
        j = l + n - 1 - k - cumulative_sum
        i = n - k
        if i <= j:
            index += comb(j, i)

    return index


def permutation_index(element, iterable):
    """Equivalent to ``list(permutations(iterable, r)).index(element)```

    The subsequences of *iterable* that are of length *r* where order is
    important can be ordered lexicographically. :func:`permutation_index`
    computes the index of the first *element* directly, without computing
    the previous permutations.

        >>> permutation_index([1, 3, 2], range(5))
        19

    ``ValueError`` will be raised if the given *element* isn't one of the
    permutations of *iterable*.
    """
    index = 0
    pool = list(iterable)
    for i, x in zip(range(len(pool), -1, -1), element):
        r = pool.index(x)
        index = index * i + r
        del pool[r]

    return index


class countable:
    """Wrap *iterable* and keep a count of how many items have been consumed.

    The ``items_seen`` attribute starts at ``0`` and increments as the iterable
    is consumed:

        >>> iterable = map(str, range(10))
        >>> it = countable(iterable)
        >>> it.items_seen
        0
        >>> next(it), next(it)
        ('0', '1')
        >>> list(it)
        ['2', '3', '4', '5', '6', '7', '8', '9']
        >>> it.items_seen
        10
    """

    def __init__(self, iterable):
        self._iterator = iter(iterable)
        self.items_seen = 0

    def __iter__(self):
        return self

    def __next__(self):
        item = next(self._iterator)
        self.items_seen += 1

        return item


def chunked_even(iterable, n):
    """Break *iterable* into lists of approximately length *n*.
    Items are distributed such the lengths of the lists differ by at most
    1 item.

    >>> iterable = [1, 2, 3, 4, 5, 6, 7]
    >>> n = 3
    >>> list(chunked_even(iterable, n))  # List lengths: 3, 2, 2
    [[1, 2, 3], [4, 5], [6, 7]]
    >>> list(chunked(iterable, n))  # List lengths: 3, 3, 1
    [[1, 2, 3], [4, 5, 6], [7]]

    """
    iterator = iter(iterable)

    # Initialize a buffer to process the chunks while keeping
    # some back to fill any underfilled chunks
    min_buffer = (n - 1) * (n - 2)
    buffer = list(islice(iterator, min_buffer))

    # Append items until we have a completed chunk
    for _ in islice(map(buffer.append, iterator), n, None, n):
        yield buffer[:n]
        del buffer[:n]

    # Check if any chunks need addition processing
    if not buffer:
        return
    length = len(buffer)

    # Chunks are either size `full_size <= n` or `partial_size = full_size - 1`
    q, r = divmod(length, n)
    num_lists = q + (1 if r > 0 else 0)
    q, r = divmod(length, num_lists)
    full_size = q + (1 if r > 0 else 0)
    partial_size = full_size - 1
    num_full = length - partial_size * num_lists

    # Yield chunks of full size
    partial_start_idx = num_full * full_size
    if full_size > 0:
        for i in range(0, partial_start_idx, full_size):
            yield buffer[i : i + full_size]

    # Yield chunks of partial size
    if partial_size > 0:
        for i in range(partial_start_idx, length, partial_size):
            yield buffer[i : i + partial_size]


def zip_broadcast(*objects, scalar_types=(str, bytes), strict=False):
    """A version of :func:`zip` that "broadcasts" any scalar
    (i.e., non-iterable) items into output tuples.

    >>> iterable_1 = [1, 2, 3]
    >>> iterable_2 = ['a', 'b', 'c']
    >>> scalar = '_'
    >>> list(zip_broadcast(iterable_1, iterable_2, scalar))
    [(1, 'a', '_'), (2, 'b', '_'), (3, 'c', '_')]

    The *scalar_types* keyword argument determines what types are considered
    scalar. It is set to ``(str, bytes)`` by default. Set it to ``None`` to
    treat strings and byte strings as iterable:

    >>> list(zip_broadcast('abc', 0, 'xyz', scalar_types=None))
    [('a', 0, 'x'), ('b', 0, 'y'), ('c', 0, 'z')]

    If the *strict* keyword argument is ``True``, then
    ``ValueError`` will be raised if any of the iterables have
    different lengths.
    """

    def is_scalar(obj):
        if scalar_types and isinstance(obj, scalar_types):
            return True
        try:
            iter(obj)
        except TypeError:
            return True
        else:
            return False

    size = len(objects)
    if not size:
        return

    new_item = [None] * size
    iterables, iterable_positions = [], []
    for i, obj in enumerate(objects):
        if is_scalar(obj):
            new_item[i] = obj
        else:
            iterables.append(iter(obj))
            iterable_positions.append(i)

    if not iterables:
        yield tuple(objects)
        return

    for item in zip(*iterables, strict=strict):
        for i, new_item[i] in zip(iterable_positions, item):
            pass
        yield tuple(new_item)


def unique_in_window(iterable, n, key=None):
    """Yield the items from *iterable* that haven't been seen recently.
    *n* is the size of the sliding window.

        >>> iterable = [0, 1, 0, 2, 3, 0]
        >>> n = 3
        >>> list(unique_in_window(iterable, n))
        [0, 1, 2, 3, 0]

    The *key* function, if provided, will be used to determine uniqueness:

        >>> list(unique_in_window('abAcda', 3, key=lambda x: x.lower()))
        ['a', 'b', 'c', 'd', 'a']

    Updates a sliding window no larger than n and yields a value
    if the item only occurs once in the updated window.

    When `n == 1`, *unique_in_window* is memoryless:

        >>> list(unique_in_window('aab', n=1))
        ['a', 'a', 'b']

    The items in *iterable* must be hashable.

    """
    if n <= 0:
        raise ValueError('n must be greater than 0')

    window = deque(maxlen=n)
    counts = Counter()
    use_key = key is not None

    for item in iterable:
        if len(window) == n:
            to_discard = window[0]
            if counts[to_discard] == 1:
                del counts[to_discard]
            else:
                counts[to_discard] -= 1

        k = key(item) if use_key else item
        if k not in counts:
            yield item
        counts[k] += 1
        window.append(k)


def duplicates_everseen(iterable, key=None):
    """Yield duplicate elements after their first appearance.

    >>> list(duplicates_everseen('mississippi'))
    ['s', 'i', 's', 's', 'i', 'p', 'i']
    >>> list(duplicates_everseen('AaaBbbCccAaa', str.lower))
    ['a', 'a', 'b', 'b', 'c', 'c', 'A', 'a', 'a']

    This function is analogous to :func:`unique_everseen` and is subject to
    the same performance considerations.

    """
    seen_set = set()
    seen_list = []
    use_key = key is not None

    for element in iterable:
        k = key(element) if use_key else element
        try:
            if k not in seen_set:
                seen_set.add(k)
            else:
                yield element
        except TypeError:
            if k not in seen_list:
                seen_list.append(k)
            else:
                yield element


def duplicates_justseen(iterable, key=None):
    """Yields serially-duplicate elements after their first appearance.

    >>> list(duplicates_justseen('mississippi'))
    ['s', 's', 'p']
    >>> list(duplicates_justseen('AaaBbbCccAaa', str.lower))
    ['a', 'a', 'b', 'b', 'c', 'c', 'a', 'a']

    This function is analogous to :func:`unique_justseen`.

    """
    return flatten(g for _, g in groupby(iterable, key) for _ in g)


def classify_unique(iterable, key=None):
    """Classify each element in terms of its uniqueness.

    For each element in the input iterable, return a 3-tuple consisting of:

    1. The element itself
    2. ``False`` if the element is equal to the one preceding it in the input,
       ``True`` otherwise (i.e. the equivalent of :func:`unique_justseen`)
    3. ``False`` if this element has been seen anywhere in the input before,
       ``True`` otherwise (i.e. the equivalent of :func:`unique_everseen`)

    >>> list(classify_unique('otto'))    # doctest: +NORMALIZE_WHITESPACE
    [('o', True,  True),
     ('t', True,  True),
     ('t', False, False),
     ('o', True,  False)]

    This function is analogous to :func:`unique_everseen` and is subject to
    the same performance considerations.

    """
    seen_set = set()
    seen_list = []
    use_key = key is not None
    previous = None

    for i, element in enumerate(iterable):
        k = key(element) if use_key else element
        is_unique_justseen = not i or previous != k
        previous = k
        is_unique_everseen = False
        try:
            if k not in seen_set:
                seen_set.add(k)
                is_unique_everseen = True
        except TypeError:
            if k not in seen_list:
                seen_list.append(k)
                is_unique_everseen = True
        yield element, is_unique_justseen, is_unique_everseen


def minmax(iterable_or_value, *others, key=None, default=_marker):
    """Returns both the smallest and largest items from an iterable
    or from two or more arguments.

        >>> minmax([3, 1, 5])
        (1, 5)

        >>> minmax(4, 2, 6)
        (2, 6)

    If a *key* function is provided, it will be used to transform the input
    items for comparison.

        >>> minmax([5, 30], key=str)  # '30' sorts before '5'
        (30, 5)

    If a *default* value is provided, it will be returned if there are no
    input items.

        >>> minmax([], default=(0, 0))
        (0, 0)

    Otherwise ``ValueError`` is raised.

    This function makes a single pass over the input elements and takes care to
    minimize the number of comparisons made during processing.

    Note that unlike the builtin ``max`` function, which always returns the first
    item with the maximum value, this function may return another item when there are
    ties.

    This function is based on the
    `recipe <https://code.activestate.com/recipes/577916-fast-minmax-function>`__ by
    Raymond Hettinger.
    """
    iterable = (iterable_or_value, *others) if others else iterable_or_value

    it = iter(iterable)

    try:
        lo = hi = next(it)
    except StopIteration as exc:
        if default is _marker:
            raise ValueError(
                '`minmax()` argument is an empty iterable. '
                'Provide a `default` value to suppress this error.'
            ) from exc
        return default

    # Different branches depending on the presence of key. This saves a lot
    # of unimportant copies which would slow the "key=None" branch
    # significantly down.
    if key is None:
        for x, y in zip_longest(it, it, fillvalue=lo):
            if y < x:
                x, y = y, x
            if x < lo:
                lo = x
            if hi < y:
                hi = y

    else:
        lo_key = hi_key = key(lo)

        for x, y in zip_longest(it, it, fillvalue=lo):
            x_key, y_key = key(x), key(y)

            if y_key < x_key:
                x, y, x_key, y_key = y, x, y_key, x_key
            if x_key < lo_key:
                lo, lo_key = x, x_key
            if hi_key < y_key:
                hi, hi_key = y, y_key

    return lo, hi


def constrained_batches(
    iterable, max_size, max_count=None, get_len=len, strict=True
):
    """Yield batches of items from *iterable* with a combined size limited by
    *max_size*.

    >>> iterable = [b'12345', b'123', b'12345678', b'1', b'1', b'12', b'1']
    >>> list(constrained_batches(iterable, 10))
    [(b'12345', b'123'), (b'12345678', b'1', b'1'), (b'12', b'1')]

    If a *max_count* is supplied, the number of items per batch is also
    limited:

    >>> iterable = [b'12345', b'123', b'12345678', b'1', b'1', b'12', b'1']
    >>> list(constrained_batches(iterable, 10, max_count = 2))
    [(b'12345', b'123'), (b'12345678', b'1'), (b'1', b'12'), (b'1',)]

    If a *get_len* function is supplied, use that instead of :func:`len` to
    determine item size.

    If *strict* is ``True``, raise ``ValueError`` if any single item is bigger
    than *max_size*. Otherwise, allow single items to exceed *max_size*.
    """
    if max_size <= 0:
        raise ValueError('maximum size must be greater than zero')

    batch = []
    batch_size = 0
    batch_count = 0
    for item in iterable:
        item_len = get_len(item)
        if strict and item_len > max_size:
            raise ValueError('item size exceeds maximum size')

        reached_count = batch_count == max_count
        reached_size = item_len + batch_size > max_size
        if batch_count and (reached_size or reached_count):
            yield tuple(batch)
            batch.clear()
            batch_size = 0
            batch_count = 0

        batch.append(item)
        batch_size += item_len
        batch_count += 1

    if batch:
        yield tuple(batch)


def gray_product(*iterables):
    """Like :func:`itertools.product`, but return tuples in an order such
    that only one element in the generated tuple changes from one iteration
    to the next.

        >>> list(gray_product('AB','CD'))
        [('A', 'C'), ('B', 'C'), ('B', 'D'), ('A', 'D')]

    This function consumes all of the input iterables before producing output.
    If any of the input iterables have fewer than two items, ``ValueError``
    is raised.

    For information on the algorithm, see
    `this section <https://www-cs-faculty.stanford.edu/~knuth/fasc2a.ps.gz>`__
    of Donald Knuth's *The Art of Computer Programming*.
    """
    all_iterables = tuple(tuple(x) for x in iterables)
    iterable_count = len(all_iterables)
    for iterable in all_iterables:
        if len(iterable) < 2:
            raise ValueError("each iterable must have two or more items")

    # This is based on "Algorithm H" from section 7.2.1.1, page 20.
    # a holds the indexes of the source iterables for the n-tuple to be yielded
    # f is the array of "focus pointers"
    # o is the array of "directions"
    a = [0] * iterable_count
    f = list(range(iterable_count + 1))
    o = [1] * iterable_count
    while True:
        yield tuple(all_iterables[i][a[i]] for i in range(iterable_count))
        j = f[0]
        f[0] = 0
        if j == iterable_count:
            break
        a[j] = a[j] + o[j]
        if a[j] == 0 or a[j] == len(all_iterables[j]) - 1:
            o[j] = -o[j]
            f[j] = f[j + 1]
            f[j + 1] = j + 1


def partial_product(*iterables):
    """Yields tuples containing one item from each iterator, with subsequent
    tuples changing a single item at a time by advancing each iterator until it
    is exhausted. This sequence guarantees every value in each iterable is
    output at least once without generating all possible combinations.

    This may be useful, for example, when testing an expensive function.

        >>> list(partial_product('AB', 'C', 'DEF'))
        [('A', 'C', 'D'), ('B', 'C', 'D'), ('B', 'C', 'E'), ('B', 'C', 'F')]
    """

    iterators = list(map(iter, iterables))

    try:
        prod = [next(it) for it in iterators]
    except StopIteration:
        return
    yield tuple(prod)

    for i, it in enumerate(iterators):
        for prod[i] in it:
            yield tuple(prod)


def takewhile_inclusive(predicate, iterable):
    """A variant of :func:`takewhile` that yields one additional element.

        >>> list(takewhile_inclusive(lambda x: x < 5, [1, 4, 6, 4, 1]))
        [1, 4, 6]

    :func:`takewhile` would return ``[1, 4]``.
    """
    for x in iterable:
        yield x
        if not predicate(x):
            break


def outer_product(func, xs, ys, *args, **kwargs):
    """A generalized outer product that applies a binary function to all
    pairs of items. Returns a 2D matrix with ``len(xs)`` rows and ``len(ys)``
    columns.
    Also accepts ``*args`` and ``**kwargs`` that are passed to ``func``.

    Multiplication table:

    >>> list(outer_product(mul, range(1, 4), range(1, 6)))
    [(1, 2, 3, 4, 5), (2, 4, 6, 8, 10), (3, 6, 9, 12, 15)]

    Cross tabulation:

    >>> xs = ['A', 'B', 'A', 'A', 'B', 'B', 'A', 'A', 'B', 'B']
    >>> ys = ['X', 'X', 'X', 'Y', 'Z', 'Z', 'Y', 'Y', 'Z', 'Z']
    >>> pair_counts = Counter(zip(xs, ys))
    >>> count_rows = lambda x, y: pair_counts[x, y]
    >>> list(outer_product(count_rows, sorted(set(xs)), sorted(set(ys))))
    [(2, 3, 0), (1, 0, 4)]

    Usage with ``*args`` and ``**kwargs``:

    >>> animals = ['cat', 'wolf', 'mouse']
    >>> list(outer_product(min, animals, animals, key=len))
    [('cat', 'cat', 'cat'), ('cat', 'wolf', 'wolf'), ('cat', 'wolf', 'mouse')]
    """
    ys = tuple(ys)
    return batched(
        starmap(lambda x, y: func(x, y, *args, **kwargs), product(xs, ys)),
        n=len(ys),
    )


def iter_suppress(iterable, *exceptions):
    """Yield each of the items from *iterable*. If the iteration raises one of
    the specified *exceptions*, that exception will be suppressed and iteration
    will stop.

    >>> from itertools import chain
    >>> def breaks_at_five(x):
    ...     while True:
    ...         if x >= 5:
    ...             raise RuntimeError
    ...         yield x
    ...         x += 1
    >>> it_1 = iter_suppress(breaks_at_five(1), RuntimeError)
    >>> it_2 = iter_suppress(breaks_at_five(2), RuntimeError)
    >>> list(chain(it_1, it_2))
    [1, 2, 3, 4, 2, 3, 4]
    """
    try:
        yield from iterable
    except exceptions:
        return


def filter_map(func, iterable):
    """Apply *func* to every element of *iterable*, yielding only those which
    are not ``None``.

    >>> elems = ['1', 'a', '2', 'b', '3']
    >>> list(filter_map(lambda s: int(s) if s.isnumeric() else None, elems))
    [1, 2, 3]
    """
    for x in iterable:
        y = func(x)
        if y is not None:
            yield y


def powerset_of_sets(iterable, *, baseset=set):
    """Yields all possible subsets of the iterable.

        >>> list(powerset_of_sets([1, 2, 3]))  # doctest: +SKIP
        [set(), {1}, {2}, {3}, {1, 2}, {1, 3}, {2, 3}, {1, 2, 3}]
        >>> list(powerset_of_sets([1, 1, 0]))  # doctest: +SKIP
        [set(), {1}, {0}, {0, 1}]

    :func:`powerset_of_sets` takes care to minimize the number
    of hash operations performed.

    The *baseset* parameter determines what kind of sets are
    constructed, either *set* or *frozenset*.
    """
    sets = tuple(dict.fromkeys(map(frozenset, zip(iterable))))
    union = baseset().union
    return chain.from_iterable(
        starmap(union, combinations(sets, r)) for r in range(len(sets) + 1)
    )


def join_mappings(**field_to_map):
    """
    Joins multiple mappings together using their common keys.

    >>> user_scores = {'elliot': 50, 'claris': 60}
    >>> user_times = {'elliot': 30, 'claris': 40}
    >>> join_mappings(score=user_scores, time=user_times)
    {'elliot': {'score': 50, 'time': 30}, 'claris': {'score': 60, 'time': 40}}
    """
    ret = defaultdict(dict)

    for field_name, mapping in field_to_map.items():
        for key, value in mapping.items():
            ret[key][field_name] = value

    return dict(ret)


def _complex_sumprod(v1, v2):
    """High precision sumprod() for complex numbers.
    Used by :func:`dft` and :func:`idft`.
    """

    real = attrgetter('real')
    imag = attrgetter('imag')
    r1 = chain(map(real, v1), map(neg, map(imag, v1)))
    r2 = chain(map(real, v2), map(imag, v2))
    i1 = chain(map(real, v1), map(imag, v1))
    i2 = chain(map(imag, v2), map(real, v2))
    return complex(_fsumprod(r1, r2), _fsumprod(i1, i2))


def dft(xarr):
    """Discrete Fourier Transform. *xarr* is a sequence of complex numbers.
    Yields the components of the corresponding transformed output vector.

    >>> import cmath
    >>> xarr = [1, 2-1j, -1j, -1+2j]  # time domain
    >>> Xarr = [2, -2-2j, -2j, 4+4j]  # frequency domain
    >>> magnitudes, phases = zip(*map(cmath.polar, Xarr))
    >>> all(map(cmath.isclose, dft(xarr), Xarr))
    True

    Inputs are restricted to numeric types that can add and multiply
    with a complex number.  This includes int, float, complex, and
    Fraction, but excludes Decimal.

    See :func:`idft` for the inverse Discrete Fourier Transform.
    """
    N = len(xarr)
    roots_of_unity = [e ** (n / N * tau * -1j) for n in range(N)]
    for k in range(N):
        coeffs = [roots_of_unity[k * n % N] for n in range(N)]
        yield _complex_sumprod(xarr, coeffs)


def idft(Xarr):
    """Inverse Discrete Fourier Transform. *Xarr* is a sequence of
    complex numbers. Yields the components of the corresponding
    inverse-transformed output vector.

    >>> import cmath
    >>> xarr = [1, 2-1j, -1j, -1+2j]  # time domain
    >>> Xarr = [2, -2-2j, -2j, 4+4j]  # frequency domain
    >>> all(map(cmath.isclose, idft(Xarr), xarr))
    True

    Inputs are restricted to numeric types that can add and multiply
    with a complex number.  This includes int, float, complex, and
    Fraction, but excludes Decimal.

    See :func:`dft` for the Discrete Fourier Transform.
    """
    N = len(Xarr)
    roots_of_unity = [e ** (n / N * tau * 1j) for n in range(N)]
    for k in range(N):
        coeffs = [roots_of_unity[k * n % N] for n in range(N)]
        yield _complex_sumprod(Xarr, coeffs) / N


def doublestarmap(func, iterable):
    """Apply *func* to every item of *iterable* by dictionary unpacking
    the item into *func*.

    The difference between :func:`itertools.starmap` and :func:`doublestarmap`
    parallels the distinction between ``func(*a)`` and ``func(**a)``.

    >>> iterable = [{'a': 1, 'b': 2}, {'a': 40, 'b': 60}]
    >>> list(doublestarmap(lambda a, b: a + b, iterable))
    [3, 100]

    ``TypeError`` will be raised if *func*'s signature doesn't match the
    mapping contained in *iterable* or if *iterable* does not contain mappings.
    """
    for item in iterable:
        yield func(**item)


def _nth_prime_bounds(n):
    """Bounds for the nth prime (counting from 1): lb < p_n < ub."""
    # At and above 688,383, the lb/ub spread is under 0.003 * p_n.

    if n < 1:
        raise ValueError

    if n < 6:
        return (n, 2.25 * n)

    # https://en.wikipedia.org/wiki/Prime-counting_function#Inequalities
    upper_bound = n * log(n * log(n))
    lower_bound = upper_bound - n
    if n >= 688_383:
        upper_bound -= n * (1.0 - (log(log(n)) - 2.0) / log(n))

    return lower_bound, upper_bound


def nth_prime(n, *, approximate=False):
    """Return the nth prime (counting from 0).

    >>> nth_prime(0)
    2
    >>> nth_prime(100)
    547

    If *approximate* is set to True, will return a prime close
    to the nth prime.  The estimation is much faster than computing
    an exact result.

    >>> nth_prime(200_000_000, approximate=True)  # Exact result is 4222234763
    4217820427

    """
    lb, ub = _nth_prime_bounds(n + 1)

    if not approximate or n <= 1_000_000:
        return nth(sieve(ceil(ub)), n)

    # Search from the midpoint and return the first odd prime
    odd = floor((lb + ub) / 2) | 1
    return first_true(count(odd, step=2), pred=is_prime)


def argmin(iterable, *, key=None):
    """
    Index of the first occurrence of a minimum value in an iterable.

        >>> argmin('efghabcdijkl')
        4
        >>> argmin([3, 2, 1, 0, 4, 2, 1, 0])
        3

    For example, look up a label corresponding to the position
    of a value that minimizes a cost function::

        >>> def cost(x):
        ...     "Days for a wound to heal given a subject's age."
        ...     return x**2 - 20*x + 150
        ...
        >>> labels =  ['homer', 'marge', 'bart', 'lisa', 'maggie']
        >>> ages =    [  35,      30,      10,      9,      1    ]

        # Fastest healing family member
        >>> labels[argmin(ages, key=cost)]
        'bart'

        # Age with fastest healing
        >>> min(ages, key=cost)
        10

    """
    if key is not None:
        iterable = map(key, iterable)
    return min(enumerate(iterable), key=itemgetter(1))[0]


def argmax(iterable, *, key=None):
    """
    Index of the first occurrence of a maximum value in an iterable.

        >>> argmax('abcdefghabcd')
        7
        >>> argmax([0, 1, 2, 3, 3, 2, 1, 0])
        3

    For example, identify the best machine learning model::

        >>> models =   ['svm', 'random forest', 'knn', 'naïve bayes']
        >>> accuracy = [  68,        61,          84,       72      ]

        # Most accurate model
        >>> models[argmax(accuracy)]
        'knn'

        # Best accuracy
        >>> max(accuracy)
        84

    """
    if key is not None:
        iterable = map(key, iterable)
    return max(enumerate(iterable), key=itemgetter(1))[0]


def extract(iterable, indices):
    """Yield values at the specified indices.

    Example:

        >>> data = 'abcdefghijklmnopqrstuvwxyz'
        >>> list(extract(data, [7, 4, 11, 11, 14]))
        ['h', 'e', 'l', 'l', 'o']

    The *iterable* is consumed lazily and can be infinite.
    The *indices* are consumed immediately and must be finite.

    Raises ``IndexError`` if an index lies beyond the iterable.
    Raises ``ValueError`` for negative indices.
    """

    iterator = iter(iterable)
    index_and_position = sorted(zip(indices, count()))

    if index_and_position and index_and_position[0][0] < 0:
        raise ValueError('Indices must be non-negative')

    buffer = {}
    iterator_position = -1
    next_to_emit = 0

    for index, order in index_and_position:
        advance = index - iterator_position
        if advance:
            try:
                value = next(islice(iterator, advance - 1, None))
            except StopIteration:
                raise IndexError(index)
            iterator_position = index

        buffer[order] = value

        while next_to_emit in buffer:
            yield buffer.pop(next_to_emit)
            next_to_emit += 1


<<<<<<< HEAD
def group_ordinal(*iterables):
    """Group elements of iterables by their ordinal.

        >>> iterables = (1, 2, 3), [4, 5, 6, 7], {8}
        >>> list(group_ordinal(*iterables))
        [(1, 4, 8), (2, 5), (3, 6), (7,)]

    The elements are grouped in the same order as their iterables.
    """
    iterators = list(map(iter, reversed(iterables)))
    result = []
    while iterators:
        result.clear()
        for i in reversed(range(len(iterators))):
            try:
                result.append(next(iterators[i]))
            except StopIteration:
                del iterators[i]
        if result:
            yield tuple(result)
=======
class serialize:
    """Wrap a non-concurrent iterator with a lock to enforce sequential access.

    Applies a non-reentrant lock around calls to ``__next__``, allowing
    iterator and generator instances to be shared by multiple consumer
    threads.
    """

    __slots__ = ('iterator', 'lock')

    def __init__(self, iterable):
        self.iterator = iter(iterable)
        self.lock = Lock()

    def __iter__(self):
        return self

    def __next__(self):
        with self.lock:
            return next(self.iterator)


def concurrent_tee(iterable, n=2):
    """Variant of itertools.tee() but with guaranteed threading semantics.

    Takes a non-threadsafe iterator as an input and creates concurrent
    tee objects for other threads to have reliable independent copies of
    the data stream.

    The new iterators are only thread-safe if consumed within a single thread.
    To share just one of the new iterators across multiple threads, wrap it
    with :func:`serialize`.
    """

    if n < 0:
        raise ValueError
    if n == 0:
        return ()
    iterator = _concurrent_tee(iterable)
    result = [iterator]
    for _ in range(n - 1):
        result.append(_concurrent_tee(iterator))
    return tuple(result)


class _concurrent_tee:
    def __init__(self, iterable):
        it = iter(iterable)
        if isinstance(it, _concurrent_tee):
            self.iterator = it.iterator
            self.link = it.link
            self.lock = it.lock
        else:
            self.iterator = it
            self.link = [None, None]
            self.lock = Lock()

    def __iter__(self):
        return self

    def __next__(self):
        link = self.link
        if link[1] is None:
            with self.lock:
                if link[1] is None:
                    link[0] = next(self.iterator)
                    link[1] = [None, None]
        value, self.link = link
        return value
>>>>>>> 04d26640
<|MERGE_RESOLUTION|>--- conflicted
+++ resolved
@@ -5295,28 +5295,6 @@
             next_to_emit += 1
 
 
-<<<<<<< HEAD
-def group_ordinal(*iterables):
-    """Group elements of iterables by their ordinal.
-
-        >>> iterables = (1, 2, 3), [4, 5, 6, 7], {8}
-        >>> list(group_ordinal(*iterables))
-        [(1, 4, 8), (2, 5), (3, 6), (7,)]
-
-    The elements are grouped in the same order as their iterables.
-    """
-    iterators = list(map(iter, reversed(iterables)))
-    result = []
-    while iterators:
-        result.clear()
-        for i in reversed(range(len(iterators))):
-            try:
-                result.append(next(iterators[i]))
-            except StopIteration:
-                del iterators[i]
-        if result:
-            yield tuple(result)
-=======
 class serialize:
     """Wrap a non-concurrent iterator with a lock to enforce sequential access.
 
@@ -5386,4 +5364,25 @@
                     link[1] = [None, None]
         value, self.link = link
         return value
->>>>>>> 04d26640
+
+
+def group_ordinal(*iterables):
+    """Group elements of iterables by their ordinal.
+
+        >>> iterables = (1, 2, 3), [4, 5, 6, 7], {8}
+        >>> list(group_ordinal(*iterables))
+        [(1, 4, 8), (2, 5), (3, 6), (7,)]
+
+    The elements are grouped in the same order as their iterables.
+    """
+    iterators = list(map(iter, reversed(iterables)))
+    result = []
+    while iterators:
+        result.clear()
+        for i in reversed(range(len(iterators))):
+            try:
+                result.append(next(iterators[i]))
+            except StopIteration:
+                del iterators[i]
+        if result:
+            yield tuple(result)