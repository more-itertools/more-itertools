import warnings

from collections import Counter, defaultdict, deque, abc
from collections.abc import Sequence
from functools import cached_property, partial, reduce, wraps
from heapq import heapify, heapreplace, heappop
from itertools import (
    chain,
    compress,
    count,
    cycle,
    dropwhile,
    groupby,
    islice,
    repeat,
    starmap,
    takewhile,
    tee,
    zip_longest,
    product,
)
from math import exp, factorial, floor, log
from queue import Empty, Queue
from random import random, randrange, uniform
from operator import itemgetter, mul, sub, gt, lt, ge, le
from sys import hexversion, maxsize
from time import monotonic

from .recipes import (
    _marker,
    _zip_equal,
    UnequalIterablesError,
    consume,
    flatten,
    pairwise,
    powerset,
    take,
    unique_everseen,
    all_equal,
    batched,
)

__all__ = [
    'AbortThread',
    'SequenceView',
    'UnequalIterablesError',
    'adjacent',
    'all_unique',
    'always_iterable',
    'always_reversible',
    'bucket',
    'callback_iter',
    'chunked',
    'chunked_even',
    'circular_shifts',
    'collapse',
    'combination_index',
    'combination_with_replacement_index',
    'consecutive_groups',
    'constrained_batches',
    'consumer',
    'count_cycle',
    'countable',
    'difference',
    'distinct_combinations',
    'distinct_permutations',
    'distribute',
    'divide',
    'duplicates_everseen',
    'duplicates_justseen',
    'exactly_n',
    'filter_except',
    'first',
    'gray_product',
    'groupby_transform',
    'ichunked',
    'iequals',
    'ilen',
    'interleave',
    'interleave_evenly',
    'interleave_longest',
    'intersperse',
    'is_sorted',
    'islice_extended',
    'iterate',
    'last',
    'locate',
    'longest_common_prefix',
    'lstrip',
    'make_decorator',
    'map_except',
    'map_if',
    'map_reduce',
    'mark_ends',
    'minmax',
    'nth_or_last',
    'nth_permutation',
    'nth_product',
    'nth_combination_with_replacement',
    'numeric_range',
    'one',
    'only',
    'padded',
    'partial_product',
    'partitions',
    'peekable',
    'permutation_index',
    'product_index',
    'raise_',
    'repeat_each',
    'repeat_last',
    'replace',
    'rlocate',
    'rstrip',
    'run_length',
    'sample',
    'seekable',
    'set_partitions',
    'side_effect',
    'sliced',
    'sort_together',
    'split_after',
    'split_at',
    'split_before',
    'split_into',
    'split_when',
    'spy',
    'stagger',
    'strip',
    'strictly_n',
    'substrings',
    'substrings_indexes',
    'time_limited',
    'unique_in_window',
    'unique_to_each',
    'unzip',
    'value_chain',
    'windowed',
    'windowed_complete',
    'with_iter',
    'zip_broadcast',
    'zip_equal',
    'zip_offset',
    'takewhile_inclusive',
    'outer_product',
]


def chunked(iterable, n, strict=False):
    """Break *iterable* into lists of length *n*:

        >>> list(chunked([1, 2, 3, 4, 5, 6], 3))
        [[1, 2, 3], [4, 5, 6]]

    By the default, the last yielded list will have fewer than *n* elements
    if the length of *iterable* is not divisible by *n*:

        >>> list(chunked([1, 2, 3, 4, 5, 6, 7, 8], 3))
        [[1, 2, 3], [4, 5, 6], [7, 8]]

    To use a fill-in value instead, see the :func:`grouper` recipe.

    If the length of *iterable* is not divisible by *n* and *strict* is
    ``True``, then ``ValueError`` will be raised before the last
    list is yielded.

    """
    iterator = iter(partial(take, n, iter(iterable)), [])
    if strict:
        if n is None:
            raise ValueError('n must not be None when using strict mode.')

        def ret():
            for chunk in iterator:
                if len(chunk) != n:
                    raise ValueError('iterable is not divisible by n.')
                yield chunk

        return iter(ret())
    else:
        return iterator


def first(iterable, default=_marker):
    """Return the first item of *iterable*, or *default* if *iterable* is
    empty.

        >>> first([0, 1, 2, 3])
        0
        >>> first([], 'some default')
        'some default'

    If *default* is not provided and there are no items in the iterable,
    raise ``ValueError``.

    :func:`first` is useful when you have a generator of expensive-to-retrieve
    values and want any arbitrary one. It is marginally shorter than
    ``next(iter(iterable), default)``.

    """
    try:
        return next(iter(iterable))
    except StopIteration as e:
        if default is _marker:
            raise ValueError(
                'first() was called on an empty iterable, and no '
                'default value was provided.'
            ) from e
        return default


def last(iterable, default=_marker):
    """Return the last item of *iterable*, or *default* if *iterable* is
    empty.

        >>> last([0, 1, 2, 3])
        3
        >>> last([], 'some default')
        'some default'

    If *default* is not provided and there are no items in the iterable,
    raise ``ValueError``.
    """
    try:
        if isinstance(iterable, Sequence):
            return iterable[-1]
        # Work around https://bugs.python.org/issue38525
        elif hasattr(iterable, '__reversed__') and (hexversion != 0x030800F0):
            return next(reversed(iterable))
        else:
            return deque(iterable, maxlen=1)[-1]
    except (IndexError, TypeError, StopIteration):
        if default is _marker:
            raise ValueError(
                'last() was called on an empty iterable, and no default was '
                'provided.'
            )
        return default


def nth_or_last(iterable, n, default=_marker):
    """Return the nth or the last item of *iterable*,
    or *default* if *iterable* is empty.

        >>> nth_or_last([0, 1, 2, 3], 2)
        2
        >>> nth_or_last([0, 1], 2)
        1
        >>> nth_or_last([], 0, 'some default')
        'some default'

    If *default* is not provided and there are no items in the iterable,
    raise ``ValueError``.
    """
    return last(islice(iterable, n + 1), default=default)


class peekable:
    """Wrap an iterator to allow lookahead and prepending elements.

    Call :meth:`peek` on the result to get the value that will be returned
    by :func:`next`. This won't advance the iterator:

        >>> p = peekable(['a', 'b'])
        >>> p.peek()
        'a'
        >>> next(p)
        'a'

    Pass :meth:`peek` a default value to return that instead of raising
    ``StopIteration`` when the iterator is exhausted.

        >>> p = peekable([])
        >>> p.peek('hi')
        'hi'

    peekables also offer a :meth:`prepend` method, which "inserts" items
    at the head of the iterable:

        >>> p = peekable([1, 2, 3])
        >>> p.prepend(10, 11, 12)
        >>> next(p)
        10
        >>> p.peek()
        11
        >>> list(p)
        [11, 12, 1, 2, 3]

    peekables can be indexed. Index 0 is the item that will be returned by
    :func:`next`, index 1 is the item after that, and so on:
    The values up to the given index will be cached.

        >>> p = peekable(['a', 'b', 'c', 'd'])
        >>> p[0]
        'a'
        >>> p[1]
        'b'
        >>> next(p)
        'a'

    Negative indexes are supported, but be aware that they will cache the
    remaining items in the source iterator, which may require significant
    storage.

    To check whether a peekable is exhausted, check its truth value:

        >>> p = peekable(['a', 'b'])
        >>> if p:  # peekable has items
        ...     list(p)
        ['a', 'b']
        >>> if not p:  # peekable is exhausted
        ...     list(p)
        []

    """

    def __init__(self, iterable):
        self._it = iter(iterable)
        self._cache = deque()

    def __iter__(self):
        return self

    def __bool__(self):
        try:
            self.peek()
        except StopIteration:
            return False
        return True

    def peek(self, default=_marker):
        """Return the item that will be next returned from ``next()``.

        Return ``default`` if there are no items left. If ``default`` is not
        provided, raise ``StopIteration``.

        """
        if not self._cache:
            try:
                self._cache.append(next(self._it))
            except StopIteration:
                if default is _marker:
                    raise
                return default
        return self._cache[0]

    def prepend(self, *items):
        """Stack up items to be the next ones returned from ``next()`` or
        ``self.peek()``. The items will be returned in
        first in, first out order::

            >>> p = peekable([1, 2, 3])
            >>> p.prepend(10, 11, 12)
            >>> next(p)
            10
            >>> list(p)
            [11, 12, 1, 2, 3]

        It is possible, by prepending items, to "resurrect" a peekable that
        previously raised ``StopIteration``.

            >>> p = peekable([])
            >>> next(p)
            Traceback (most recent call last):
              ...
            StopIteration
            >>> p.prepend(1)
            >>> next(p)
            1
            >>> next(p)
            Traceback (most recent call last):
              ...
            StopIteration

        """
        self._cache.extendleft(reversed(items))

    def __next__(self):
        if self._cache:
            return self._cache.popleft()

        return next(self._it)

    def _get_slice(self, index):
        # Normalize the slice's arguments
        step = 1 if (index.step is None) else index.step
        if step > 0:
            start = 0 if (index.start is None) else index.start
            stop = maxsize if (index.stop is None) else index.stop
        elif step < 0:
            start = -1 if (index.start is None) else index.start
            stop = (-maxsize - 1) if (index.stop is None) else index.stop
        else:
            raise ValueError('slice step cannot be zero')

        # If either the start or stop index is negative, we'll need to cache
        # the rest of the iterable in order to slice from the right side.
        if (start < 0) or (stop < 0):
            self._cache.extend(self._it)
        # Otherwise we'll need to find the rightmost index and cache to that
        # point.
        else:
            n = min(max(start, stop) + 1, maxsize)
            cache_len = len(self._cache)
            if n >= cache_len:
                self._cache.extend(islice(self._it, n - cache_len))

        return list(self._cache)[index]

    def __getitem__(self, index):
        if isinstance(index, slice):
            return self._get_slice(index)

        cache_len = len(self._cache)
        if index < 0:
            self._cache.extend(self._it)
        elif index >= cache_len:
            self._cache.extend(islice(self._it, index + 1 - cache_len))

        return self._cache[index]


def consumer(func):
    """Decorator that automatically advances a PEP-342-style "reverse iterator"
    to its first yield point so you don't have to call ``next()`` on it
    manually.

        >>> @consumer
        ... def tally():
        ...     i = 0
        ...     while True:
        ...         print('Thing number %s is %s.' % (i, (yield)))
        ...         i += 1
        ...
        >>> t = tally()
        >>> t.send('red')
        Thing number 0 is red.
        >>> t.send('fish')
        Thing number 1 is fish.

    Without the decorator, you would have to call ``next(t)`` before
    ``t.send()`` could be used.

    """

    @wraps(func)
    def wrapper(*args, **kwargs):
        gen = func(*args, **kwargs)
        next(gen)
        return gen

    return wrapper


def ilen(iterable):
    """Return the number of items in *iterable*.

        >>> ilen(x for x in range(1000000) if x % 3 == 0)
        333334

    This consumes the iterable, so handle with care.

    """
    # This approach was selected because benchmarks showed it's likely the
    # fastest of the known implementations at the time of writing.
    # See GitHub tracker: #236, #230.
    counter = count()
    deque(zip(iterable, counter), maxlen=0)
    return next(counter)


def iterate(func, start):
    """Return ``start``, ``func(start)``, ``func(func(start))``, ...

    >>> from itertools import islice
    >>> list(islice(iterate(lambda x: 2*x, 1), 10))
    [1, 2, 4, 8, 16, 32, 64, 128, 256, 512]

    """
    while True:
        yield start
        try:
            start = func(start)
        except StopIteration:
            break


def with_iter(context_manager):
    """Wrap an iterable in a ``with`` statement, so it closes once exhausted.

    For example, this will close the file when the iterator is exhausted::

        upper_lines = (line.upper() for line in with_iter(open('foo')))

    Any context manager which returns an iterable is a candidate for
    ``with_iter``.

    """
    with context_manager as iterable:
        yield from iterable


def one(iterable, too_short=None, too_long=None):
    """Return the first item from *iterable*, which is expected to contain only
    that item. Raise an exception if *iterable* is empty or has more than one
    item.

    :func:`one` is useful for ensuring that an iterable contains only one item.
    For example, it can be used to retrieve the result of a database query
    that is expected to return a single row.

    If *iterable* is empty, ``ValueError`` will be raised. You may specify a
    different exception with the *too_short* keyword:

        >>> it = []
        >>> one(it)  # doctest: +IGNORE_EXCEPTION_DETAIL
        Traceback (most recent call last):
        ...
        ValueError: too many items in iterable (expected 1)'
        >>> too_short = IndexError('too few items')
        >>> one(it, too_short=too_short)  # doctest: +IGNORE_EXCEPTION_DETAIL
        Traceback (most recent call last):
        ...
        IndexError: too few items

    Similarly, if *iterable* contains more than one item, ``ValueError`` will
    be raised. You may specify a different exception with the *too_long*
    keyword:

        >>> it = ['too', 'many']
        >>> one(it)  # doctest: +IGNORE_EXCEPTION_DETAIL
        Traceback (most recent call last):
        ...
        ValueError: Expected exactly one item in iterable, but got 'too',
        'many', and perhaps more.
        >>> too_long = RuntimeError
        >>> one(it, too_long=too_long)  # doctest: +IGNORE_EXCEPTION_DETAIL
        Traceback (most recent call last):
        ...
        RuntimeError

    Note that :func:`one` attempts to advance *iterable* twice to ensure there
    is only one item. See :func:`spy` or :func:`peekable` to check iterable
    contents less destructively.

    """
    it = iter(iterable)

    try:
        first_value = next(it)
    except StopIteration as e:
        raise (
            too_short or ValueError('too few items in iterable (expected 1)')
        ) from e

    try:
        second_value = next(it)
    except StopIteration:
        pass
    else:
        msg = (
            'Expected exactly one item in iterable, but got {!r}, {!r}, '
            'and perhaps more.'.format(first_value, second_value)
        )
        raise too_long or ValueError(msg)

    return first_value


def raise_(exception, *args):
    raise exception(*args)


def strictly_n(iterable, n, too_short=None, too_long=None):
    """Validate that *iterable* has exactly *n* items and return them if
    it does. If it has fewer than *n* items, call function *too_short*
    with those items. If it has more than *n* items, call function
    *too_long* with the first ``n + 1`` items.

        >>> iterable = ['a', 'b', 'c', 'd']
        >>> n = 4
        >>> list(strictly_n(iterable, n))
        ['a', 'b', 'c', 'd']

    By default, *too_short* and *too_long* are functions that raise
    ``ValueError``.

        >>> list(strictly_n('ab', 3))  # doctest: +IGNORE_EXCEPTION_DETAIL
        Traceback (most recent call last):
        ...
        ValueError: too few items in iterable (got 2)

        >>> list(strictly_n('abc', 2))  # doctest: +IGNORE_EXCEPTION_DETAIL
        Traceback (most recent call last):
        ...
        ValueError: too many items in iterable (got at least 3)

    You can instead supply functions that do something else.
    *too_short* will be called with the number of items in *iterable*.
    *too_long* will be called with `n + 1`.

        >>> def too_short(item_count):
        ...     raise RuntimeError
        >>> it = strictly_n('abcd', 6, too_short=too_short)
        >>> list(it)  # doctest: +IGNORE_EXCEPTION_DETAIL
        Traceback (most recent call last):
        ...
        RuntimeError

        >>> def too_long(item_count):
        ...     print('The boss is going to hear about this')
        >>> it = strictly_n('abcdef', 4, too_long=too_long)
        >>> list(it)
        The boss is going to hear about this
        ['a', 'b', 'c', 'd']

    """
    if too_short is None:
        too_short = lambda item_count: raise_(
            ValueError,
            'Too few items in iterable (got {})'.format(item_count),
        )

    if too_long is None:
        too_long = lambda item_count: raise_(
            ValueError,
            'Too many items in iterable (got at least {})'.format(item_count),
        )

    it = iter(iterable)
    for i in range(n):
        try:
            item = next(it)
        except StopIteration:
            too_short(i)
            return
        else:
            yield item

    try:
        next(it)
    except StopIteration:
        pass
    else:
        too_long(n + 1)


def distinct_permutations(iterable, r=None):
    """Yield successive distinct permutations of the elements in *iterable*.

        >>> sorted(distinct_permutations([1, 0, 1]))
        [(0, 1, 1), (1, 0, 1), (1, 1, 0)]

    Equivalent to ``set(permutations(iterable))``, except duplicates are not
    generated and thrown away. For larger input sequences this is much more
    efficient.

    Duplicate permutations arise when there are duplicated elements in the
    input iterable. The number of items returned is
    `n! / (x_1! * x_2! * ... * x_n!)`, where `n` is the total number of
    items input, and each `x_i` is the count of a distinct item in the input
    sequence.

    If *r* is given, only the *r*-length permutations are yielded.

        >>> sorted(distinct_permutations([1, 0, 1], r=2))
        [(0, 1), (1, 0), (1, 1)]
        >>> sorted(distinct_permutations(range(3), r=2))
        [(0, 1), (0, 2), (1, 0), (1, 2), (2, 0), (2, 1)]

    """

    # Algorithm: https://w.wiki/Qai
    def _full(A):
        while True:
            # Yield the permutation we have
            yield tuple(A)

            # Find the largest index i such that A[i] < A[i + 1]
            for i in range(size - 2, -1, -1):
                if A[i] < A[i + 1]:
                    break
            #  If no such index exists, this permutation is the last one
            else:
                return

            # Find the largest index j greater than j such that A[i] < A[j]
            for j in range(size - 1, i, -1):
                if A[i] < A[j]:
                    break

            # Swap the value of A[i] with that of A[j], then reverse the
            # sequence from A[i + 1] to form the new permutation
            A[i], A[j] = A[j], A[i]
            A[i + 1 :] = A[: i - size : -1]  # A[i + 1:][::-1]

    # Algorithm: modified from the above
    def _partial(A, r):
        # Split A into the first r items and the last r items
        head, tail = A[:r], A[r:]
        right_head_indexes = range(r - 1, -1, -1)
        left_tail_indexes = range(len(tail))

        while True:
            # Yield the permutation we have
            yield tuple(head)

            # Starting from the right, find the first index of the head with
            # value smaller than the maximum value of the tail - call it i.
            pivot = tail[-1]
            for i in right_head_indexes:
                if head[i] < pivot:
                    break
                pivot = head[i]
            else:
                return

            # Starting from the left, find the first value of the tail
            # with a value greater than head[i] and swap.
            for j in left_tail_indexes:
                if tail[j] > head[i]:
                    head[i], tail[j] = tail[j], head[i]
                    break
            # If we didn't find one, start from the right and find the first
            # index of the head with a value greater than head[i] and swap.
            else:
                for j in right_head_indexes:
                    if head[j] > head[i]:
                        head[i], head[j] = head[j], head[i]
                        break

            # Reverse head[i + 1:] and swap it with tail[:r - (i + 1)]
            tail += head[: i - r : -1]  # head[i + 1:][::-1]
            i += 1
            head[i:], tail[:] = tail[: r - i], tail[r - i :]

    items = sorted(iterable)

    size = len(items)
    if r is None:
        r = size

    if 0 < r <= size:
        return _full(items) if (r == size) else _partial(items, r)

    return iter(() if r else ((),))


def intersperse(e, iterable, n=1):
    """Intersperse filler element *e* among the items in *iterable*, leaving
    *n* items between each filler element.

        >>> list(intersperse('!', [1, 2, 3, 4, 5]))
        [1, '!', 2, '!', 3, '!', 4, '!', 5]

        >>> list(intersperse(None, [1, 2, 3, 4, 5], n=2))
        [1, 2, None, 3, 4, None, 5]

    """
    if n == 0:
        raise ValueError('n must be > 0')
    elif n == 1:
        # interleave(repeat(e), iterable) -> e, x_0, e, x_1, e, x_2...
        # islice(..., 1, None) -> x_0, e, x_1, e, x_2...
        return islice(interleave(repeat(e), iterable), 1, None)
    else:
        # interleave(filler, chunks) -> [e], [x_0, x_1], [e], [x_2, x_3]...
        # islice(..., 1, None) -> [x_0, x_1], [e], [x_2, x_3]...
        # flatten(...) -> x_0, x_1, e, x_2, x_3...
        filler = repeat([e])
        chunks = chunked(iterable, n)
        return flatten(islice(interleave(filler, chunks), 1, None))


def unique_to_each(*iterables):
    """Return the elements from each of the input iterables that aren't in the
    other input iterables.

    For example, suppose you have a set of packages, each with a set of
    dependencies::

        {'pkg_1': {'A', 'B'}, 'pkg_2': {'B', 'C'}, 'pkg_3': {'B', 'D'}}

    If you remove one package, which dependencies can also be removed?

    If ``pkg_1`` is removed, then ``A`` is no longer necessary - it is not
    associated with ``pkg_2`` or ``pkg_3``. Similarly, ``C`` is only needed for
    ``pkg_2``, and ``D`` is only needed for ``pkg_3``::

        >>> unique_to_each({'A', 'B'}, {'B', 'C'}, {'B', 'D'})
        [['A'], ['C'], ['D']]

    If there are duplicates in one input iterable that aren't in the others
    they will be duplicated in the output. Input order is preserved::

        >>> unique_to_each("mississippi", "missouri")
        [['p', 'p'], ['o', 'u', 'r']]

    It is assumed that the elements of each iterable are hashable.

    """
    pool = [list(it) for it in iterables]
    counts = Counter(chain.from_iterable(map(set, pool)))
    uniques = {element for element in counts if counts[element] == 1}
    return [list(filter(uniques.__contains__, it)) for it in pool]


def windowed(seq, n, fillvalue=None, step=1):
    """Return a sliding window of width *n* over the given iterable.

        >>> all_windows = windowed([1, 2, 3, 4, 5], 3)
        >>> list(all_windows)
        [(1, 2, 3), (2, 3, 4), (3, 4, 5)]

    When the window is larger than the iterable, *fillvalue* is used in place
    of missing values:

        >>> list(windowed([1, 2, 3], 4))
        [(1, 2, 3, None)]

    Each window will advance in increments of *step*:

        >>> list(windowed([1, 2, 3, 4, 5, 6], 3, fillvalue='!', step=2))
        [(1, 2, 3), (3, 4, 5), (5, 6, '!')]

    To slide into the iterable's items, use :func:`chain` to add filler items
    to the left:

        >>> iterable = [1, 2, 3, 4]
        >>> n = 3
        >>> padding = [None] * (n - 1)
        >>> list(windowed(chain(padding, iterable), 3))
        [(None, None, 1), (None, 1, 2), (1, 2, 3), (2, 3, 4)]
    """
    if n < 0:
        raise ValueError('n must be >= 0')
    if n == 0:
        yield tuple()
        return
    if step < 1:
        raise ValueError('step must be >= 1')

    window = deque(maxlen=n)
    i = n
    for _ in map(window.append, seq):
        i -= 1
        if not i:
            i = step
            yield tuple(window)

    size = len(window)
    if size == 0:
        return
    elif size < n:
        yield tuple(chain(window, repeat(fillvalue, n - size)))
    elif 0 < i < min(step, n):
        window += (fillvalue,) * i
        yield tuple(window)


def substrings(iterable):
    """Yield all of the substrings of *iterable*.

        >>> [''.join(s) for s in substrings('more')]
        ['m', 'o', 'r', 'e', 'mo', 'or', 're', 'mor', 'ore', 'more']

    Note that non-string iterables can also be subdivided.

        >>> list(substrings([0, 1, 2]))
        [(0,), (1,), (2,), (0, 1), (1, 2), (0, 1, 2)]

    """
    # The length-1 substrings
    seq = []
    for item in iter(iterable):
        seq.append(item)
        yield (item,)
    seq = tuple(seq)
    item_count = len(seq)

    # And the rest
    for n in range(2, item_count + 1):
        for i in range(item_count - n + 1):
            yield seq[i : i + n]


def substrings_indexes(seq, reverse=False):
    """Yield all substrings and their positions in *seq*

    The items yielded will be a tuple of the form ``(substr, i, j)``, where
    ``substr == seq[i:j]``.

    This function only works for iterables that support slicing, such as
    ``str`` objects.

    >>> for item in substrings_indexes('more'):
    ...    print(item)
    ('m', 0, 1)
    ('o', 1, 2)
    ('r', 2, 3)
    ('e', 3, 4)
    ('mo', 0, 2)
    ('or', 1, 3)
    ('re', 2, 4)
    ('mor', 0, 3)
    ('ore', 1, 4)
    ('more', 0, 4)

    Set *reverse* to ``True`` to yield the same items in the opposite order.


    """
    r = range(1, len(seq) + 1)
    if reverse:
        r = reversed(r)
    return (
        (seq[i : i + L], i, i + L) for L in r for i in range(len(seq) - L + 1)
    )


class bucket:
    """Wrap *iterable* and return an object that buckets it iterable into
    child iterables based on a *key* function.

        >>> iterable = ['a1', 'b1', 'c1', 'a2', 'b2', 'c2', 'b3']
        >>> s = bucket(iterable, key=lambda x: x[0])  # Bucket by 1st character
        >>> sorted(list(s))  # Get the keys
        ['a', 'b', 'c']
        >>> a_iterable = s['a']
        >>> next(a_iterable)
        'a1'
        >>> next(a_iterable)
        'a2'
        >>> list(s['b'])
        ['b1', 'b2', 'b3']

    The original iterable will be advanced and its items will be cached until
    they are used by the child iterables. This may require significant storage.

    By default, attempting to select a bucket to which no items belong  will
    exhaust the iterable and cache all values.
    If you specify a *validator* function, selected buckets will instead be
    checked against it.

        >>> from itertools import count
        >>> it = count(1, 2)  # Infinite sequence of odd numbers
        >>> key = lambda x: x % 10  # Bucket by last digit
        >>> validator = lambda x: x in {1, 3, 5, 7, 9}  # Odd digits only
        >>> s = bucket(it, key=key, validator=validator)
        >>> 2 in s
        False
        >>> list(s[2])
        []

    """

    def __init__(self, iterable, key, validator=None):
        self._it = iter(iterable)
        self._key = key
        self._cache = defaultdict(deque)
        self._validator = validator or (lambda x: True)

    def __contains__(self, value):
        if not self._validator(value):
            return False

        try:
            item = next(self[value])
        except StopIteration:
            return False
        else:
            self._cache[value].appendleft(item)

        return True

    def _get_values(self, value):
        """
        Helper to yield items from the parent iterator that match *value*.
        Items that don't match are stored in the local cache as they
        are encountered.
        """
        while True:
            # If we've cached some items that match the target value, emit
            # the first one and evict it from the cache.
            if self._cache[value]:
                yield self._cache[value].popleft()
            # Otherwise we need to advance the parent iterator to search for
            # a matching item, caching the rest.
            else:
                while True:
                    try:
                        item = next(self._it)
                    except StopIteration:
                        return
                    item_value = self._key(item)
                    if item_value == value:
                        yield item
                        break
                    elif self._validator(item_value):
                        self._cache[item_value].append(item)

    def __iter__(self):
        for item in self._it:
            item_value = self._key(item)
            if self._validator(item_value):
                self._cache[item_value].append(item)

        yield from self._cache.keys()

    def __getitem__(self, value):
        if not self._validator(value):
            return iter(())

        return self._get_values(value)


def spy(iterable, n=1):
    """Return a 2-tuple with a list containing the first *n* elements of
    *iterable*, and an iterator with the same items as *iterable*.
    This allows you to "look ahead" at the items in the iterable without
    advancing it.

    There is one item in the list by default:

        >>> iterable = 'abcdefg'
        >>> head, iterable = spy(iterable)
        >>> head
        ['a']
        >>> list(iterable)
        ['a', 'b', 'c', 'd', 'e', 'f', 'g']

    You may use unpacking to retrieve items instead of lists:

        >>> (head,), iterable = spy('abcdefg')
        >>> head
        'a'
        >>> (first, second), iterable = spy('abcdefg', 2)
        >>> first
        'a'
        >>> second
        'b'

    The number of items requested can be larger than the number of items in
    the iterable:

        >>> iterable = [1, 2, 3, 4, 5]
        >>> head, iterable = spy(iterable, 10)
        >>> head
        [1, 2, 3, 4, 5]
        >>> list(iterable)
        [1, 2, 3, 4, 5]

    """
    it = iter(iterable)
    head = take(n, it)

    return head.copy(), chain(head, it)


def interleave(*iterables):
    """Return a new iterable yielding from each iterable in turn,
    until the shortest is exhausted.

        >>> list(interleave([1, 2, 3], [4, 5], [6, 7, 8]))
        [1, 4, 6, 2, 5, 7]

    For a version that doesn't terminate after the shortest iterable is
    exhausted, see :func:`interleave_longest`.

    """
    return chain.from_iterable(zip(*iterables))


def interleave_longest(*iterables):
    """Return a new iterable yielding from each iterable in turn,
    skipping any that are exhausted.

        >>> list(interleave_longest([1, 2, 3], [4, 5], [6, 7, 8]))
        [1, 4, 6, 2, 5, 7, 3, 8]

    This function produces the same output as :func:`roundrobin`, but may
    perform better for some inputs (in particular when the number of iterables
    is large).

    """
    i = chain.from_iterable(zip_longest(*iterables, fillvalue=_marker))
    return (x for x in i if x is not _marker)


def interleave_evenly(iterables, lengths=None):
    """
    Interleave multiple iterables so that their elements are evenly distributed
    throughout the output sequence.

    >>> iterables = [1, 2, 3, 4, 5], ['a', 'b']
    >>> list(interleave_evenly(iterables))
    [1, 2, 'a', 3, 4, 'b', 5]

    >>> iterables = [[1, 2, 3], [4, 5], [6, 7, 8]]
    >>> list(interleave_evenly(iterables))
    [1, 6, 4, 2, 7, 3, 8, 5]

    This function requires iterables of known length. Iterables without
    ``__len__()`` can be used by manually specifying lengths with *lengths*:

    >>> from itertools import combinations, repeat
    >>> iterables = [combinations(range(4), 2), ['a', 'b', 'c']]
    >>> lengths = [4 * (4 - 1) // 2, 3]
    >>> list(interleave_evenly(iterables, lengths=lengths))
    [(0, 1), (0, 2), 'a', (0, 3), (1, 2), 'b', (1, 3), (2, 3), 'c']

    Based on Bresenham's algorithm.
    """
    if lengths is None:
        try:
            lengths = [len(it) for it in iterables]
        except TypeError:
            raise ValueError(
                'Iterable lengths could not be determined automatically. '
                'Specify them with the lengths keyword.'
            )
    elif len(iterables) != len(lengths):
        raise ValueError('Mismatching number of iterables and lengths.')

    dims = len(lengths)

    # sort iterables by length, descending
    lengths_permute = sorted(
        range(dims), key=lambda i: lengths[i], reverse=True
    )
    lengths_desc = [lengths[i] for i in lengths_permute]
    iters_desc = [iter(iterables[i]) for i in lengths_permute]

    # the longest iterable is the primary one (Bresenham: the longest
    # distance along an axis)
    delta_primary, deltas_secondary = lengths_desc[0], lengths_desc[1:]
    iter_primary, iters_secondary = iters_desc[0], iters_desc[1:]
    errors = [delta_primary // dims] * len(deltas_secondary)

    to_yield = sum(lengths)
    while to_yield:
        yield next(iter_primary)
        to_yield -= 1
        # update errors for each secondary iterable
        errors = [e - delta for e, delta in zip(errors, deltas_secondary)]

        # those iterables for which the error is negative are yielded
        # ("diagonal step" in Bresenham)
        for i, e in enumerate(errors):
            if e < 0:
                yield next(iters_secondary[i])
                to_yield -= 1
                errors[i] += delta_primary


def collapse(iterable, base_type=None, levels=None):
    """Flatten an iterable with multiple levels of nesting (e.g., a list of
    lists of tuples) into non-iterable types.

        >>> iterable = [(1, 2), ([3, 4], [[5], [6]])]
        >>> list(collapse(iterable))
        [1, 2, 3, 4, 5, 6]

    Binary and text strings are not considered iterable and
    will not be collapsed.

    To avoid collapsing other types, specify *base_type*:

        >>> iterable = ['ab', ('cd', 'ef'), ['gh', 'ij']]
        >>> list(collapse(iterable, base_type=tuple))
        ['ab', ('cd', 'ef'), 'gh', 'ij']

    Specify *levels* to stop flattening after a certain level:

    >>> iterable = [('a', ['b']), ('c', ['d'])]
    >>> list(collapse(iterable))  # Fully flattened
    ['a', 'b', 'c', 'd']
    >>> list(collapse(iterable, levels=1))  # Only one level flattened
    ['a', ['b'], 'c', ['d']]

    """

    def walk(node, level):
        if (
            ((levels is not None) and (level > levels))
            or isinstance(node, (str, bytes))
            or ((base_type is not None) and isinstance(node, base_type))
        ):
            yield node
            return

        try:
            tree = iter(node)
        except TypeError:
            yield node
            return
        else:
            for child in tree:
                yield from walk(child, level + 1)

    yield from walk(iterable, 0)


def side_effect(func, iterable, chunk_size=None, before=None, after=None):
    """Invoke *func* on each item in *iterable* (or on each *chunk_size* group
    of items) before yielding the item.

    `func` must be a function that takes a single argument. Its return value
    will be discarded.

    *before* and *after* are optional functions that take no arguments. They
    will be executed before iteration starts and after it ends, respectively.

    `side_effect` can be used for logging, updating progress bars, or anything
    that is not functionally "pure."

    Emitting a status message:

        >>> from more_itertools import consume
        >>> func = lambda item: print('Received {}'.format(item))
        >>> consume(side_effect(func, range(2)))
        Received 0
        Received 1

    Operating on chunks of items:

        >>> pair_sums = []
        >>> func = lambda chunk: pair_sums.append(sum(chunk))
        >>> list(side_effect(func, [0, 1, 2, 3, 4, 5], 2))
        [0, 1, 2, 3, 4, 5]
        >>> list(pair_sums)
        [1, 5, 9]

    Writing to a file-like object:

        >>> from io import StringIO
        >>> from more_itertools import consume
        >>> f = StringIO()
        >>> func = lambda x: print(x, file=f)
        >>> before = lambda: print(u'HEADER', file=f)
        >>> after = f.close
        >>> it = [u'a', u'b', u'c']
        >>> consume(side_effect(func, it, before=before, after=after))
        >>> f.closed
        True

    """
    try:
        if before is not None:
            before()

        if chunk_size is None:
            for item in iterable:
                func(item)
                yield item
        else:
            for chunk in chunked(iterable, chunk_size):
                func(chunk)
                yield from chunk
    finally:
        if after is not None:
            after()


def sliced(seq, n, strict=False):
    """Yield slices of length *n* from the sequence *seq*.

    >>> list(sliced((1, 2, 3, 4, 5, 6), 3))
    [(1, 2, 3), (4, 5, 6)]

    By the default, the last yielded slice will have fewer than *n* elements
    if the length of *seq* is not divisible by *n*:

    >>> list(sliced((1, 2, 3, 4, 5, 6, 7, 8), 3))
    [(1, 2, 3), (4, 5, 6), (7, 8)]

    If the length of *seq* is not divisible by *n* and *strict* is
    ``True``, then ``ValueError`` will be raised before the last
    slice is yielded.

    This function will only work for iterables that support slicing.
    For non-sliceable iterables, see :func:`chunked`.

    """
    iterator = takewhile(len, (seq[i : i + n] for i in count(0, n)))
    if strict:

        def ret():
            for _slice in iterator:
                if len(_slice) != n:
                    raise ValueError("seq is not divisible by n.")
                yield _slice

        return iter(ret())
    else:
        return iterator


def split_at(iterable, pred, maxsplit=-1, keep_separator=False):
    """Yield lists of items from *iterable*, where each list is delimited by
    an item where callable *pred* returns ``True``.

        >>> list(split_at('abcdcba', lambda x: x == 'b'))
        [['a'], ['c', 'd', 'c'], ['a']]

        >>> list(split_at(range(10), lambda n: n % 2 == 1))
        [[0], [2], [4], [6], [8], []]

    At most *maxsplit* splits are done. If *maxsplit* is not specified or -1,
    then there is no limit on the number of splits:

        >>> list(split_at(range(10), lambda n: n % 2 == 1, maxsplit=2))
        [[0], [2], [4, 5, 6, 7, 8, 9]]

    By default, the delimiting items are not included in the output.
    To include them, set *keep_separator* to ``True``.

        >>> list(split_at('abcdcba', lambda x: x == 'b', keep_separator=True))
        [['a'], ['b'], ['c', 'd', 'c'], ['b'], ['a']]

    """
    if maxsplit == 0:
        yield list(iterable)
        return

    buf = []
    it = iter(iterable)
    for item in it:
        if pred(item):
            yield buf
            if keep_separator:
                yield [item]
            if maxsplit == 1:
                yield list(it)
                return
            buf = []
            maxsplit -= 1
        else:
            buf.append(item)
    yield buf


def split_before(iterable, pred, maxsplit=-1):
    """Yield lists of items from *iterable*, where each list ends just before
    an item for which callable *pred* returns ``True``:

        >>> list(split_before('OneTwo', lambda s: s.isupper()))
        [['O', 'n', 'e'], ['T', 'w', 'o']]

        >>> list(split_before(range(10), lambda n: n % 3 == 0))
        [[0, 1, 2], [3, 4, 5], [6, 7, 8], [9]]

    At most *maxsplit* splits are done. If *maxsplit* is not specified or -1,
    then there is no limit on the number of splits:

        >>> list(split_before(range(10), lambda n: n % 3 == 0, maxsplit=2))
        [[0, 1, 2], [3, 4, 5], [6, 7, 8, 9]]
    """
    if maxsplit == 0:
        yield list(iterable)
        return

    buf = []
    it = iter(iterable)
    for item in it:
        if pred(item) and buf:
            yield buf
            if maxsplit == 1:
                yield [item] + list(it)
                return
            buf = []
            maxsplit -= 1
        buf.append(item)
    if buf:
        yield buf


def split_after(iterable, pred, maxsplit=-1):
    """Yield lists of items from *iterable*, where each list ends with an
    item where callable *pred* returns ``True``:

        >>> list(split_after('one1two2', lambda s: s.isdigit()))
        [['o', 'n', 'e', '1'], ['t', 'w', 'o', '2']]

        >>> list(split_after(range(10), lambda n: n % 3 == 0))
        [[0], [1, 2, 3], [4, 5, 6], [7, 8, 9]]

    At most *maxsplit* splits are done. If *maxsplit* is not specified or -1,
    then there is no limit on the number of splits:

        >>> list(split_after(range(10), lambda n: n % 3 == 0, maxsplit=2))
        [[0], [1, 2, 3], [4, 5, 6, 7, 8, 9]]

    """
    if maxsplit == 0:
        yield list(iterable)
        return

    buf = []
    it = iter(iterable)
    for item in it:
        buf.append(item)
        if pred(item) and buf:
            yield buf
            if maxsplit == 1:
                buf = list(it)
                if buf:
                    yield buf
                return
            buf = []
            maxsplit -= 1
    if buf:
        yield buf


def split_when(iterable, pred, maxsplit=-1):
    """Split *iterable* into pieces based on the output of *pred*.
    *pred* should be a function that takes successive pairs of items and
    returns ``True`` if the iterable should be split in between them.

    For example, to find runs of increasing numbers, split the iterable when
    element ``i`` is larger than element ``i + 1``:

        >>> list(split_when([1, 2, 3, 3, 2, 5, 2, 4, 2], lambda x, y: x > y))
        [[1, 2, 3, 3], [2, 5], [2, 4], [2]]

    At most *maxsplit* splits are done. If *maxsplit* is not specified or -1,
    then there is no limit on the number of splits:

        >>> list(split_when([1, 2, 3, 3, 2, 5, 2, 4, 2],
        ...                 lambda x, y: x > y, maxsplit=2))
        [[1, 2, 3, 3], [2, 5], [2, 4, 2]]

    """
    if maxsplit == 0:
        yield list(iterable)
        return

    it = iter(iterable)
    try:
        cur_item = next(it)
    except StopIteration:
        return

    buf = [cur_item]
    for next_item in it:
        if pred(cur_item, next_item):
            yield buf
            if maxsplit == 1:
                yield [next_item] + list(it)
                return
            buf = []
            maxsplit -= 1

        buf.append(next_item)
        cur_item = next_item

    yield buf


def split_into(iterable, sizes):
    """Yield a list of sequential items from *iterable* of length 'n' for each
    integer 'n' in *sizes*.

        >>> list(split_into([1,2,3,4,5,6], [1,2,3]))
        [[1], [2, 3], [4, 5, 6]]

    If the sum of *sizes* is smaller than the length of *iterable*, then the
    remaining items of *iterable* will not be returned.

        >>> list(split_into([1,2,3,4,5,6], [2,3]))
        [[1, 2], [3, 4, 5]]

    If the sum of *sizes* is larger than the length of *iterable*, fewer items
    will be returned in the iteration that overruns *iterable* and further
    lists will be empty:

        >>> list(split_into([1,2,3,4], [1,2,3,4]))
        [[1], [2, 3], [4], []]

    When a ``None`` object is encountered in *sizes*, the returned list will
    contain items up to the end of *iterable* the same way that itertools.slice
    does:

        >>> list(split_into([1,2,3,4,5,6,7,8,9,0], [2,3,None]))
        [[1, 2], [3, 4, 5], [6, 7, 8, 9, 0]]

    :func:`split_into` can be useful for grouping a series of items where the
    sizes of the groups are not uniform. An example would be where in a row
    from a table, multiple columns represent elements of the same feature
    (e.g. a point represented by x,y,z) but, the format is not the same for
    all columns.
    """
    # convert the iterable argument into an iterator so its contents can
    # be consumed by islice in case it is a generator
    it = iter(iterable)

    for size in sizes:
        if size is None:
            yield list(it)
            return
        else:
            yield list(islice(it, size))


def padded(iterable, fillvalue=None, n=None, next_multiple=False):
    """Yield the elements from *iterable*, followed by *fillvalue*, such that
    at least *n* items are emitted.

        >>> list(padded([1, 2, 3], '?', 5))
        [1, 2, 3, '?', '?']

    If *next_multiple* is ``True``, *fillvalue* will be emitted until the
    number of items emitted is a multiple of *n*::

        >>> list(padded([1, 2, 3, 4], n=3, next_multiple=True))
        [1, 2, 3, 4, None, None]

    If *n* is ``None``, *fillvalue* will be emitted indefinitely.

    """
    it = iter(iterable)
    if n is None:
        yield from chain(it, repeat(fillvalue))
    elif n < 1:
        raise ValueError('n must be at least 1')
    else:
        item_count = 0
        for item in it:
            yield item
            item_count += 1

        remaining = (n - item_count) % n if next_multiple else n - item_count
        for _ in range(remaining):
            yield fillvalue


def repeat_each(iterable, n=2):
    """Repeat each element in *iterable* *n* times.

    >>> list(repeat_each('ABC', 3))
    ['A', 'A', 'A', 'B', 'B', 'B', 'C', 'C', 'C']
    """
    return chain.from_iterable(map(repeat, iterable, repeat(n)))


def repeat_last(iterable, default=None):
    """After the *iterable* is exhausted, keep yielding its last element.

        >>> list(islice(repeat_last(range(3)), 5))
        [0, 1, 2, 2, 2]

    If the iterable is empty, yield *default* forever::

        >>> list(islice(repeat_last(range(0), 42), 5))
        [42, 42, 42, 42, 42]

    """
    item = _marker
    for item in iterable:
        yield item
    final = default if item is _marker else item
    yield from repeat(final)


def distribute(n, iterable):
    """Distribute the items from *iterable* among *n* smaller iterables.

        >>> group_1, group_2 = distribute(2, [1, 2, 3, 4, 5, 6])
        >>> list(group_1)
        [1, 3, 5]
        >>> list(group_2)
        [2, 4, 6]

    If the length of *iterable* is not evenly divisible by *n*, then the
    length of the returned iterables will not be identical:

        >>> children = distribute(3, [1, 2, 3, 4, 5, 6, 7])
        >>> [list(c) for c in children]
        [[1, 4, 7], [2, 5], [3, 6]]

    If the length of *iterable* is smaller than *n*, then the last returned
    iterables will be empty:

        >>> children = distribute(5, [1, 2, 3])
        >>> [list(c) for c in children]
        [[1], [2], [3], [], []]

    This function uses :func:`itertools.tee` and may require significant
    storage. If you need the order items in the smaller iterables to match the
    original iterable, see :func:`divide`.

    """
    if n < 1:
        raise ValueError('n must be at least 1')

    children = tee(iterable, n)
    return [islice(it, index, None, n) for index, it in enumerate(children)]


def stagger(iterable, offsets=(-1, 0, 1), longest=False, fillvalue=None):
    """Yield tuples whose elements are offset from *iterable*.
    The amount by which the `i`-th item in each tuple is offset is given by
    the `i`-th item in *offsets*.

        >>> list(stagger([0, 1, 2, 3]))
        [(None, 0, 1), (0, 1, 2), (1, 2, 3)]
        >>> list(stagger(range(8), offsets=(0, 2, 4)))
        [(0, 2, 4), (1, 3, 5), (2, 4, 6), (3, 5, 7)]

    By default, the sequence will end when the final element of a tuple is the
    last item in the iterable. To continue until the first element of a tuple
    is the last item in the iterable, set *longest* to ``True``::

        >>> list(stagger([0, 1, 2, 3], longest=True))
        [(None, 0, 1), (0, 1, 2), (1, 2, 3), (2, 3, None), (3, None, None)]

    By default, ``None`` will be used to replace offsets beyond the end of the
    sequence. Specify *fillvalue* to use some other value.

    """
    children = tee(iterable, len(offsets))

    return zip_offset(
        *children, offsets=offsets, longest=longest, fillvalue=fillvalue
    )


def zip_equal(*iterables):
    """``zip`` the input *iterables* together, but raise
    ``UnequalIterablesError`` if they aren't all the same length.

        >>> it_1 = range(3)
        >>> it_2 = iter('abc')
        >>> list(zip_equal(it_1, it_2))
        [(0, 'a'), (1, 'b'), (2, 'c')]

        >>> it_1 = range(3)
        >>> it_2 = iter('abcd')
        >>> list(zip_equal(it_1, it_2)) # doctest: +IGNORE_EXCEPTION_DETAIL
        Traceback (most recent call last):
        ...
        more_itertools.more.UnequalIterablesError: Iterables have different
        lengths

    """
    if hexversion >= 0x30A00A6:
        warnings.warn(
            (
                'zip_equal will be removed in a future version of '
                'more-itertools. Use the builtin zip function with '
                'strict=True instead.'
            ),
            DeprecationWarning,
        )

    return _zip_equal(*iterables)


def zip_offset(*iterables, offsets, longest=False, fillvalue=None):
    """``zip`` the input *iterables* together, but offset the `i`-th iterable
    by the `i`-th item in *offsets*.

        >>> list(zip_offset('0123', 'abcdef', offsets=(0, 1)))
        [('0', 'b'), ('1', 'c'), ('2', 'd'), ('3', 'e')]

    This can be used as a lightweight alternative to SciPy or pandas to analyze
    data sets in which some series have a lead or lag relationship.

    By default, the sequence will end when the shortest iterable is exhausted.
    To continue until the longest iterable is exhausted, set *longest* to
    ``True``.

        >>> list(zip_offset('0123', 'abcdef', offsets=(0, 1), longest=True))
        [('0', 'b'), ('1', 'c'), ('2', 'd'), ('3', 'e'), (None, 'f')]

    By default, ``None`` will be used to replace offsets beyond the end of the
    sequence. Specify *fillvalue* to use some other value.

    """
    if len(iterables) != len(offsets):
        raise ValueError("Number of iterables and offsets didn't match")

    staggered = []
    for it, n in zip(iterables, offsets):
        if n < 0:
            staggered.append(chain(repeat(fillvalue, -n), it))
        elif n > 0:
            staggered.append(islice(it, n, None))
        else:
            staggered.append(it)

    if longest:
        return zip_longest(*staggered, fillvalue=fillvalue)

    return zip(*staggered)


def sort_together(iterables, key_list=(0,), key=None, reverse=False):
    """Return the input iterables sorted together, with *key_list* as the
    priority for sorting. All iterables are trimmed to the length of the
    shortest one.

    This can be used like the sorting function in a spreadsheet. If each
    iterable represents a column of data, the key list determines which
    columns are used for sorting.

    By default, all iterables are sorted using the ``0``-th iterable::

        >>> iterables = [(4, 3, 2, 1), ('a', 'b', 'c', 'd')]
        >>> sort_together(iterables)
        [(1, 2, 3, 4), ('d', 'c', 'b', 'a')]

    Set a different key list to sort according to another iterable.
    Specifying multiple keys dictates how ties are broken::

        >>> iterables = [(3, 1, 2), (0, 1, 0), ('c', 'b', 'a')]
        >>> sort_together(iterables, key_list=(1, 2))
        [(2, 3, 1), (0, 0, 1), ('a', 'c', 'b')]

    To sort by a function of the elements of the iterable, pass a *key*
    function. Its arguments are the elements of the iterables corresponding to
    the key list::

        >>> names = ('a', 'b', 'c')
        >>> lengths = (1, 2, 3)
        >>> widths = (5, 2, 1)
        >>> def area(length, width):
        ...     return length * width
        >>> sort_together([names, lengths, widths], key_list=(1, 2), key=area)
        [('c', 'b', 'a'), (3, 2, 1), (1, 2, 5)]

    Set *reverse* to ``True`` to sort in descending order.

        >>> sort_together([(1, 2, 3), ('c', 'b', 'a')], reverse=True)
        [(3, 2, 1), ('a', 'b', 'c')]

    """
    if key is None:
        # if there is no key function, the key argument to sorted is an
        # itemgetter
        key_argument = itemgetter(*key_list)
    else:
        # if there is a key function, call it with the items at the offsets
        # specified by the key function as arguments
        key_list = list(key_list)
        if len(key_list) == 1:
            # if key_list contains a single item, pass the item at that offset
            # as the only argument to the key function
            key_offset = key_list[0]
            key_argument = lambda zipped_items: key(zipped_items[key_offset])
        else:
            # if key_list contains multiple items, use itemgetter to return a
            # tuple of items, which we pass as *args to the key function
            get_key_items = itemgetter(*key_list)
            key_argument = lambda zipped_items: key(
                *get_key_items(zipped_items)
            )

    return list(
        zip(*sorted(zip(*iterables), key=key_argument, reverse=reverse))
    )


def unzip(iterable):
    """The inverse of :func:`zip`, this function disaggregates the elements
    of the zipped *iterable*.

    The ``i``-th iterable contains the ``i``-th element from each element
    of the zipped iterable. The first element is used to determine the
    length of the remaining elements.

        >>> iterable = [('a', 1), ('b', 2), ('c', 3), ('d', 4)]
        >>> letters, numbers = unzip(iterable)
        >>> list(letters)
        ['a', 'b', 'c', 'd']
        >>> list(numbers)
        [1, 2, 3, 4]

    This is similar to using ``zip(*iterable)``, but it avoids reading
    *iterable* into memory. Note, however, that this function uses
    :func:`itertools.tee` and thus may require significant storage.

    """
    head, iterable = spy(iter(iterable))
    if not head:
        # empty iterable, e.g. zip([], [], [])
        return ()
    # spy returns a one-length iterable as head
    head = head[0]
    iterables = tee(iterable, len(head))

    def itemgetter(i):
        def getter(obj):
            try:
                return obj[i]
            except IndexError:
                # basically if we have an iterable like
                # iter([(1, 2, 3), (4, 5), (6,)])
                # the second unzipped iterable would fail at the third tuple
                # since it would try to access tup[1]
                # same with the third unzipped iterable and the second tuple
                # to support these "improperly zipped" iterables,
                # we create a custom itemgetter
                # which just stops the unzipped iterables
                # at first length mismatch
                raise StopIteration

        return getter

    return tuple(map(itemgetter(i), it) for i, it in enumerate(iterables))


def divide(n, iterable):
    """Divide the elements from *iterable* into *n* parts, maintaining
    order.

        >>> group_1, group_2 = divide(2, [1, 2, 3, 4, 5, 6])
        >>> list(group_1)
        [1, 2, 3]
        >>> list(group_2)
        [4, 5, 6]

    If the length of *iterable* is not evenly divisible by *n*, then the
    length of the returned iterables will not be identical:

        >>> children = divide(3, [1, 2, 3, 4, 5, 6, 7])
        >>> [list(c) for c in children]
        [[1, 2, 3], [4, 5], [6, 7]]

    If the length of the iterable is smaller than n, then the last returned
    iterables will be empty:

        >>> children = divide(5, [1, 2, 3])
        >>> [list(c) for c in children]
        [[1], [2], [3], [], []]

    This function will exhaust the iterable before returning and may require
    significant storage. If order is not important, see :func:`distribute`,
    which does not first pull the iterable into memory.

    """
    if n < 1:
        raise ValueError('n must be at least 1')

    try:
        iterable[:0]
    except TypeError:
        seq = tuple(iterable)
    else:
        seq = iterable

    q, r = divmod(len(seq), n)

    ret = []
    stop = 0
    for i in range(1, n + 1):
        start = stop
        stop += q + 1 if i <= r else q
        ret.append(iter(seq[start:stop]))

    return ret


def always_iterable(obj, base_type=(str, bytes)):
    """If *obj* is iterable, return an iterator over its items::

        >>> obj = (1, 2, 3)
        >>> list(always_iterable(obj))
        [1, 2, 3]

    If *obj* is not iterable, return a one-item iterable containing *obj*::

        >>> obj = 1
        >>> list(always_iterable(obj))
        [1]

    If *obj* is ``None``, return an empty iterable:

        >>> obj = None
        >>> list(always_iterable(None))
        []

    By default, binary and text strings are not considered iterable::

        >>> obj = 'foo'
        >>> list(always_iterable(obj))
        ['foo']

    If *base_type* is set, objects for which ``isinstance(obj, base_type)``
    returns ``True`` won't be considered iterable.

        >>> obj = {'a': 1}
        >>> list(always_iterable(obj))  # Iterate over the dict's keys
        ['a']
        >>> list(always_iterable(obj, base_type=dict))  # Treat dicts as a unit
        [{'a': 1}]

    Set *base_type* to ``None`` to avoid any special handling and treat objects
    Python considers iterable as iterable:

        >>> obj = 'foo'
        >>> list(always_iterable(obj, base_type=None))
        ['f', 'o', 'o']
    """
    if obj is None:
        return iter(())

    if (base_type is not None) and isinstance(obj, base_type):
        return iter((obj,))

    try:
        return iter(obj)
    except TypeError:
        return iter((obj,))


def adjacent(predicate, iterable, distance=1):
    """Return an iterable over `(bool, item)` tuples where the `item` is
    drawn from *iterable* and the `bool` indicates whether
    that item satisfies the *predicate* or is adjacent to an item that does.

    For example, to find whether items are adjacent to a ``3``::

        >>> list(adjacent(lambda x: x == 3, range(6)))
        [(False, 0), (False, 1), (True, 2), (True, 3), (True, 4), (False, 5)]

    Set *distance* to change what counts as adjacent. For example, to find
    whether items are two places away from a ``3``:

        >>> list(adjacent(lambda x: x == 3, range(6), distance=2))
        [(False, 0), (True, 1), (True, 2), (True, 3), (True, 4), (True, 5)]

    This is useful for contextualizing the results of a search function.
    For example, a code comparison tool might want to identify lines that
    have changed, but also surrounding lines to give the viewer of the diff
    context.

    The predicate function will only be called once for each item in the
    iterable.

    See also :func:`groupby_transform`, which can be used with this function
    to group ranges of items with the same `bool` value.

    """
    # Allow distance=0 mainly for testing that it reproduces results with map()
    if distance < 0:
        raise ValueError('distance must be at least 0')

    i1, i2 = tee(iterable)
    padding = [False] * distance
    selected = chain(padding, map(predicate, i1), padding)
    adjacent_to_selected = map(any, windowed(selected, 2 * distance + 1))
    return zip(adjacent_to_selected, i2)


def groupby_transform(iterable, keyfunc=None, valuefunc=None, reducefunc=None):
    """An extension of :func:`itertools.groupby` that can apply transformations
    to the grouped data.

    * *keyfunc* is a function computing a key value for each item in *iterable*
    * *valuefunc* is a function that transforms the individual items from
      *iterable* after grouping
    * *reducefunc* is a function that transforms each group of items

    >>> iterable = 'aAAbBBcCC'
    >>> keyfunc = lambda k: k.upper()
    >>> valuefunc = lambda v: v.lower()
    >>> reducefunc = lambda g: ''.join(g)
    >>> list(groupby_transform(iterable, keyfunc, valuefunc, reducefunc))
    [('A', 'aaa'), ('B', 'bbb'), ('C', 'ccc')]

    Each optional argument defaults to an identity function if not specified.

    :func:`groupby_transform` is useful when grouping elements of an iterable
    using a separate iterable as the key. To do this, :func:`zip` the iterables
    and pass a *keyfunc* that extracts the first element and a *valuefunc*
    that extracts the second element::

        >>> from operator import itemgetter
        >>> keys = [0, 0, 1, 1, 1, 2, 2, 2, 3]
        >>> values = 'abcdefghi'
        >>> iterable = zip(keys, values)
        >>> grouper = groupby_transform(iterable, itemgetter(0), itemgetter(1))
        >>> [(k, ''.join(g)) for k, g in grouper]
        [(0, 'ab'), (1, 'cde'), (2, 'fgh'), (3, 'i')]

    Note that the order of items in the iterable is significant.
    Only adjacent items are grouped together, so if you don't want any
    duplicate groups, you should sort the iterable by the key function.

    """
    ret = groupby(iterable, keyfunc)
    if valuefunc:
        ret = ((k, map(valuefunc, g)) for k, g in ret)
    if reducefunc:
        ret = ((k, reducefunc(g)) for k, g in ret)

    return ret


class numeric_range(abc.Sequence, abc.Hashable):
    """An extension of the built-in ``range()`` function whose arguments can
    be any orderable numeric type.

    With only *stop* specified, *start* defaults to ``0`` and *step*
    defaults to ``1``. The output items will match the type of *stop*:

        >>> list(numeric_range(3.5))
        [0.0, 1.0, 2.0, 3.0]

    With only *start* and *stop* specified, *step* defaults to ``1``. The
    output items will match the type of *start*:

        >>> from decimal import Decimal
        >>> start = Decimal('2.1')
        >>> stop = Decimal('5.1')
        >>> list(numeric_range(start, stop))
        [Decimal('2.1'), Decimal('3.1'), Decimal('4.1')]

    With *start*, *stop*, and *step*  specified the output items will match
    the type of ``start + step``:

        >>> from fractions import Fraction
        >>> start = Fraction(1, 2)  # Start at 1/2
        >>> stop = Fraction(5, 2)  # End at 5/2
        >>> step = Fraction(1, 2)  # Count by 1/2
        >>> list(numeric_range(start, stop, step))
        [Fraction(1, 2), Fraction(1, 1), Fraction(3, 2), Fraction(2, 1)]

    If *step* is zero, ``ValueError`` is raised. Negative steps are supported:

        >>> list(numeric_range(3, -1, -1.0))
        [3.0, 2.0, 1.0, 0.0]

    Be aware of the limitations of floating point numbers; the representation
    of the yielded numbers may be surprising.

    ``datetime.datetime`` objects can be used for *start* and *stop*, if *step*
    is a ``datetime.timedelta`` object:

        >>> import datetime
        >>> start = datetime.datetime(2019, 1, 1)
        >>> stop = datetime.datetime(2019, 1, 3)
        >>> step = datetime.timedelta(days=1)
        >>> items = iter(numeric_range(start, stop, step))
        >>> next(items)
        datetime.datetime(2019, 1, 1, 0, 0)
        >>> next(items)
        datetime.datetime(2019, 1, 2, 0, 0)

    """

    _EMPTY_HASH = hash(range(0, 0))

    def __init__(self, *args):
        argc = len(args)
        if argc == 1:
            (self._stop,) = args
            self._start = type(self._stop)(0)
            self._step = type(self._stop - self._start)(1)
        elif argc == 2:
            self._start, self._stop = args
            self._step = type(self._stop - self._start)(1)
        elif argc == 3:
            self._start, self._stop, self._step = args
        elif argc == 0:
            raise TypeError(
                'numeric_range expected at least '
                '1 argument, got {}'.format(argc)
            )
        else:
            raise TypeError(
                'numeric_range expected at most '
                '3 arguments, got {}'.format(argc)
            )

        self._zero = type(self._step)(0)
        if self._step == self._zero:
            raise ValueError('numeric_range() arg 3 must not be zero')
        self._growing = self._step > self._zero

    def __bool__(self):
        if self._growing:
            return self._start < self._stop
        else:
            return self._start > self._stop

    def __contains__(self, elem):
        if self._growing:
            if self._start <= elem < self._stop:
                return (elem - self._start) % self._step == self._zero
        else:
            if self._start >= elem > self._stop:
                return (self._start - elem) % (-self._step) == self._zero

        return False

    def __eq__(self, other):
        if isinstance(other, numeric_range):
            empty_self = not bool(self)
            empty_other = not bool(other)
            if empty_self or empty_other:
                return empty_self and empty_other  # True if both empty
            else:
                return (
                    self._start == other._start
                    and self._step == other._step
                    and self._get_by_index(-1) == other._get_by_index(-1)
                )
        else:
            return False

    def __getitem__(self, key):
        if isinstance(key, int):
            return self._get_by_index(key)
        elif isinstance(key, slice):
            step = self._step if key.step is None else key.step * self._step

            if key.start is None or key.start <= -self._len:
                start = self._start
            elif key.start >= self._len:
                start = self._stop
            else:  # -self._len < key.start < self._len
                start = self._get_by_index(key.start)

            if key.stop is None or key.stop >= self._len:
                stop = self._stop
            elif key.stop <= -self._len:
                stop = self._start
            else:  # -self._len < key.stop < self._len
                stop = self._get_by_index(key.stop)

            return numeric_range(start, stop, step)
        else:
            raise TypeError(
                'numeric range indices must be '
                'integers or slices, not {}'.format(type(key).__name__)
            )

    def __hash__(self):
        if self:
            return hash((self._start, self._get_by_index(-1), self._step))
        else:
            return self._EMPTY_HASH

    def __iter__(self):
        values = (self._start + (n * self._step) for n in count())
        if self._growing:
            return takewhile(partial(gt, self._stop), values)
        else:
            return takewhile(partial(lt, self._stop), values)

    def __len__(self):
        return self._len

    @cached_property
    def _len(self):
        if self._growing:
            start = self._start
            stop = self._stop
            step = self._step
        else:
            start = self._stop
            stop = self._start
            step = -self._step
        distance = stop - start
        if distance <= self._zero:
            return 0
        else:  # distance > 0 and step > 0: regular euclidean division
            q, r = divmod(distance, step)
            return int(q) + int(r != self._zero)

    def __reduce__(self):
        return numeric_range, (self._start, self._stop, self._step)

    def __repr__(self):
        if self._step == 1:
            return "numeric_range({}, {})".format(
                repr(self._start), repr(self._stop)
            )
        else:
            return "numeric_range({}, {}, {})".format(
                repr(self._start), repr(self._stop), repr(self._step)
            )

    def __reversed__(self):
        return iter(
            numeric_range(
                self._get_by_index(-1), self._start - self._step, -self._step
            )
        )

    def count(self, value):
        return int(value in self)

    def index(self, value):
        if self._growing:
            if self._start <= value < self._stop:
                q, r = divmod(value - self._start, self._step)
                if r == self._zero:
                    return int(q)
        else:
            if self._start >= value > self._stop:
                q, r = divmod(self._start - value, -self._step)
                if r == self._zero:
                    return int(q)

        raise ValueError("{} is not in numeric range".format(value))

    def _get_by_index(self, i):
        if i < 0:
            i += self._len
        if i < 0 or i >= self._len:
            raise IndexError("numeric range object index out of range")
        return self._start + i * self._step


def count_cycle(iterable, n=None):
    """Cycle through the items from *iterable* up to *n* times, yielding
    the number of completed cycles along with each item. If *n* is omitted the
    process repeats indefinitely.

    >>> list(count_cycle('AB', 3))
    [(0, 'A'), (0, 'B'), (1, 'A'), (1, 'B'), (2, 'A'), (2, 'B')]

    """
    iterable = tuple(iterable)
    if not iterable:
        return iter(())
    counter = count() if n is None else range(n)
    return ((i, item) for i in counter for item in iterable)


def mark_ends(iterable):
    """Yield 3-tuples of the form ``(is_first, is_last, item)``.

    >>> list(mark_ends('ABC'))
    [(True, False, 'A'), (False, False, 'B'), (False, True, 'C')]

    Use this when looping over an iterable to take special action on its first
    and/or last items:

    >>> iterable = ['Header', 100, 200, 'Footer']
    >>> total = 0
    >>> for is_first, is_last, item in mark_ends(iterable):
    ...     if is_first:
    ...         continue  # Skip the header
    ...     if is_last:
    ...         continue  # Skip the footer
    ...     total += item
    >>> print(total)
    300
    """
    it = iter(iterable)

    try:
        b = next(it)
    except StopIteration:
        return

    try:
        for i in count():
            a = b
            b = next(it)
            yield i == 0, False, a

    except StopIteration:
        yield i == 0, True, a


def locate(iterable, pred=bool, window_size=None):
    """Yield the index of each item in *iterable* for which *pred* returns
    ``True``.

    *pred* defaults to :func:`bool`, which will select truthy items:

        >>> list(locate([0, 1, 1, 0, 1, 0, 0]))
        [1, 2, 4]

    Set *pred* to a custom function to, e.g., find the indexes for a particular
    item.

        >>> list(locate(['a', 'b', 'c', 'b'], lambda x: x == 'b'))
        [1, 3]

    If *window_size* is given, then the *pred* function will be called with
    that many items. This enables searching for sub-sequences:

        >>> iterable = [0, 1, 2, 3, 0, 1, 2, 3, 0, 1, 2, 3]
        >>> pred = lambda *args: args == (1, 2, 3)
        >>> list(locate(iterable, pred=pred, window_size=3))
        [1, 5, 9]

    Use with :func:`seekable` to find indexes and then retrieve the associated
    items:

        >>> from itertools import count
        >>> from more_itertools import seekable
        >>> source = (3 * n + 1 if (n % 2) else n // 2 for n in count())
        >>> it = seekable(source)
        >>> pred = lambda x: x > 100
        >>> indexes = locate(it, pred=pred)
        >>> i = next(indexes)
        >>> it.seek(i)
        >>> next(it)
        106

    """
    if window_size is None:
        return compress(count(), map(pred, iterable))

    if window_size < 1:
        raise ValueError('window size must be at least 1')

    it = windowed(iterable, window_size, fillvalue=_marker)
    return compress(count(), starmap(pred, it))


def longest_common_prefix(iterables):
    """Yield elements of the longest common prefix amongst given *iterables*.

    >>> ''.join(longest_common_prefix(['abcd', 'abc', 'abf']))
    'ab'

    """
    return (c[0] for c in takewhile(all_equal, zip(*iterables)))


def lstrip(iterable, pred):
    """Yield the items from *iterable*, but strip any from the beginning
    for which *pred* returns ``True``.

    For example, to remove a set of items from the start of an iterable:

        >>> iterable = (None, False, None, 1, 2, None, 3, False, None)
        >>> pred = lambda x: x in {None, False, ''}
        >>> list(lstrip(iterable, pred))
        [1, 2, None, 3, False, None]

    This function is analogous to to :func:`str.lstrip`, and is essentially
    an wrapper for :func:`itertools.dropwhile`.

    """
    return dropwhile(pred, iterable)


def rstrip(iterable, pred):
    """Yield the items from *iterable*, but strip any from the end
    for which *pred* returns ``True``.

    For example, to remove a set of items from the end of an iterable:

        >>> iterable = (None, False, None, 1, 2, None, 3, False, None)
        >>> pred = lambda x: x in {None, False, ''}
        >>> list(rstrip(iterable, pred))
        [None, False, None, 1, 2, None, 3]

    This function is analogous to :func:`str.rstrip`.

    """
    cache = []
    cache_append = cache.append
    cache_clear = cache.clear
    for x in iterable:
        if pred(x):
            cache_append(x)
        else:
            yield from cache
            cache_clear()
            yield x


def strip(iterable, pred):
    """Yield the items from *iterable*, but strip any from the
    beginning and end for which *pred* returns ``True``.

    For example, to remove a set of items from both ends of an iterable:

        >>> iterable = (None, False, None, 1, 2, None, 3, False, None)
        >>> pred = lambda x: x in {None, False, ''}
        >>> list(strip(iterable, pred))
        [1, 2, None, 3]

    This function is analogous to :func:`str.strip`.

    """
    return rstrip(lstrip(iterable, pred), pred)


class islice_extended:
    """An extension of :func:`itertools.islice` that supports negative values
    for *stop*, *start*, and *step*.

        >>> iterable = iter('abcdefgh')
        >>> list(islice_extended(iterable, -4, -1))
        ['e', 'f', 'g']

    Slices with negative values require some caching of *iterable*, but this
    function takes care to minimize the amount of memory required.

    For example, you can use a negative step with an infinite iterator:

        >>> from itertools import count
        >>> list(islice_extended(count(), 110, 99, -2))
        [110, 108, 106, 104, 102, 100]

    You can also use slice notation directly:

        >>> iterable = map(str, count())
        >>> it = islice_extended(iterable)[10:20:2]
        >>> list(it)
        ['10', '12', '14', '16', '18']

    """

    def __init__(self, iterable, *args):
        it = iter(iterable)
        if args:
            self._iterable = _islice_helper(it, slice(*args))
        else:
            self._iterable = it

    def __iter__(self):
        return self

    def __next__(self):
        return next(self._iterable)

    def __getitem__(self, key):
        if isinstance(key, slice):
            return islice_extended(_islice_helper(self._iterable, key))

        raise TypeError('islice_extended.__getitem__ argument must be a slice')


def _islice_helper(it, s):
    start = s.start
    stop = s.stop
    if s.step == 0:
        raise ValueError('step argument must be a non-zero integer or None.')
    step = s.step or 1

    if step > 0:
        start = 0 if (start is None) else start

        if start < 0:
            # Consume all but the last -start items
            cache = deque(enumerate(it, 1), maxlen=-start)
            len_iter = cache[-1][0] if cache else 0

            # Adjust start to be positive
            i = max(len_iter + start, 0)

            # Adjust stop to be positive
            if stop is None:
                j = len_iter
            elif stop >= 0:
                j = min(stop, len_iter)
            else:
                j = max(len_iter + stop, 0)

            # Slice the cache
            n = j - i
            if n <= 0:
                return

            for index, item in islice(cache, 0, n, step):
                yield item
        elif (stop is not None) and (stop < 0):
            # Advance to the start position
            next(islice(it, start, start), None)

            # When stop is negative, we have to carry -stop items while
            # iterating
            cache = deque(islice(it, -stop), maxlen=-stop)

            for index, item in enumerate(it):
                cached_item = cache.popleft()
                if index % step == 0:
                    yield cached_item
                cache.append(item)
        else:
            # When both start and stop are positive we have the normal case
            yield from islice(it, start, stop, step)
    else:
        start = -1 if (start is None) else start

        if (stop is not None) and (stop < 0):
            # Consume all but the last items
            n = -stop - 1
            cache = deque(enumerate(it, 1), maxlen=n)
            len_iter = cache[-1][0] if cache else 0

            # If start and stop are both negative they are comparable and
            # we can just slice. Otherwise we can adjust start to be negative
            # and then slice.
            if start < 0:
                i, j = start, stop
            else:
                i, j = min(start - len_iter, -1), None

            for index, item in list(cache)[i:j:step]:
                yield item
        else:
            # Advance to the stop position
            if stop is not None:
                m = stop + 1
                next(islice(it, m, m), None)

            # stop is positive, so if start is negative they are not comparable
            # and we need the rest of the items.
            if start < 0:
                i = start
                n = None
            # stop is None and start is positive, so we just need items up to
            # the start index.
            elif stop is None:
                i = None
                n = start + 1
            # Both stop and start are positive, so they are comparable.
            else:
                i = None
                n = start - stop
                if n <= 0:
                    return

            cache = list(islice(it, n))

            yield from cache[i::step]


def always_reversible(iterable):
    """An extension of :func:`reversed` that supports all iterables, not
    just those which implement the ``Reversible`` or ``Sequence`` protocols.

        >>> print(*always_reversible(x for x in range(3)))
        2 1 0

    If the iterable is already reversible, this function returns the
    result of :func:`reversed()`. If the iterable is not reversible,
    this function will cache the remaining items in the iterable and
    yield them in reverse order, which may require significant storage.
    """
    try:
        return reversed(iterable)
    except TypeError:
        return reversed(list(iterable))


def consecutive_groups(iterable, ordering=lambda x: x):
    """Yield groups of consecutive items using :func:`itertools.groupby`.
    The *ordering* function determines whether two items are adjacent by
    returning their position.

    By default, the ordering function is the identity function. This is
    suitable for finding runs of numbers:

        >>> iterable = [1, 10, 11, 12, 20, 30, 31, 32, 33, 40]
        >>> for group in consecutive_groups(iterable):
        ...     print(list(group))
        [1]
        [10, 11, 12]
        [20]
        [30, 31, 32, 33]
        [40]

    For finding runs of adjacent letters, try using the :meth:`index` method
    of a string of letters:

        >>> from string import ascii_lowercase
        >>> iterable = 'abcdfgilmnop'
        >>> ordering = ascii_lowercase.index
        >>> for group in consecutive_groups(iterable, ordering):
        ...     print(list(group))
        ['a', 'b', 'c', 'd']
        ['f', 'g']
        ['i']
        ['l', 'm', 'n', 'o', 'p']

    Each group of consecutive items is an iterator that shares it source with
    *iterable*. When an an output group is advanced, the previous group is
    no longer available unless its elements are copied (e.g., into a ``list``).

        >>> iterable = [1, 2, 11, 12, 21, 22]
        >>> saved_groups = []
        >>> for group in consecutive_groups(iterable):
        ...     saved_groups.append(list(group))  # Copy group elements
        >>> saved_groups
        [[1, 2], [11, 12], [21, 22]]

    """
    for k, g in groupby(
        enumerate(iterable), key=lambda x: x[0] - ordering(x[1])
    ):
        yield map(itemgetter(1), g)


def difference(iterable, func=sub, *, initial=None):
    """This function is the inverse of :func:`itertools.accumulate`. By default
    it will compute the first difference of *iterable* using
    :func:`operator.sub`:

        >>> from itertools import accumulate
        >>> iterable = accumulate([0, 1, 2, 3, 4])  # produces 0, 1, 3, 6, 10
        >>> list(difference(iterable))
        [0, 1, 2, 3, 4]

    *func* defaults to :func:`operator.sub`, but other functions can be
    specified. They will be applied as follows::

        A, B, C, D, ... --> A, func(B, A), func(C, B), func(D, C), ...

    For example, to do progressive division:

        >>> iterable = [1, 2, 6, 24, 120]
        >>> func = lambda x, y: x // y
        >>> list(difference(iterable, func))
        [1, 2, 3, 4, 5]

    If the *initial* keyword is set, the first element will be skipped when
    computing successive differences.

        >>> it = [10, 11, 13, 16]  # from accumulate([1, 2, 3], initial=10)
        >>> list(difference(it, initial=10))
        [1, 2, 3]

    """
    a, b = tee(iterable)
    try:
        first = [next(b)]
    except StopIteration:
        return iter([])

    if initial is not None:
        first = []

    return chain(first, map(func, b, a))


class SequenceView(Sequence):
    """Return a read-only view of the sequence object *target*.

    :class:`SequenceView` objects are analogous to Python's built-in
    "dictionary view" types. They provide a dynamic view of a sequence's items,
    meaning that when the sequence updates, so does the view.

        >>> seq = ['0', '1', '2']
        >>> view = SequenceView(seq)
        >>> view
        SequenceView(['0', '1', '2'])
        >>> seq.append('3')
        >>> view
        SequenceView(['0', '1', '2', '3'])

    Sequence views support indexing, slicing, and length queries. They act
    like the underlying sequence, except they don't allow assignment:

        >>> view[1]
        '1'
        >>> view[1:-1]
        ['1', '2']
        >>> len(view)
        4

    Sequence views are useful as an alternative to copying, as they don't
    require (much) extra storage.

    """

    def __init__(self, target):
        if not isinstance(target, Sequence):
            raise TypeError
        self._target = target

    def __getitem__(self, index):
        return self._target[index]

    def __len__(self):
        return len(self._target)

    def __repr__(self):
        return '{}({})'.format(self.__class__.__name__, repr(self._target))


class seekable:
    """Wrap an iterator to allow for seeking backward and forward. This
    progressively caches the items in the source iterable so they can be
    re-visited.

    Call :meth:`seek` with an index to seek to that position in the source
    iterable.

    To "reset" an iterator, seek to ``0``:

        >>> from itertools import count
        >>> it = seekable((str(n) for n in count()))
        >>> next(it), next(it), next(it)
        ('0', '1', '2')
        >>> it.seek(0)
        >>> next(it), next(it), next(it)
        ('0', '1', '2')
        >>> next(it)
        '3'

    You can also seek forward:

        >>> it = seekable((str(n) for n in range(20)))
        >>> it.seek(10)
        >>> next(it)
        '10'
        >>> it.relative_seek(-2)  # Seeking relative to the current position
        >>> next(it)
        '9'
        >>> it.seek(20)  # Seeking past the end of the source isn't a problem
        >>> list(it)
        []
        >>> it.seek(0)  # Resetting works even after hitting the end
        >>> next(it), next(it), next(it)
        ('0', '1', '2')

    Call :meth:`peek` to look ahead one item without advancing the iterator:

        >>> it = seekable('1234')
        >>> it.peek()
        '1'
        >>> list(it)
        ['1', '2', '3', '4']
        >>> it.peek(default='empty')
        'empty'

    Before the iterator is at its end, calling :func:`bool` on it will return
    ``True``. After it will return ``False``:

        >>> it = seekable('5678')
        >>> bool(it)
        True
        >>> list(it)
        ['5', '6', '7', '8']
        >>> bool(it)
        False

    You may view the contents of the cache with the :meth:`elements` method.
    That returns a :class:`SequenceView`, a view that updates automatically:

        >>> it = seekable((str(n) for n in range(10)))
        >>> next(it), next(it), next(it)
        ('0', '1', '2')
        >>> elements = it.elements()
        >>> elements
        SequenceView(['0', '1', '2'])
        >>> next(it)
        '3'
        >>> elements
        SequenceView(['0', '1', '2', '3'])

    By default, the cache grows as the source iterable progresses, so beware of
    wrapping very large or infinite iterables. Supply *maxlen* to limit the
    size of the cache (this of course limits how far back you can seek).

        >>> from itertools import count
        >>> it = seekable((str(n) for n in count()), maxlen=2)
        >>> next(it), next(it), next(it), next(it)
        ('0', '1', '2', '3')
        >>> list(it.elements())
        ['2', '3']
        >>> it.seek(0)
        >>> next(it), next(it), next(it), next(it)
        ('2', '3', '4', '5')
        >>> next(it)
        '6'

    """

    def __init__(self, iterable, maxlen=None):
        self._source = iter(iterable)
        if maxlen is None:
            self._cache = []
        else:
            self._cache = deque([], maxlen)
        self._index = None

    def __iter__(self):
        return self

    def __next__(self):
        if self._index is not None:
            try:
                item = self._cache[self._index]
            except IndexError:
                self._index = None
            else:
                self._index += 1
                return item

        item = next(self._source)
        self._cache.append(item)
        return item

    def __bool__(self):
        try:
            self.peek()
        except StopIteration:
            return False
        return True

    def peek(self, default=_marker):
        try:
            peeked = next(self)
        except StopIteration:
            if default is _marker:
                raise
            return default
        if self._index is None:
            self._index = len(self._cache)
        self._index -= 1
        return peeked

    def elements(self):
        return SequenceView(self._cache)

    def seek(self, index):
        self._index = index
        remainder = index - len(self._cache)
        if remainder > 0:
            consume(self, remainder)

    def relative_seek(self, count):
        index = len(self._cache)
        self.seek(max(index + count, 0))


class run_length:
    """
    :func:`run_length.encode` compresses an iterable with run-length encoding.
    It yields groups of repeated items with the count of how many times they
    were repeated:

        >>> uncompressed = 'abbcccdddd'
        >>> list(run_length.encode(uncompressed))
        [('a', 1), ('b', 2), ('c', 3), ('d', 4)]

    :func:`run_length.decode` decompresses an iterable that was previously
    compressed with run-length encoding. It yields the items of the
    decompressed iterable:

        >>> compressed = [('a', 1), ('b', 2), ('c', 3), ('d', 4)]
        >>> list(run_length.decode(compressed))
        ['a', 'b', 'b', 'c', 'c', 'c', 'd', 'd', 'd', 'd']

    """

    @staticmethod
    def encode(iterable):
        return ((k, ilen(g)) for k, g in groupby(iterable))

    @staticmethod
    def decode(iterable):
        return chain.from_iterable(repeat(k, n) for k, n in iterable)


def exactly_n(iterable, n, predicate=bool):
    """Return ``True`` if exactly ``n`` items in the iterable are ``True``
    according to the *predicate* function.

        >>> exactly_n([True, True, False], 2)
        True
        >>> exactly_n([True, True, False], 1)
        False
        >>> exactly_n([0, 1, 2, 3, 4, 5], 3, lambda x: x < 3)
        True

    The iterable will be advanced until ``n + 1`` truthy items are encountered,
    so avoid calling it on infinite iterables.

    """
    return len(take(n + 1, filter(predicate, iterable))) == n


def circular_shifts(iterable):
    """Return a list of circular shifts of *iterable*.

    >>> circular_shifts(range(4))
    [(0, 1, 2, 3), (1, 2, 3, 0), (2, 3, 0, 1), (3, 0, 1, 2)]
    """
    lst = list(iterable)
    return take(len(lst), windowed(cycle(lst), len(lst)))


def make_decorator(wrapping_func, result_index=0):
    """Return a decorator version of *wrapping_func*, which is a function that
    modifies an iterable. *result_index* is the position in that function's
    signature where the iterable goes.

    This lets you use itertools on the "production end," i.e. at function
    definition. This can augment what the function returns without changing the
    function's code.

    For example, to produce a decorator version of :func:`chunked`:

        >>> from more_itertools import chunked
        >>> chunker = make_decorator(chunked, result_index=0)
        >>> @chunker(3)
        ... def iter_range(n):
        ...     return iter(range(n))
        ...
        >>> list(iter_range(9))
        [[0, 1, 2], [3, 4, 5], [6, 7, 8]]

    To only allow truthy items to be returned:

        >>> truth_serum = make_decorator(filter, result_index=1)
        >>> @truth_serum(bool)
        ... def boolean_test():
        ...     return [0, 1, '', ' ', False, True]
        ...
        >>> list(boolean_test())
        [1, ' ', True]

    The :func:`peekable` and :func:`seekable` wrappers make for practical
    decorators:

        >>> from more_itertools import peekable
        >>> peekable_function = make_decorator(peekable)
        >>> @peekable_function()
        ... def str_range(*args):
        ...     return (str(x) for x in range(*args))
        ...
        >>> it = str_range(1, 20, 2)
        >>> next(it), next(it), next(it)
        ('1', '3', '5')
        >>> it.peek()
        '7'
        >>> next(it)
        '7'

    """

    # See https://sites.google.com/site/bbayles/index/decorator_factory for
    # notes on how this works.
    def decorator(*wrapping_args, **wrapping_kwargs):
        def outer_wrapper(f):
            def inner_wrapper(*args, **kwargs):
                result = f(*args, **kwargs)
                wrapping_args_ = list(wrapping_args)
                wrapping_args_.insert(result_index, result)
                return wrapping_func(*wrapping_args_, **wrapping_kwargs)

            return inner_wrapper

        return outer_wrapper

    return decorator


def map_reduce(iterable, keyfunc, valuefunc=None, reducefunc=None):
    """Return a dictionary that maps the items in *iterable* to categories
    defined by *keyfunc*, transforms them with *valuefunc*, and
    then summarizes them by category with *reducefunc*.

    *valuefunc* defaults to the identity function if it is unspecified.
    If *reducefunc* is unspecified, no summarization takes place:

        >>> keyfunc = lambda x: x.upper()
        >>> result = map_reduce('abbccc', keyfunc)
        >>> sorted(result.items())
        [('A', ['a']), ('B', ['b', 'b']), ('C', ['c', 'c', 'c'])]

    Specifying *valuefunc* transforms the categorized items:

        >>> keyfunc = lambda x: x.upper()
        >>> valuefunc = lambda x: 1
        >>> result = map_reduce('abbccc', keyfunc, valuefunc)
        >>> sorted(result.items())
        [('A', [1]), ('B', [1, 1]), ('C', [1, 1, 1])]

    Specifying *reducefunc* summarizes the categorized items:

        >>> keyfunc = lambda x: x.upper()
        >>> valuefunc = lambda x: 1
        >>> reducefunc = sum
        >>> result = map_reduce('abbccc', keyfunc, valuefunc, reducefunc)
        >>> sorted(result.items())
        [('A', 1), ('B', 2), ('C', 3)]

    You may want to filter the input iterable before applying the map/reduce
    procedure:

        >>> all_items = range(30)
        >>> items = [x for x in all_items if 10 <= x <= 20]  # Filter
        >>> keyfunc = lambda x: x % 2  # Evens map to 0; odds to 1
        >>> categories = map_reduce(items, keyfunc=keyfunc)
        >>> sorted(categories.items())
        [(0, [10, 12, 14, 16, 18, 20]), (1, [11, 13, 15, 17, 19])]
        >>> summaries = map_reduce(items, keyfunc=keyfunc, reducefunc=sum)
        >>> sorted(summaries.items())
        [(0, 90), (1, 75)]

    Note that all items in the iterable are gathered into a list before the
    summarization step, which may require significant storage.

    The returned object is a :obj:`collections.defaultdict` with the
    ``default_factory`` set to ``None``, such that it behaves like a normal
    dictionary.

    """
    valuefunc = (lambda x: x) if (valuefunc is None) else valuefunc

    ret = defaultdict(list)
    for item in iterable:
        key = keyfunc(item)
        value = valuefunc(item)
        ret[key].append(value)

    if reducefunc is not None:
        for key, value_list in ret.items():
            ret[key] = reducefunc(value_list)

    ret.default_factory = None
    return ret


def rlocate(iterable, pred=bool, window_size=None):
    """Yield the index of each item in *iterable* for which *pred* returns
    ``True``, starting from the right and moving left.

    *pred* defaults to :func:`bool`, which will select truthy items:

        >>> list(rlocate([0, 1, 1, 0, 1, 0, 0]))  # Truthy at 1, 2, and 4
        [4, 2, 1]

    Set *pred* to a custom function to, e.g., find the indexes for a particular
    item:

        >>> iterable = iter('abcb')
        >>> pred = lambda x: x == 'b'
        >>> list(rlocate(iterable, pred))
        [3, 1]

    If *window_size* is given, then the *pred* function will be called with
    that many items. This enables searching for sub-sequences:

        >>> iterable = [0, 1, 2, 3, 0, 1, 2, 3, 0, 1, 2, 3]
        >>> pred = lambda *args: args == (1, 2, 3)
        >>> list(rlocate(iterable, pred=pred, window_size=3))
        [9, 5, 1]

    Beware, this function won't return anything for infinite iterables.
    If *iterable* is reversible, ``rlocate`` will reverse it and search from
    the right. Otherwise, it will search from the left and return the results
    in reverse order.

    See :func:`locate` to for other example applications.

    """
    if window_size is None:
        try:
            len_iter = len(iterable)
            return (len_iter - i - 1 for i in locate(reversed(iterable), pred))
        except TypeError:
            pass

    return reversed(list(locate(iterable, pred, window_size)))


def replace(iterable, pred, substitutes, count=None, window_size=1):
    """Yield the items from *iterable*, replacing the items for which *pred*
    returns ``True`` with the items from the iterable *substitutes*.

        >>> iterable = [1, 1, 0, 1, 1, 0, 1, 1]
        >>> pred = lambda x: x == 0
        >>> substitutes = (2, 3)
        >>> list(replace(iterable, pred, substitutes))
        [1, 1, 2, 3, 1, 1, 2, 3, 1, 1]

    If *count* is given, the number of replacements will be limited:

        >>> iterable = [1, 1, 0, 1, 1, 0, 1, 1, 0]
        >>> pred = lambda x: x == 0
        >>> substitutes = [None]
        >>> list(replace(iterable, pred, substitutes, count=2))
        [1, 1, None, 1, 1, None, 1, 1, 0]

    Use *window_size* to control the number of items passed as arguments to
    *pred*. This allows for locating and replacing subsequences.

        >>> iterable = [0, 1, 2, 5, 0, 1, 2, 5]
        >>> window_size = 3
        >>> pred = lambda *args: args == (0, 1, 2)  # 3 items passed to pred
        >>> substitutes = [3, 4] # Splice in these items
        >>> list(replace(iterable, pred, substitutes, window_size=window_size))
        [3, 4, 5, 3, 4, 5]

    """
    if window_size < 1:
        raise ValueError('window_size must be at least 1')

    # Save the substitutes iterable, since it's used more than once
    substitutes = tuple(substitutes)

    # Add padding such that the number of windows matches the length of the
    # iterable
    it = chain(iterable, [_marker] * (window_size - 1))
    windows = windowed(it, window_size)

    n = 0
    for w in windows:
        # If the current window matches our predicate (and we haven't hit
        # our maximum number of replacements), splice in the substitutes
        # and then consume the following windows that overlap with this one.
        # For example, if the iterable is (0, 1, 2, 3, 4...)
        # and the window size is 2, we have (0, 1), (1, 2), (2, 3)...
        # If the predicate matches on (0, 1), we need to zap (0, 1) and (1, 2)
        if pred(*w):
            if (count is None) or (n < count):
                n += 1
                yield from substitutes
                consume(windows, window_size - 1)
                continue

        # If there was no match (or we've reached the replacement limit),
        # yield the first item from the window.
        if w and (w[0] is not _marker):
            yield w[0]


def partitions(iterable):
    """Yield all possible order-preserving partitions of *iterable*.

    >>> iterable = 'abc'
    >>> for part in partitions(iterable):
    ...     print([''.join(p) for p in part])
    ['abc']
    ['a', 'bc']
    ['ab', 'c']
    ['a', 'b', 'c']

    This is unrelated to :func:`partition`.

    """
    sequence = list(iterable)
    n = len(sequence)
    for i in powerset(range(1, n)):
        yield [sequence[i:j] for i, j in zip((0,) + i, i + (n,))]


def set_partitions(iterable, k=None):
    """
    Yield the set partitions of *iterable* into *k* parts. Set partitions are
    not order-preserving.

    >>> iterable = 'abc'
    >>> for part in set_partitions(iterable, 2):
    ...     print([''.join(p) for p in part])
    ['a', 'bc']
    ['ab', 'c']
    ['b', 'ac']


    If *k* is not given, every set partition is generated.

    >>> iterable = 'abc'
    >>> for part in set_partitions(iterable):
    ...     print([''.join(p) for p in part])
    ['abc']
    ['a', 'bc']
    ['ab', 'c']
    ['b', 'ac']
    ['a', 'b', 'c']

    """
    L = list(iterable)
    n = len(L)
    if k is not None:
        if k < 1:
            raise ValueError(
                "Can't partition in a negative or zero number of groups"
            )
        elif k > n:
            return

    def set_partitions_helper(L, k):
        n = len(L)
        if k == 1:
            yield [L]
        elif n == k:
            yield [[s] for s in L]
        else:
            e, *M = L
            for p in set_partitions_helper(M, k - 1):
                yield [[e], *p]
            for p in set_partitions_helper(M, k):
                for i in range(len(p)):
                    yield p[:i] + [[e] + p[i]] + p[i + 1 :]

    if k is None:
        for k in range(1, n + 1):
            yield from set_partitions_helper(L, k)
    else:
        yield from set_partitions_helper(L, k)


class time_limited:
    """
    Yield items from *iterable* until *limit_seconds* have passed.
    If the time limit expires before all items have been yielded, the
    ``timed_out`` parameter will be set to ``True``.

    >>> from time import sleep
    >>> def generator():
    ...     yield 1
    ...     yield 2
    ...     sleep(0.2)
    ...     yield 3
    >>> iterable = time_limited(0.1, generator())
    >>> list(iterable)
    [1, 2]
    >>> iterable.timed_out
    True

    Note that the time is checked before each item is yielded, and iteration
    stops if  the time elapsed is greater than *limit_seconds*. If your time
    limit is 1 second, but it takes 2 seconds to generate the first item from
    the iterable, the function will run for 2 seconds and not yield anything.

    """

    def __init__(self, limit_seconds, iterable):
        if limit_seconds < 0:
            raise ValueError('limit_seconds must be positive')
        self.limit_seconds = limit_seconds
        self._iterable = iter(iterable)
        self._start_time = monotonic()
        self.timed_out = False

    def __iter__(self):
        return self

    def __next__(self):
        item = next(self._iterable)
        if monotonic() - self._start_time > self.limit_seconds:
            self.timed_out = True
            raise StopIteration

        return item


def only(iterable, default=None, too_long=None):
    """If *iterable* has only one item, return it.
    If it has zero items, return *default*.
    If it has more than one item, raise the exception given by *too_long*,
    which is ``ValueError`` by default.

    >>> only([], default='missing')
    'missing'
    >>> only([1])
    1
    >>> only([1, 2])  # doctest: +IGNORE_EXCEPTION_DETAIL
    Traceback (most recent call last):
    ...
    ValueError: Expected exactly one item in iterable, but got 1, 2,
     and perhaps more.'
    >>> only([1, 2], too_long=TypeError)  # doctest: +IGNORE_EXCEPTION_DETAIL
    Traceback (most recent call last):
    ...
    TypeError

    Note that :func:`only` attempts to advance *iterable* twice to ensure there
    is only one item.  See :func:`spy` or :func:`peekable` to check
    iterable contents less destructively.
    """
    it = iter(iterable)
    first_value = next(it, default)

    try:
        second_value = next(it)
    except StopIteration:
        pass
    else:
        msg = (
            'Expected exactly one item in iterable, but got {!r}, {!r}, '
            'and perhaps more.'.format(first_value, second_value)
        )
        raise too_long or ValueError(msg)

    return first_value


class _IChunk:
    def __init__(self, iterable, n):
        self._it = islice(iterable, n)
        self._cache = deque()

    def fill_cache(self):
        self._cache.extend(self._it)

    def __iter__(self):
        return self

    def __next__(self):
        try:
            return next(self._it)
        except StopIteration:
            if self._cache:
                return self._cache.popleft()
            else:
                raise


def ichunked(iterable, n):
    """Break *iterable* into sub-iterables with *n* elements each.
    :func:`ichunked` is like :func:`chunked`, but it yields iterables
    instead of lists.

    If the sub-iterables are read in order, the elements of *iterable*
    won't be stored in memory.
    If they are read out of order, :func:`itertools.tee` is used to cache
    elements as necessary.

    >>> from itertools import count
    >>> all_chunks = ichunked(count(), 4)
    >>> c_1, c_2, c_3 = next(all_chunks), next(all_chunks), next(all_chunks)
    >>> list(c_2)  # c_1's elements have been cached; c_3's haven't been
    [4, 5, 6, 7]
    >>> list(c_1)
    [0, 1, 2, 3]
    >>> list(c_3)
    [8, 9, 10, 11]

    """
    source = peekable(iter(iterable))
    ichunk_marker = object()
    while True:
        # Check to see whether we're at the end of the source iterable
        item = source.peek(ichunk_marker)
        if item is ichunk_marker:
            return

        chunk = _IChunk(source, n)
        yield chunk

        # Advance the source iterable and fill previous chunk's cache
        chunk.fill_cache()


def iequals(*iterables):
    """Return ``True`` if all given *iterables* are equal to each other,
    which means that they contain the same elements in the same order.

    The function is useful for comparing iterables of different data types
    or iterables that do not support equality checks.

    >>> iequals("abc", ['a', 'b', 'c'], ('a', 'b', 'c'), iter("abc"))
    True

    >>> iequals("abc", "acb")
    False

    Not to be confused with :func:`all_equals`, which checks whether all
    elements of iterable are equal to each other.

    """
    return all(map(all_equal, zip_longest(*iterables, fillvalue=object())))


def distinct_combinations(iterable, r):
    """Yield the distinct combinations of *r* items taken from *iterable*.

        >>> list(distinct_combinations([0, 0, 1], 2))
        [(0, 0), (0, 1)]

    Equivalent to ``set(combinations(iterable))``, except duplicates are not
    generated and thrown away. For larger input sequences this is much more
    efficient.

    """
    if r < 0:
        raise ValueError('r must be non-negative')
    elif r == 0:
        yield ()
        return
    pool = tuple(iterable)
    generators = [unique_everseen(enumerate(pool), key=itemgetter(1))]
    current_combo = [None] * r
    level = 0
    while generators:
        try:
            cur_idx, p = next(generators[-1])
        except StopIteration:
            generators.pop()
            level -= 1
            continue
        current_combo[level] = p
        if level + 1 == r:
            yield tuple(current_combo)
        else:
            generators.append(
                unique_everseen(
                    enumerate(pool[cur_idx + 1 :], cur_idx + 1),
                    key=itemgetter(1),
                )
            )
            level += 1


def filter_except(validator, iterable, *exceptions):
    """Yield the items from *iterable* for which the *validator* function does
    not raise one of the specified *exceptions*.

    *validator* is called for each item in *iterable*.
    It should be a function that accepts one argument and raises an exception
    if that item is not valid.

    >>> iterable = ['1', '2', 'three', '4', None]
    >>> list(filter_except(int, iterable, ValueError, TypeError))
    ['1', '2', '4']

    If an exception other than one given by *exceptions* is raised by
    *validator*, it is raised like normal.
    """
    for item in iterable:
        try:
            validator(item)
        except exceptions:
            pass
        else:
            yield item


def map_except(function, iterable, *exceptions):
    """Transform each item from *iterable* with *function* and yield the
    result, unless *function* raises one of the specified *exceptions*.

    *function* is called to transform each item in *iterable*.
    It should accept one argument.

    >>> iterable = ['1', '2', 'three', '4', None]
    >>> list(map_except(int, iterable, ValueError, TypeError))
    [1, 2, 4]

    If an exception other than one given by *exceptions* is raised by
    *function*, it is raised like normal.
    """
    for item in iterable:
        try:
            yield function(item)
        except exceptions:
            pass


def map_if(iterable, pred, func, func_else=lambda x: x):
    """Evaluate each item from *iterable* using *pred*. If the result is
    equivalent to ``True``, transform the item with *func* and yield it.
    Otherwise, transform the item with *func_else* and yield it.

    *pred*, *func*, and *func_else* should each be functions that accept
    one argument. By default, *func_else* is the identity function.

    >>> from math import sqrt
    >>> iterable = list(range(-5, 5))
    >>> iterable
    [-5, -4, -3, -2, -1, 0, 1, 2, 3, 4]
    >>> list(map_if(iterable, lambda x: x > 3, lambda x: 'toobig'))
    [-5, -4, -3, -2, -1, 0, 1, 2, 3, 'toobig']
    >>> list(map_if(iterable, lambda x: x >= 0,
    ... lambda x: f'{sqrt(x):.2f}', lambda x: None))
    [None, None, None, None, None, '0.00', '1.00', '1.41', '1.73', '2.00']
    """
    for item in iterable:
        yield func(item) if pred(item) else func_else(item)


def _sample_unweighted(iterable, k):
    # Implementation of "Algorithm L" from the 1994 paper by Kim-Hung Li:
    # "Reservoir-Sampling Algorithms of Time Complexity O(n(1+log(N/n)))".

    # Fill up the reservoir (collection of samples) with the first `k` samples
    reservoir = take(k, iterable)

    # Generate random number that's the largest in a sample of k U(0,1) numbers
    # Largest order statistic: https://en.wikipedia.org/wiki/Order_statistic
    W = exp(log(random()) / k)

    # The number of elements to skip before changing the reservoir is a random
    # number with a geometric distribution. Sample it using random() and logs.
    next_index = k + floor(log(random()) / log(1 - W))

    for index, element in enumerate(iterable, k):
        if index == next_index:
            reservoir[randrange(k)] = element
            # The new W is the largest in a sample of k U(0, `old_W`) numbers
            W *= exp(log(random()) / k)
            next_index += floor(log(random()) / log(1 - W)) + 1

    return reservoir


def _sample_weighted(iterable, k, weights):
    # Implementation of "A-ExpJ" from the 2006 paper by Efraimidis et al. :
    # "Weighted random sampling with a reservoir".

    # Log-transform for numerical stability for weights that are small/large
    weight_keys = (log(random()) / weight for weight in weights)

    # Fill up the reservoir (collection of samples) with the first `k`
    # weight-keys and elements, then heapify the list.
    reservoir = take(k, zip(weight_keys, iterable))
    heapify(reservoir)

    # The number of jumps before changing the reservoir is a random variable
    # with an exponential distribution. Sample it using random() and logs.
    smallest_weight_key, _ = reservoir[0]
    weights_to_skip = log(random()) / smallest_weight_key

    for weight, element in zip(weights, iterable):
        if weight >= weights_to_skip:
            # The notation here is consistent with the paper, but we store
            # the weight-keys in log-space for better numerical stability.
            smallest_weight_key, _ = reservoir[0]
            t_w = exp(weight * smallest_weight_key)
            r_2 = uniform(t_w, 1)  # generate U(t_w, 1)
            weight_key = log(r_2) / weight
            heapreplace(reservoir, (weight_key, element))
            smallest_weight_key, _ = reservoir[0]
            weights_to_skip = log(random()) / smallest_weight_key
        else:
            weights_to_skip -= weight

    # Equivalent to [element for weight_key, element in sorted(reservoir)]
    return [heappop(reservoir)[1] for _ in range(k)]


def sample(iterable, k, weights=None):
    """Return a *k*-length list of elements chosen (without replacement)
    from the *iterable*. Like :func:`random.sample`, but works on iterables
    of unknown length.

    >>> iterable = range(100)
    >>> sample(iterable, 5)  # doctest: +SKIP
    [81, 60, 96, 16, 4]

    An iterable with *weights* may also be given:

    >>> iterable = range(100)
    >>> weights = (i * i + 1 for i in range(100))
    >>> sampled = sample(iterable, 5, weights=weights)  # doctest: +SKIP
    [79, 67, 74, 66, 78]

    The algorithm can also be used to generate weighted random permutations.
    The relative weight of each item determines the probability that it
    appears late in the permutation.

    >>> data = "abcdefgh"
    >>> weights = range(1, len(data) + 1)
    >>> sample(data, k=len(data), weights=weights)  # doctest: +SKIP
    ['c', 'a', 'b', 'e', 'g', 'd', 'h', 'f']
    """
    if k == 0:
        return []

    iterable = iter(iterable)
    if weights is None:
        return _sample_unweighted(iterable, k)
    else:
        weights = iter(weights)
        return _sample_weighted(iterable, k, weights)


def is_sorted(iterable, key=None, reverse=False, strict=False):
    """Returns ``True`` if the items of iterable are in sorted order, and
    ``False`` otherwise. *key* and *reverse* have the same meaning that they do
    in the built-in :func:`sorted` function.

    >>> is_sorted(['1', '2', '3', '4', '5'], key=int)
    True
    >>> is_sorted([5, 4, 3, 1, 2], reverse=True)
    False

    If *strict*, tests for strict sorting, that is, returns ``False`` if equal
    elements are found:

    >>> is_sorted([1, 2, 2])
    True
    >>> is_sorted([1, 2, 2], strict=True)
    False

    The function returns ``False`` after encountering the first out-of-order
    item. If there are no out-of-order items, the iterable is exhausted.
    """

    compare = (le if reverse else ge) if strict else (lt if reverse else gt)
    it = iterable if key is None else map(key, iterable)
    return not any(starmap(compare, pairwise(it)))


class AbortThread(BaseException):
    pass


class callback_iter:
    """Convert a function that uses callbacks to an iterator.

    Let *func* be a function that takes a `callback` keyword argument.
    For example:

    >>> def func(callback=None):
    ...     for i, c in [(1, 'a'), (2, 'b'), (3, 'c')]:
    ...         if callback:
    ...             callback(i, c)
    ...     return 4


    Use ``with callback_iter(func)`` to get an iterator over the parameters
    that are delivered to the callback.

    >>> with callback_iter(func) as it:
    ...     for args, kwargs in it:
    ...         print(args)
    (1, 'a')
    (2, 'b')
    (3, 'c')

    The function will be called in a background thread. The ``done`` property
    indicates whether it has completed execution.

    >>> it.done
    True

    If it completes successfully, its return value will be available
    in the ``result`` property.

    >>> it.result
    4

    Notes:

    * If the function uses some keyword argument besides ``callback``, supply
      *callback_kwd*.
    * If it finished executing, but raised an exception, accessing the
      ``result`` property will raise the same exception.
    * If it hasn't finished executing, accessing the ``result``
      property from within the ``with`` block will raise ``RuntimeError``.
    * If it hasn't finished executing, accessing the ``result`` property from
      outside the ``with`` block will raise a
      ``more_itertools.AbortThread`` exception.
    * Provide *wait_seconds* to adjust how frequently the it is polled for
      output.

    """

    def __init__(self, func, callback_kwd='callback', wait_seconds=0.1):
        self._func = func
        self._callback_kwd = callback_kwd
        self._aborted = False
        self._future = None
        self._wait_seconds = wait_seconds
        # Lazily import concurrent.future
        self._executor = __import__(
            'concurrent.futures'
        ).futures.ThreadPoolExecutor(max_workers=1)
        self._iterator = self._reader()

    def __enter__(self):
        return self

    def __exit__(self, exc_type, exc_value, traceback):
        self._aborted = True
        self._executor.shutdown()

    def __iter__(self):
        return self

    def __next__(self):
        return next(self._iterator)

    @property
    def done(self):
        if self._future is None:
            return False
        return self._future.done()

    @property
    def result(self):
        if not self.done:
            raise RuntimeError('Function has not yet completed')

        return self._future.result()

    def _reader(self):
        q = Queue()

        def callback(*args, **kwargs):
            if self._aborted:
                raise AbortThread('canceled by user')

            q.put((args, kwargs))

        self._future = self._executor.submit(
            self._func, **{self._callback_kwd: callback}
        )

        while True:
            try:
                item = q.get(timeout=self._wait_seconds)
            except Empty:
                pass
            else:
                q.task_done()
                yield item

            if self._future.done():
                break

        remaining = []
        while True:
            try:
                item = q.get_nowait()
            except Empty:
                break
            else:
                q.task_done()
                remaining.append(item)
        q.join()
        yield from remaining


def windowed_complete(iterable, n):
    """
    Yield ``(beginning, middle, end)`` tuples, where:

    * Each ``middle`` has *n* items from *iterable*
    * Each ``beginning`` has the items before the ones in ``middle``
    * Each ``end`` has the items after the ones in ``middle``

    >>> iterable = range(7)
    >>> n = 3
    >>> for beginning, middle, end in windowed_complete(iterable, n):
    ...     print(beginning, middle, end)
    () (0, 1, 2) (3, 4, 5, 6)
    (0,) (1, 2, 3) (4, 5, 6)
    (0, 1) (2, 3, 4) (5, 6)
    (0, 1, 2) (3, 4, 5) (6,)
    (0, 1, 2, 3) (4, 5, 6) ()

    Note that *n* must be at least 0 and most equal to the length of
    *iterable*.

    This function will exhaust the iterable and may require significant
    storage.
    """
    if n < 0:
        raise ValueError('n must be >= 0')

    seq = tuple(iterable)
    size = len(seq)

    if n > size:
        raise ValueError('n must be <= len(seq)')

    for i in range(size - n + 1):
        beginning = seq[:i]
        middle = seq[i : i + n]
        end = seq[i + n :]
        yield beginning, middle, end


def all_unique(iterable, key=None):
    """
    Returns ``True`` if all the elements of *iterable* are unique (no two
    elements are equal).

        >>> all_unique('ABCB')
        False

    If a *key* function is specified, it will be used to make comparisons.

        >>> all_unique('ABCb')
        True
        >>> all_unique('ABCb', str.lower)
        False

    The function returns as soon as the first non-unique element is
    encountered. Iterables with a mix of hashable and unhashable items can
    be used, but the function will be slower for unhashable items.
    """
    seenset = set()
    seenset_add = seenset.add
    seenlist = []
    seenlist_add = seenlist.append
    for element in map(key, iterable) if key else iterable:
        try:
            if element in seenset:
                return False
            seenset_add(element)
        except TypeError:
            if element in seenlist:
                return False
            seenlist_add(element)
    return True


def nth_product(index, *args):
    """Equivalent to ``list(product(*args))[index]``.

    The products of *args* can be ordered lexicographically.
    :func:`nth_product` computes the product at sort position *index* without
    computing the previous products.

        >>> nth_product(8, range(2), range(2), range(2), range(2))
        (1, 0, 0, 0)

    ``IndexError`` will be raised if the given *index* is invalid.
    """
    pools = list(map(tuple, reversed(args)))
    ns = list(map(len, pools))

    c = reduce(mul, ns)

    if index < 0:
        index += c

    if not 0 <= index < c:
        raise IndexError

    result = []
    for pool, n in zip(pools, ns):
        result.append(pool[index % n])
        index //= n

    return tuple(reversed(result))


def nth_permutation(iterable, r, index):
    """Equivalent to ``list(permutations(iterable, r))[index]```

    The subsequences of *iterable* that are of length *r* where order is
    important can be ordered lexicographically. :func:`nth_permutation`
    computes the subsequence at sort position *index* directly, without
    computing the previous subsequences.

        >>> nth_permutation('ghijk', 2, 5)
        ('h', 'i')

    ``ValueError`` will be raised If *r* is negative or greater than the length
    of *iterable*.
    ``IndexError`` will be raised if the given *index* is invalid.
    """
    pool = list(iterable)
    n = len(pool)

    if r is None or r == n:
        r, c = n, factorial(n)
    elif not 0 <= r < n:
        raise ValueError
    else:
        c = factorial(n) // factorial(n - r)

    if index < 0:
        index += c

    if not 0 <= index < c:
        raise IndexError

    if c == 0:
        return tuple()

    result = [0] * r
    q = index * factorial(n) // c if r < n else index
    for d in range(1, n + 1):
        q, i = divmod(q, d)
        if 0 <= n - d < r:
            result[n - d] = i
        if q == 0:
            break

    return tuple(map(pool.pop, result))


def nth_combination_with_replacement(iterable, r, index):
    """Equivalent to
    ``list(combinations_with_replacement(iterable, r))[index]``.


    The subsequences with repetition of *iterable* that are of length *r* can
    be ordered lexicographically. :func:`nth_combination_with_replacement`
    computes the subsequence at sort position *index* directly, without
    computing the previous subsequences with replacement.

        >>> nth_combination_with_replacement(range(5), 3, 5)
        (0, 1, 1)

    ``ValueError`` will be raised If *r* is negative or greater than the length
    of *iterable*.
    ``IndexError`` will be raised if the given *index* is invalid.
    """
    pool = tuple(iterable)
    n = len(pool)
    if (r < 0) or (r > n):
        raise ValueError

    c = factorial(n + r - 1) // (factorial(r) * factorial(n - 1))

    if index < 0:
        index += c

    if (index < 0) or (index >= c):
        raise IndexError

    result = []
    i = 0
    while r:
        r -= 1
        while n >= 0:
            num_combs = factorial(n + r - 1) // (
                factorial(r) * factorial(n - 1)
            )
            if index < num_combs:
                break
            n -= 1
            i += 1
            index -= num_combs
        result.append(pool[i])

    return tuple(result)


def value_chain(*args):
    """Yield all arguments passed to the function in the same order in which
    they were passed. If an argument itself is iterable then iterate over its
    values.

        >>> list(value_chain(1, 2, 3, [4, 5, 6]))
        [1, 2, 3, 4, 5, 6]

    Binary and text strings are not considered iterable and are emitted
    as-is:

        >>> list(value_chain('12', '34', ['56', '78']))
        ['12', '34', '56', '78']


    Multiple levels of nesting are not flattened.

    """
    for value in args:
        if isinstance(value, (str, bytes)):
            yield value
            continue
        try:
            yield from value
        except TypeError:
            yield value


def product_index(element, *args):
    """Equivalent to ``list(product(*args)).index(element)``

    The products of *args* can be ordered lexicographically.
    :func:`product_index` computes the first index of *element* without
    computing the previous products.

        >>> product_index([8, 2], range(10), range(5))
        42

    ``ValueError`` will be raised if the given *element* isn't in the product
    of *args*.
    """
    index = 0

    for x, pool in zip_longest(element, args, fillvalue=_marker):
        if x is _marker or pool is _marker:
            raise ValueError('element is not a product of args')

        pool = tuple(pool)
        index = index * len(pool) + pool.index(x)

    return index


def combination_index(element, iterable):
    """Equivalent to ``list(combinations(iterable, r)).index(element)``

    The subsequences of *iterable* that are of length *r* can be ordered
    lexicographically. :func:`combination_index` computes the index of the
    first *element*, without computing the previous combinations.

        >>> combination_index('adf', 'abcdefg')
        10

    ``ValueError`` will be raised if the given *element* isn't one of the
    combinations of *iterable*.
    """
    element = enumerate(element)
    k, y = next(element, (None, None))
    if k is None:
        return 0

    indexes = []
    pool = enumerate(iterable)
    for n, x in pool:
        if x == y:
            indexes.append(n)
            tmp, y = next(element, (None, None))
            if tmp is None:
                break
            else:
                k = tmp
    else:
        raise ValueError('element is not a combination of iterable')

    n, _ = last(pool, default=(n, None))

    # Python versions below 3.8 don't have math.comb
    index = 1
    for i, j in enumerate(reversed(indexes), start=1):
        j = n - j
        if i <= j:
            index += factorial(j) // (factorial(i) * factorial(j - i))

    return factorial(n + 1) // (factorial(k + 1) * factorial(n - k)) - index


def combination_with_replacement_index(element, iterable):
    """Equivalent to
    ``list(combinations_with_replacement(iterable, r)).index(element)``

    The subsequences with repetition of *iterable* that are of length *r* can
    be ordered lexicographically. :func:`combination_with_replacement_index`
    computes the index of the first *element*, without computing the previous
    combinations with replacement.

        >>> combination_with_replacement_index('adf', 'abcdefg')
        20

    ``ValueError`` will be raised if the given *element* isn't one of the
    combinations with replacement of *iterable*.
    """
    element = tuple(element)
    l = len(element)
    element = enumerate(element)

    k, y = next(element, (None, None))
    if k is None:
        return 0

    indexes = []
    pool = tuple(iterable)
    for n, x in enumerate(pool):
        while x == y:
            indexes.append(n)
            tmp, y = next(element, (None, None))
            if tmp is None:
                break
            else:
                k = tmp
        if y is None:
            break
    else:
        raise ValueError(
            'element is not a combination with replacment of iterable'
        )

    n = len(pool)
    occupations = [0] * n
    for p in indexes:
        occupations[p] += 1

    index = 0
    for k in range(1, n):
        j = l + n - 1 - k - sum(occupations[:k])
        i = n - k
        if i <= j:
            index += factorial(j) // (factorial(i) * factorial(j - i))

    return index


def permutation_index(element, iterable):
    """Equivalent to ``list(permutations(iterable, r)).index(element)```

    The subsequences of *iterable* that are of length *r* where order is
    important can be ordered lexicographically. :func:`permutation_index`
    computes the index of the first *element* directly, without computing
    the previous permutations.

        >>> permutation_index([1, 3, 2], range(5))
        19

    ``ValueError`` will be raised if the given *element* isn't one of the
    permutations of *iterable*.
    """
    index = 0
    pool = list(iterable)
    for i, x in zip(range(len(pool), -1, -1), element):
        r = pool.index(x)
        index = index * i + r
        del pool[r]

    return index


class countable:
    """Wrap *iterable* and keep a count of how many items have been consumed.

    The ``items_seen`` attribute starts at ``0`` and increments as the iterable
    is consumed:

        >>> iterable = map(str, range(10))
        >>> it = countable(iterable)
        >>> it.items_seen
        0
        >>> next(it), next(it)
        ('0', '1')
        >>> list(it)
        ['2', '3', '4', '5', '6', '7', '8', '9']
        >>> it.items_seen
        10
    """

    def __init__(self, iterable):
        self._it = iter(iterable)
        self.items_seen = 0

    def __iter__(self):
        return self

    def __next__(self):
        item = next(self._it)
        self.items_seen += 1

        return item


def chunked_even(iterable, n):
    """Break *iterable* into lists of approximately length *n*.
    Items are distributed such the lengths of the lists differ by at most
    1 item.

    >>> iterable = [1, 2, 3, 4, 5, 6, 7]
    >>> n = 3
    >>> list(chunked_even(iterable, n))  # List lengths: 3, 2, 2
    [[1, 2, 3], [4, 5], [6, 7]]
    >>> list(chunked(iterable, n))  # List lengths: 3, 3, 1
    [[1, 2, 3], [4, 5, 6], [7]]

    """

    len_method = getattr(iterable, '__len__', None)

    if len_method is None:
        return _chunked_even_online(iterable, n)
    else:
        return _chunked_even_finite(iterable, len_method(), n)


def _chunked_even_online(iterable, n):
    buffer = []
    maxbuf = n + (n - 2) * (n - 1)
    for x in iterable:
        buffer.append(x)
        if len(buffer) == maxbuf:
            yield buffer[:n]
            buffer = buffer[n:]
    yield from _chunked_even_finite(buffer, len(buffer), n)


def _chunked_even_finite(iterable, N, n):
    if N < 1:
        return

    # Lists are either size `full_size <= n` or `partial_size = full_size - 1`
    q, r = divmod(N, n)
    num_lists = q + (1 if r > 0 else 0)
    q, r = divmod(N, num_lists)
    full_size = q + (1 if r > 0 else 0)
    partial_size = full_size - 1
    num_full = N - partial_size * num_lists
    num_partial = num_lists - num_full

    # Yield num_full lists of full_size
    partial_start_idx = num_full * full_size
    if full_size > 0:
        for i in range(0, partial_start_idx, full_size):
            yield list(islice(iterable, i, i + full_size))

    # Yield num_partial lists of partial_size
    if partial_size > 0:
        for i in range(
            partial_start_idx,
            partial_start_idx + (num_partial * partial_size),
            partial_size,
        ):
            yield list(islice(iterable, i, i + partial_size))


def zip_broadcast(*objects, scalar_types=(str, bytes), strict=False):
    """A version of :func:`zip` that "broadcasts" any scalar
    (i.e., non-iterable) items into output tuples.

    >>> iterable_1 = [1, 2, 3]
    >>> iterable_2 = ['a', 'b', 'c']
    >>> scalar = '_'
    >>> list(zip_broadcast(iterable_1, iterable_2, scalar))
    [(1, 'a', '_'), (2, 'b', '_'), (3, 'c', '_')]

    The *scalar_types* keyword argument determines what types are considered
    scalar. It is set to ``(str, bytes)`` by default. Set it to ``None`` to
    treat strings and byte strings as iterable:

    >>> list(zip_broadcast('abc', 0, 'xyz', scalar_types=None))
    [('a', 0, 'x'), ('b', 0, 'y'), ('c', 0, 'z')]

    If the *strict* keyword argument is ``True``, then
    ``UnequalIterablesError`` will be raised if any of the iterables have
    different lengths.
    """

    def is_scalar(obj):
        if scalar_types and isinstance(obj, scalar_types):
            return True
        try:
            iter(obj)
        except TypeError:
            return True
        else:
            return False

    if not objects:
        return

<<<<<<< HEAD
    iterables_count = sum(1 for obj in objects if not is_scalar(obj))

    if not iterables_count:
        yield tuple(objects)
        return

    iterables = [repeat(obj) if is_scalar(obj) else obj for obj in objects]

    if strict:
        yield from _zip_equal_scalars(iterables_count, *iterables)
    else:
        yield from zip(*iterables)


def _zip_equal_scalars(n, *iterables):
    # Check whether the iterables are all the same size.
    try:
        first_size = len(iterables[0])
        for i, it in enumerate(iterables[1:], 1):
            size = len(it)
            if size != first_size:
                break
        else:
            # If we didn't break out, we can use the built-in zip.
            return zip(*iterables)

        # If we did break out, there was a mismatch.
        raise UnequalIterablesError(details=(first_size, i, size))
    # If any one of the iterables didn't have a length, start reading
    # them until one runs out.
    except TypeError:
        return _zip_equal_generator_scalars(n, iterables)


def _zip_equal_generator_scalars(n, iterables):
    for combo in zip_longest(*iterables, fillvalue=_marker):
        markers = sum(1 for c in combo if c is _marker)
        if markers == 0:
            yield combo
        elif markers == n:
            break
        else:
            raise UnequalIterablesError()
=======
    new_item = [None] * size
    iterables, iterable_positions = [], []
    for i, obj in enumerate(objects):
        if is_scalar(obj):
            new_item[i] = obj
        else:
            iterables.append(iter(obj))
            iterable_positions.append(i)

    if not iterables:
        yield tuple(objects)
        return

    zipper = _zip_equal if strict else zip
    for item in zipper(*iterables):
        for i, new_item[i] in zip(iterable_positions, item):
            pass
        yield tuple(new_item)
>>>>>>> 3e1b3012


def unique_in_window(iterable, n, key=None):
    """Yield the items from *iterable* that haven't been seen recently.
    *n* is the size of the lookback window.

        >>> iterable = [0, 1, 0, 2, 3, 0]
        >>> n = 3
        >>> list(unique_in_window(iterable, n))
        [0, 1, 2, 3, 0]

    The *key* function, if provided, will be used to determine uniqueness:

        >>> list(unique_in_window('abAcda', 3, key=lambda x: x.lower()))
        ['a', 'b', 'c', 'd', 'a']

    The items in *iterable* must be hashable.

    """
    if n <= 0:
        raise ValueError('n must be greater than 0')

    window = deque(maxlen=n)
    counts = defaultdict(int)
    use_key = key is not None

    for item in iterable:
        if len(window) == n:
            to_discard = window[0]
            if counts[to_discard] == 1:
                del counts[to_discard]
            else:
                counts[to_discard] -= 1

        k = key(item) if use_key else item
        if k not in counts:
            yield item
        counts[k] += 1
        window.append(k)


def duplicates_everseen(iterable, key=None):
    """Yield duplicate elements after their first appearance.

    >>> list(duplicates_everseen('mississippi'))
    ['s', 'i', 's', 's', 'i', 'p', 'i']
    >>> list(duplicates_everseen('AaaBbbCccAaa', str.lower))
    ['a', 'a', 'b', 'b', 'c', 'c', 'A', 'a', 'a']

    This function is analagous to :func:`unique_everseen` and is subject to
    the same performance considerations.

    """
    seen_set = set()
    seen_list = []
    use_key = key is not None

    for element in iterable:
        k = key(element) if use_key else element
        try:
            if k not in seen_set:
                seen_set.add(k)
            else:
                yield element
        except TypeError:
            if k not in seen_list:
                seen_list.append(k)
            else:
                yield element


def duplicates_justseen(iterable, key=None):
    """Yields serially-duplicate elements after their first appearance.

    >>> list(duplicates_justseen('mississippi'))
    ['s', 's', 'p']
    >>> list(duplicates_justseen('AaaBbbCccAaa', str.lower))
    ['a', 'a', 'b', 'b', 'c', 'c', 'a', 'a']

    This function is analagous to :func:`unique_justseen`.

    """
    return flatten(g for _, g in groupby(iterable, key) for _ in g)


def minmax(iterable_or_value, *others, key=None, default=_marker):
    """Returns both the smallest and largest items in an iterable
    or the largest of two or more arguments.

        >>> minmax([3, 1, 5])
        (1, 5)

        >>> minmax(4, 2, 6)
        (2, 6)

    If a *key* function is provided, it will be used to transform the input
    items for comparison.

        >>> minmax([5, 30], key=str)  # '30' sorts before '5'
        (30, 5)

    If a *default* value is provided, it will be returned if there are no
    input items.

        >>> minmax([], default=(0, 0))
        (0, 0)

    Otherwise ``ValueError`` is raised.

    This function is based on the
    `recipe <http://code.activestate.com/recipes/577916/>`__ by
    Raymond Hettinger and takes care to minimize the number of comparisons
    performed.
    """
    iterable = (iterable_or_value, *others) if others else iterable_or_value

    it = iter(iterable)

    try:
        lo = hi = next(it)
    except StopIteration as e:
        if default is _marker:
            raise ValueError(
                '`minmax()` argument is an empty iterable. '
                'Provide a `default` value to suppress this error.'
            ) from e
        return default

    # Different branches depending on the presence of key. This saves a lot
    # of unimportant copies which would slow the "key=None" branch
    # significantly down.
    if key is None:
        for x, y in zip_longest(it, it, fillvalue=lo):
            if y < x:
                x, y = y, x
            if x < lo:
                lo = x
            if hi < y:
                hi = y

    else:
        lo_key = hi_key = key(lo)

        for x, y in zip_longest(it, it, fillvalue=lo):
            x_key, y_key = key(x), key(y)

            if y_key < x_key:
                x, y, x_key, y_key = y, x, y_key, x_key
            if x_key < lo_key:
                lo, lo_key = x, x_key
            if hi_key < y_key:
                hi, hi_key = y, y_key

    return lo, hi


def constrained_batches(
    iterable, max_size, max_count=None, get_len=len, strict=True
):
    """Yield batches of items from *iterable* with a combined size limited by
    *max_size*.

    >>> iterable = [b'12345', b'123', b'12345678', b'1', b'1', b'12', b'1']
    >>> list(constrained_batches(iterable, 10))
    [(b'12345', b'123'), (b'12345678', b'1', b'1'), (b'12', b'1')]

    If a *max_count* is supplied, the number of items per batch is also
    limited:

    >>> iterable = [b'12345', b'123', b'12345678', b'1', b'1', b'12', b'1']
    >>> list(constrained_batches(iterable, 10, max_count = 2))
    [(b'12345', b'123'), (b'12345678', b'1'), (b'1', b'12'), (b'1',)]

    If a *get_len* function is supplied, use that instead of :func:`len` to
    determine item size.

    If *strict* is ``True``, raise ``ValueError`` if any single item is bigger
    than *max_size*. Otherwise, allow single items to exceed *max_size*.
    """
    if max_size <= 0:
        raise ValueError('maximum size must be greater than zero')

    batch = []
    batch_size = 0
    batch_count = 0
    for item in iterable:
        item_len = get_len(item)
        if strict and item_len > max_size:
            raise ValueError('item size exceeds maximum size')

        reached_count = batch_count == max_count
        reached_size = item_len + batch_size > max_size
        if batch_count and (reached_size or reached_count):
            yield tuple(batch)
            batch.clear()
            batch_size = 0
            batch_count = 0

        batch.append(item)
        batch_size += item_len
        batch_count += 1

    if batch:
        yield tuple(batch)


def gray_product(*iterables):
    """Like :func:`itertools.product`, but return tuples in an order such
    that only one element in the generated tuple changes from one iteration
    to the next.

        >>> list(gray_product('AB','CD'))
        [('A', 'C'), ('B', 'C'), ('B', 'D'), ('A', 'D')]

    This function consumes all of the input iterables before producing output.
    If any of the input iterables have fewer than two items, ``ValueError``
    is raised.

    For information on the algorithm, see
    `this section <https://www-cs-faculty.stanford.edu/~knuth/fasc2a.ps.gz>`__
    of Donald Knuth's *The Art of Computer Programming*.
    """
    all_iterables = tuple(tuple(x) for x in iterables)
    iterable_count = len(all_iterables)
    for iterable in all_iterables:
        if len(iterable) < 2:
            raise ValueError("each iterable must have two or more items")

    # This is based on "Algorithm H" from section 7.2.1.1, page 20.
    # a holds the indexes of the source iterables for the n-tuple to be yielded
    # f is the array of "focus pointers"
    # o is the array of "directions"
    a = [0] * iterable_count
    f = list(range(iterable_count + 1))
    o = [1] * iterable_count
    while True:
        yield tuple(all_iterables[i][a[i]] for i in range(iterable_count))
        j = f[0]
        f[0] = 0
        if j == iterable_count:
            break
        a[j] = a[j] + o[j]
        if a[j] == 0 or a[j] == len(all_iterables[j]) - 1:
            o[j] = -o[j]
            f[j] = f[j + 1]
            f[j + 1] = j + 1


def partial_product(*iterables):
    """Yields tuples containing one item from each iterator, with subsequent
    tuples changing a single item at a time by advancing each iterator until it
    is exhausted. This sequence guarantees every value in each iterable is
    output at least once without generating all possible combinations.

    This may be useful, for example, when testing an expensive function.

        >>> list(partial_product('AB', 'C', 'DEF'))
        [('A', 'C', 'D'), ('B', 'C', 'D'), ('B', 'C', 'E'), ('B', 'C', 'F')]
    """

    iterators = list(map(iter, iterables))

    try:
        prod = [next(it) for it in iterators]
    except StopIteration:
        return
    yield tuple(prod)

    for i, it in enumerate(iterators):
        for prod[i] in it:
            yield tuple(prod)


def takewhile_inclusive(predicate, iterable):
    """A variant of :func:`takewhile` that yields one additional element.

        >>> list(takewhile_inclusive(lambda x: x < 5, [1, 4, 6, 4, 1]))
        [1, 4, 6]

    :func:`takewhile` would return ``[1, 4]``.
    """
    for x in iterable:
        if predicate(x):
            yield x
        else:
            yield x
            break


def outer_product(func, xs, ys, *args, **kwargs):
    """A generalized outer product that applies a binary function to all
    pairs of items. Returns a 2D matrix with len(xs) rows and len(ys) columns.
    Also accepts ``*args`` and ``**kwargs`` that are passed to ``func``.

    Multiplication table:
    >>> list(outer_product(mul, range(1, 4), range(1, 6)))
    [(1, 2, 3, 4, 5), (2, 4, 6, 8, 10), (3, 6, 9, 12, 15)]

    Cross tabulation:
    >>> xs = ['A', 'B', 'A', 'A', 'B', 'B', 'A', 'A', 'B', 'B']
    >>> ys = ['X', 'X', 'X', 'Y', 'Z', 'Z', 'Y', 'Y', 'Z', 'Z']
    >>> rows = list(zip(xs, ys))
    >>> count_rows = lambda x, y: rows.count((x, y))
    >>> list(outer_product(count_rows, sorted(set(xs)), sorted(set(ys))))
    [(2, 3, 0), (1, 0, 4)]

    Usage with ``*args`` and ``**kwargs``:
    >>> animals = ['cat', 'wolf', 'mouse']
    >>> list(outer_product(min, animals, animals, key=len))
    [('cat', 'cat', 'cat'), ('cat', 'wolf', 'wolf'), ('cat', 'wolf', 'mouse')]
    """
    ys = tuple(ys)
    return batched(
        starmap(lambda x, y: func(x, y, *args, **kwargs), product(xs, ys)),
        n=len(ys),
    )<|MERGE_RESOLUTION|>--- conflicted
+++ resolved
@@ -4228,7 +4228,6 @@
     if not objects:
         return
 
-<<<<<<< HEAD
     iterables_count = sum(1 for obj in objects if not is_scalar(obj))
 
     if not iterables_count:
@@ -4272,26 +4271,6 @@
             break
         else:
             raise UnequalIterablesError()
-=======
-    new_item = [None] * size
-    iterables, iterable_positions = [], []
-    for i, obj in enumerate(objects):
-        if is_scalar(obj):
-            new_item[i] = obj
-        else:
-            iterables.append(iter(obj))
-            iterable_positions.append(i)
-
-    if not iterables:
-        yield tuple(objects)
-        return
-
-    zipper = _zip_equal if strict else zip
-    for item in zipper(*iterables):
-        for i, new_item[i] in zip(iterable_positions, item):
-            pass
-        yield tuple(new_item)
->>>>>>> 3e1b3012
 
 
 def unique_in_window(iterable, n, key=None):
