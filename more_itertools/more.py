--- conflicted
+++ resolved
@@ -15,12 +15,8 @@
     'chunked', 'first', 'peekable', 'collate', 'consumer', 'ilen', 'iterate',
     'with_iter', 'one', 'distinct_permutations', 'intersperse',
     'unique_to_each', 'windowed', 'bucket', 'spy', 'interleave',
-<<<<<<< HEAD
-    'interleave_longest', 'collapse', 'side_effect', 'split_before',
+    'interleave_longest', 'collapse', 'side_effect', 'sliced', 'split_before',
     'split_after'
-=======
-    'interleave_longest', 'collapse', 'side_effect', 'sliced'
->>>>>>> d4d8afa1
 ]
 
 
@@ -683,7 +679,25 @@
                 yield item
 
 
-<<<<<<< HEAD
+def sliced(seq, n):
+    """Yield slices of length *n* from the sequence *seq*.
+
+        >>> list(sliced((1, 2, 3, 4, 5, 6), 3))
+        [(1, 2, 3), (4, 5, 6)]
+
+    If the length of the sequence is not divisible by the requested slice
+    length, the last slice will be shorter.
+
+        >>> list(sliced((1, 2, 3, 4, 5, 6, 7, 8), 3))
+        [(1, 2, 3), (4, 5, 6), (7, 8)]
+
+    This function will only work for sliceable objects. For non-sliceable
+    iterable, see ``chunked()``.
+
+    """
+    return takewhile(bool, (seq[i: i + n] for i in count(0, n)))
+
+
 def split_before(iterable, pred):
     """Yield lists of items from *iterable*, where each list starts with an
     item where callable *pred* returns ``True``:
@@ -722,23 +736,4 @@
             yield buf
             buf = []
     if buf:
-        yield buf
-=======
-def sliced(seq, n):
-    """Yield slices of length *n* from the sequence *seq*.
-
-        >>> list(sliced((1, 2, 3, 4, 5, 6), 3))
-        [(1, 2, 3), (4, 5, 6)]
-
-    If the length of the sequence is not divisible by the requested slice
-    length, the last slice will be shorter.
-
-        >>> list(sliced((1, 2, 3, 4, 5, 6, 7, 8), 3))
-        [(1, 2, 3), (4, 5, 6), (7, 8)]
-
-    This function will only work for sliceable objects. For non-sliceable
-    iterable, see ``chunked()``.
-
-    """
-    return takewhile(bool, (seq[i: i + n] for i in count(0, n)))
->>>>>>> d4d8afa1
+        yield buf