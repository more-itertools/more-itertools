from __future__ import print_function

from collections import Counter, defaultdict, deque
from functools import partial, wraps
from heapq import merge
<<<<<<< HEAD
from itertools import chain, count, islice, takewhile, tee
=======
from itertools import chain, count, islice, repeat, takewhile
>>>>>>> 9cc43481
from sys import version_info

from six import iteritems, string_types
from six.moves import filter, map, zip, zip_longest

from .recipes import take

__all__ = [
    'bucket', 'chunked', 'collapse', 'collate', 'consumer',
<<<<<<< HEAD
    'distinct_permutations', 'distribute', 'first', 'ilen',
    'interleave_longest', 'interleave', 'intersperse', 'iterate', 'one',
    'peekable', 'side_effect', 'sliced', 'split_after', 'split_before', 'spy',
=======
    'distinct_permutations', 'first', 'ilen', 'interleave_longest',
    'interleave', 'intersperse', 'iterate', 'one', 'padded', 'peekable',
    'side_effect', 'sliced', 'split_after', 'split_before', 'spy',
>>>>>>> 9cc43481
    'unique_to_each', 'windowed', 'with_iter'
]


_marker = object()


def chunked(iterable, n):
    """Break an iterable into lists of a given length::

        >>> list(chunked([1, 2, 3, 4, 5, 6, 7], 3))
        [[1, 2, 3], [4, 5, 6], [7]]

    If the length of ``iterable`` is not evenly divisible by ``n``, the last
    returned list will be shorter.

    This is useful for splitting up a computation on a large number of keys
    into batches, to be pickled and sent off to worker processes. One example
    is operations on rows in MySQL, which does not implement server-side
    cursors properly and would otherwise load the entire dataset into RAM on
    the client.

    """
    return iter(partial(take, n, iter(iterable)), [])


def first(iterable, default=_marker):
    """Return the first item of an iterable, ``default`` if there is none.

        >>> first([0, 1, 2, 3])
        0
        >>> first([], 'some default')
        'some default'

    If ``default`` is not provided and there are no items in the iterable,
    raise ``ValueError``.

    ``first()`` is useful when you have a generator of expensive-to-retrieve
    values and want any arbitrary one. It is marginally shorter than
    ``next(iter(...), default)``.

    """
    try:
        return next(iter(iterable))
    except StopIteration:
        # I'm on the edge about raising ValueError instead of StopIteration. At
        # the moment, ValueError wins, because the caller could conceivably
        # want to do something different with flow control when I raise the
        # exception, and it's weird to explicitly catch StopIteration.
        if default is _marker:
            raise ValueError('first() was called on an empty iterable, and no '
                             'default value was provided.')
        return default


class peekable(object):
    """Wrap an iterator to allow lookahead.

    Call ``peek()`` on the result to get the value that will next pop out of
    ``next()``, without advancing the iterator:

        >>> p = peekable(['a', 'b'])
        >>> p.peek()
        'a'
        >>> next(p)
        'a'

    Pass ``peek()`` a default value to return that instead of raising
    ``StopIteration`` when the iterator is exhausted.

        >>> p = peekable([])
        >>> p.peek('hi')
        'hi'

    You may index the peekable to look ahead by more than one item.
    The values up to the index you specified will be cached.
    Index 0 is the item that will be returned by ``next()``, index 1 is the
    item after that, and so on:

        >>> p = peekable(['a', 'b', 'c', 'd'])
        >>> p[0]
        'a'
        >>> p[1]
        'b'
        >>> next(p)
        'a'
        >>> p[1]
        'c'
        >>> next(p)
        'b'

    To test whether there are more items in the iterator, examine the
    peekable's truth value. If it is truthy, there are more items.

        >>> assert peekable([1])
        >>> assert not peekable([])

    """
    def __init__(self, iterable):
        self._it = iter(iterable)
        self._cache = deque()

    def __iter__(self):
        return self

    def __bool__(self):
        try:
            self.peek()
        except StopIteration:
            return False
        return True

    def __nonzero__(self):
        # For Python 2 compatibility
        return self.__bool__()

    def peek(self, default=_marker):
        """Return the item that will be next returned from ``next()``.

        Return ``default`` if there are no items left. If ``default`` is not
        provided, raise ``StopIteration``.

        """
        if not self._cache:
            try:
                self._cache.append(next(self._it))
            except StopIteration:
                if default is _marker:
                    raise
                return default
        return self._cache[0]

    def __next__(self):
        if self._cache:
            return self._cache.popleft()

        return next(self._it)

    def next(self):
        # For Python 2 compatibility
        return self.__next__()

    def _get_slice(self, index):
        start = index.start
        stop = index.stop

        if (
            ((start is not None) and (start < 0)) or
            ((stop is not None) and (stop < 0))
        ):
            raise ValueError('Negative indexing not supported')

        cache_len = len(self._cache)

        if stop is None:
            self._cache.extend(self._it)
        elif stop >= cache_len:
            self._cache.extend(islice(self._it, stop - cache_len))

        return list(self._cache)[index]

    def __getitem__(self, index):
        if isinstance(index, slice):
            return self._get_slice(index)

        return self._get_slice(slice(index, index + 1, None))[0]


def _collate(*iterables, **kwargs):
    """Helper for ``collate()``, called when the user is using the ``reverse``
    or ``key`` keyword arguments on Python versions below 3.5.

    """
    key = kwargs.pop('key', lambda a: a)
    reverse = kwargs.pop('reverse', False)

    min_or_max = partial(max if reverse else min, key=lambda a_b: a_b[0])
    peekables = [peekable(it) for it in iterables]
    peekables = [p for p in peekables if p]  # Kill empties.
    while peekables:
        _, p = min_or_max((key(p.peek()), p) for p in peekables)
        yield next(p)
        peekables = [x for x in peekables if x]


def collate(*iterables, **kwargs):
    """Return a sorted merge of the items from each of several already-sorted
    ``iterables``.

        >>> list(collate('ACDZ', 'AZ', 'JKL'))
        ['A', 'A', 'C', 'D', 'J', 'K', 'L', 'Z', 'Z']

    Works lazily, keeping only the next value from each iterable in memory. Use
    ``collate()`` to, for example, perform a n-way mergesort of items that
    don't fit in memory.

    :arg key: A function that returns a comparison value for an item. Defaults
        to the identity function.
    :arg reverse: If ``reverse=True``, yield results in descending order
        rather than ascending. ``iterables`` must also yield their elements in
        descending order.

    If the elements of the passed-in iterables are out of order, you might get
    unexpected results.

    If neither of the keyword arguments are specified, this function delegates
    to ``heapq.merge()``.

    """
    if not kwargs:
        return merge(*iterables)

    return _collate(*iterables, **kwargs)


# If using Python version 3.5 or greater, heapq.merge() will be faster than
# collate - use that instead.
if version_info >= (3, 5, 0):
    collate = merge


def consumer(func):
    """Decorator that automatically advances a PEP-342-style "reverse iterator"
    to its first yield point so you don't have to call ``next()`` on it
    manually.

        >>> @consumer
        ... def tally():
        ...     i = 0
        ...     while True:
        ...         print('Thing number %s is %s.' % (i, (yield)))
        ...         i += 1
        ...
        >>> t = tally()
        >>> t.send('red')
        Thing number 0 is red.
        >>> t.send('fish')
        Thing number 1 is fish.

    Without the decorator, you would have to call ``next(t)`` before
    ``t.send()`` could be used.

    """
    @wraps(func)
    def wrapper(*args, **kwargs):
        gen = func(*args, **kwargs)
        next(gen)
        return gen
    return wrapper


def ilen(iterable):
    """Return the number of items in ``iterable``.

        >>> ilen(x for x in range(1000000) if x % 3 == 0)
        333334

    This does, of course, consume the iterable, so handle it with care.

    """
    return sum(1 for _ in iterable)


def iterate(func, start):
    """Return ``start``, ``func(start)``, ``func(func(start))``, ...

        >>> from itertools import islice
        >>> list(islice(iterate(lambda x: 2*x, 1), 10))
        [1, 2, 4, 8, 16, 32, 64, 128, 256, 512]

    """
    while True:
        yield start
        start = func(start)


def with_iter(context_manager):
    """Wrap an iterable in a ``with`` statement, so it closes once exhausted.

    For example, this will close the file when the iterator is exhausted::

        upper_lines = (line.upper() for line in with_iter(open('foo')))

    Any context manager which returns an iterable is a candidate for
    ``with_iter``.

    """
    with context_manager as iterable:
        for item in iterable:
            yield item


def one(iterable):
    """Return the only element from the iterable.

    Raise ValueError if the iterable is empty or longer than 1 element. For
    example, assert that a DB query returns a single, unique result.

        >>> one(['val'])
        'val'

        >>> one(['val', 'other'])  # doctest: +IGNORE_EXCEPTION_DETAIL
        Traceback (most recent call last):
        ...
        ValueError: too many values to unpack (expected 1)

        >>> one([])  # doctest: +IGNORE_EXCEPTION_DETAIL
        Traceback (most recent call last):
        ...
        ValueError: not enough values to unpack (expected 1, got 0)

    ``one()`` attempts to advance the iterable twice in order to ensure there
    aren't further items. Because this discards any second item, ``one()`` is
    not suitable in situations where you want to catch its exception and then
    try an alternative treatment of the iterable. It should be used only when a
    iterable longer than 1 item is, in fact, an error.

    """
    element, = iterable
    return element


def distinct_permutations(iterable):
    """Yield successive distinct permutations of the elements in the iterable.

        >>> sorted(distinct_permutations([1, 0, 1]))
        [(0, 1, 1), (1, 0, 1), (1, 1, 0)]

    Equivalent to ``set(permutations(iterable))``, except duplicates are not
    generated and thrown away. For larger input sequences this is much more
    efficient.

    Duplicate permutations arise when there are duplicated elements in the
    input iterable. The number of items returned is
    ``n! / (x_1! * x_2! * ... * x_n!)``, where ``n`` is the total number of
    items input, and each ``x_i`` is the count of a distinct item in the input
    sequence.

    """
    def perm_unique_helper(item_counts, perm, i):
        """Internal helper function

        :arg item_counts: Stores the unique items in ``iterable`` and how many
            times they are repeated
        :arg perm: The permutation that is being built for output
        :arg i: The index of the permutation being modified

        The output permutations are built up recursively; the distinct items
        are placed until their repetitions are exhausted.
        """
        if i < 0:
            yield tuple(perm)
        else:
            for item in item_counts:
                if item_counts[item] <= 0:
                    continue
                perm[i] = item
                item_counts[item] -= 1
                for x in perm_unique_helper(item_counts, perm, i - 1):
                    yield x
                item_counts[item] += 1

    item_counts = {}
    for item in iterable:
        item_counts[item] = item_counts.get(item, 0) + 1

    return perm_unique_helper(item_counts, [None] * len(iterable),
                              len(iterable) - 1)


def intersperse(e, iterable):
    """Intersperse element ``e`` between the elements of an iterable.

        >>> from more_itertools import intersperse
        >>> list(intersperse('x', [1, 'o', 5, 'k']))
        [1, 'x', 'o', 'x', 5, 'x', 'k']
        >>> list(intersperse(None, [1, 2, 3]))
        [1, None, 2, None, 3]
        >>> list(intersperse('x', 1))
        Traceback (most recent call last):
        ...
        TypeError: 'int' object is not iterable
        >>> list(intersperse('x', []))
        []

    """
    it = iter(iterable)
    if it:
        yield next(it)
        for item in it:
            yield e
            yield item
    raise StopIteration


def unique_to_each(*iterables):
    """Return the elements from each of the input iterables that aren't in the
    other input iterables.

    For example, suppose you have a set of packages, each with a set of
    dependencies::

        {'pkg_1': {'A', 'B'}, 'pkg_2': {'B', 'C'}, 'pkg_3': {'B', 'D'}}

    If you remove one package, which dependencies can also be removed?

    If ``pkg_1`` is removed, then ``A`` is no longer necessary - it is not
    associated with ``pkg_2`` or ``pkg_3``. Similarly, ``C`` is only needed for
    ``pkg_2``, and ``D`` is only needed for ``pkg_3``::

        >>> unique_to_each({'A', 'B'}, {'B', 'C'}, {'B', 'D'})
        [['A'], ['C'], ['D']]

    If there are duplicates in one input iterable that aren't in the others
    they will be duplicated in the output. Input order is preserved::

        >>> unique_to_each("mississippi", "missouri")
        [['p', 'p'], ['o', 'u', 'r']]

    It is assumed that the elements of each iterable are hashable.

    """
    pool = [list(it) for it in iterables]
    counts = Counter(chain.from_iterable(map(set, pool)))
    uniques = {element for element in counts if counts[element] == 1}
    return [list(filter(uniques.__contains__, it)) for it in pool]


def windowed(seq, n, fillvalue=None):
    """Return a sliding window (of width n) over data from the iterable.

    When n=2 this is equivalent to ``pairwise(iterable)``.
    When n is larger than the iterable, ``fillvalue`` is used in place of
    missing values.

        >>> all_windows = windowed([1, 2, 3, 4, 5], 3)
        >>> next(all_windows)
        (1, 2, 3)
        >>> next(all_windows)
        (2, 3, 4)
        >>> next(all_windows)
        (3, 4, 5)

    """
    if n < 0:
        raise ValueError('n must be >= 0')
    if n == 0:
        yield tuple()
        return

    it = iter(seq)
    window = deque([], n)
    append = window.append

    # Initial deque fill
    for _ in range(n):
        append(next(it, fillvalue))
    yield tuple(window)

    # Appending new items to the right causes old items to fall off the left
    for item in it:
        append(item)
        yield tuple(window)


class bucket(object):
    """Wrap an iterable and return an object that buckets the iterable into
    child iterables based on a ``key`` function.

        >>> iterable = ['a1', 'b1', 'c1', 'a2', 'b2', 'c2', 'b3']
        >>> s = bucket(iterable, key=lambda s: s[0])
        >>> a_iterable = s['a']
        >>> next(a_iterable)
        'a1'
        >>> next(a_iterable)
        'a2'
        >>> list(s['b'])
        ['b1', 'b2', 'b3']

    The original iterable will be advanced and its items will be cached until
    they are used by the child iterables. This may require significant storage.
    Be aware that attempting to select a bucket that no items correspond to
    will exhaust the iterable and cache all values.

    """
    def __init__(self, iterable, key):
        self._it = iter(iterable)
        self._key = key
        self._cache = defaultdict(deque)

    def __contains__(self, value):
        try:
            item = next(self[value])
        except StopIteration:
            return False
        else:
            self._cache[value].appendleft(item)

        return True

    def _get_values(self, value):
        """
        Helper to yield items from the parent iterator that match *value*.
        Items that don't match are stored in the local cache as they
        are encountered.
        """
        while True:
            # If we've cached some items that match the target value, emit
            # the first one and evict it from the cache.
            if self._cache[value]:
                yield self._cache[value].popleft()
            # Otherwise we need to advance the parent iterator to search for
            # a matching item, caching the rest.
            else:
                while True:
                    item = next(self._it)
                    item_value = self._key(item)
                    if item_value == value:
                        yield item
                        break
                    else:
                        self._cache[item_value].append(item)

    def __getitem__(self, value):
        return self._get_values(value)


def spy(iterable, n=1):
    """Return a 2-tuple with a list containing the first *n* elements of
    *iterable*, and an iterator with the same items as *iterable*.
    This allows you to "look ahead" at the items in the iterable without
    advancing it.

    There is one item in the list by default:

        >>> iterable = 'abcdefg'
        >>> head, iterable = spy(iterable)
        >>> head
        ['a']
        >>> list(iterable)
        ['a', 'b', 'c', 'd', 'e', 'f', 'g']

    You may use unpacking to retrieve items instead of lists:

        >>> (head,), iterable = spy('abcdefg')
        >>> head
        'a'
        >>> (first, second), iterable = spy('abcdefg', 2)
        >>> first
        'a'
        >>> second
        'b'

    The number of items requested can be larger than the number of items in
    the iterable:

        >>> iterable = [1, 2, 3, 4, 5]
        >>> head, iterable = spy(iterable, 10)
        >>> head
        [1, 2, 3, 4, 5]
        >>> list(iterable)
        [1, 2, 3, 4, 5]

    """
    it = iter(iterable)
    head = take(n, it)

    return head, chain(head, it)


def interleave(*iterables):
    """Return a new iterable yielding from each iterable in turn,
    until the shortest is exhausted. Note that this is the same as
    ``chain(*zip(*iterables))``.

        >>> list(interleave([1, 2, 3], [4, 5], [6, 7, 8]))
        [1, 4, 6, 2, 5, 7]

    """
    return chain.from_iterable(zip(*iterables))


def interleave_longest(*iterables):
    """Return a new iterable yielding from each iterable in turn,
    skipping any that are exhausted. Note that this is not the same as
    ``chain(*zip_longest(*iterables))``.

        >>> list(interleave_longest([1, 2, 3], [4, 5], [6, 7, 8]))
        [1, 4, 6, 2, 5, 7, 3, 8]

    """
    i = chain.from_iterable(zip_longest(*iterables, fillvalue=_marker))
    return filter(lambda x: x is not _marker, i)


def collapse(iterable, base_type=None, levels=None):
    """Flatten an iterable containing some iterables (themselves containing
    some iterables, etc.) into non-iterable types, strings, elements
    matching ``isinstance(element, base_type)``, and elements that are
    ``levels`` levels down.

        >>> list(collapse([[1], 2, [[3], 4], [[[5]]], 'abc']))
        [1, 2, 3, 4, 5, 'abc']
        >>> list(collapse([[1], 2, [[3], 4], [[[5]]]], levels=2))
        [1, 2, 3, 4, [5]]
        >>> list(collapse((1, [2], (3, [4, (5,)])), list))
        [1, [2], 3, [4, (5,)]]

    """
    def walk(node, level):
        if (
            ((levels is not None) and (level > levels)) or
            isinstance(node, string_types) or
            ((base_type is not None) and isinstance(node, base_type))
        ):
            yield node
            return

        try:
            tree = iter(node)
        except TypeError:
            yield node
            return
        else:
            for child in tree:
                for x in walk(child, level + 1):
                    yield x

    for x in walk(iterable, 0):
        yield x


def side_effect(func, iterable, chunk_size=None):
    """Invoke *func* on each item in *iterable* (or on each *chunk_size* group
    of items) before yielding the item.

    `func` must be a function that takes a single argument.  Its return value
    will be discarded.

    `side_effect` can be used for logging, updating progress bars, or anything
    that is not functionally "pure."

    Emitting a status message:

        >>> from more_itertools import consume
        >>> func = lambda item: print('Received {}'.format(item))
        >>> consume(side_effect(func, range(2)))
        Received 0
        Received 1

    Operating on chunks of items:

        >>> pair_sums = []
        >>> func = lambda chunk: pair_sums.append(sum(chunk))
        >>> list(side_effect(func, [0, 1, 2, 3, 4, 5], 2))
        [0, 1, 2, 3, 4, 5]
        >>> list(pair_sums)
        [1, 5, 9]

    """
    if chunk_size is None:
        for item in iterable:
            func(item)
            yield item
    else:
        for chunk in chunked(iterable, chunk_size):
            func(chunk)
            for item in chunk:
                yield item


def sliced(seq, n):
    """Yield slices of length *n* from the sequence *seq*.

        >>> list(sliced((1, 2, 3, 4, 5, 6), 3))
        [(1, 2, 3), (4, 5, 6)]

    If the length of the sequence is not divisible by the requested slice
    length, the last slice will be shorter.

        >>> list(sliced((1, 2, 3, 4, 5, 6, 7, 8), 3))
        [(1, 2, 3), (4, 5, 6), (7, 8)]

    This function will only work for sliceable objects. For non-sliceable
    iterable, see ``chunked()``.

    """
    return takewhile(bool, (seq[i: i + n] for i in count(0, n)))


def split_before(iterable, pred):
    """Yield lists of items from *iterable*, where each list starts with an
    item where callable *pred* returns ``True``:

        >>> list(split_before('OneTwo', lambda s: s.isupper()))
        [['O', 'n', 'e'], ['T', 'w', 'o']]

        >>> list(split_before(range(10), lambda n: n % 3 == 0))
        [[0, 1, 2], [3, 4, 5], [6, 7, 8], [9]]

    """
    buf = []
    for item in iter(iterable):
        if pred(item) and buf:
            yield buf
            buf = []
        buf.append(item)
    yield buf


def split_after(iterable, pred):
    """Yield lists of items from *iterable*, where each list ends with an
    item where callable *pred* returns ``True``:

        >>> list(split_after('one1two2', lambda s: s.isdigit()))
        [['o', 'n', 'e', '1'], ['t', 'w', 'o', '2']]

        >>> list(split_after(range(10), lambda n: n % 3 == 0))
        [[0], [1, 2, 3], [4, 5, 6], [7, 8, 9]]

    """
    buf = []
    for item in iter(iterable):
        buf.append(item)
        if pred(item) and buf:
            yield buf
            buf = []
    if buf:
        yield buf


<<<<<<< HEAD
def distribute(n, iterable):
    """Distribute the items from *iterable* among *n* smaller iterables.

        >>> group_1, group_2 = distribute(2, [1, 2, 3, 4, 5, 6])
        >>> list(group_1)
        [1, 3, 5]
        >>> list(group_2)
        [2, 4, 6]

    If the length of the iterable is not evenly divisible by n, then the
    length of the smaller iterables will not be identical::

        >>> children = distribute(3, [1, 2, 3, 4, 5, 6, 7])
        >>> [list(c) for c in children]
        [[1, 4, 7], [2, 5], [3, 6]]

    If the length of the iterable is smaller than n, then the last returned
    iterables will be empty:

        >>> children = distribute(5, [1, 2, 3])
        >>> [list(c) for c in children]
        [[1], [2], [3], [], []]

    This function uses ``itertools.tee``, and may require significant storage.

    """
    if n < 1:
        raise ValueError('n must be at least 1')

    children = tee(iter(iterable), n)

    def _iterator(index):
        i = 0
        for item in children[index]:
            if i == index:
                yield item
            i = (i + 1) % n

    return [_iterator(index) for index in range(n)]
=======
def padded(iterable, fillvalue=None, n=None, next_multiple=False):
    """Yield the elements from *iterable*, followed by *fillvalue*, such that
    at least *n* items are emitted.

        >>> list(padded([1, 2, 3], '?', 5))
        [1, 2, 3, '?', '?']

    If *next_multiple* is ``True``, *fillvalue* will be emitted until the
    number of items emitted is a multiple of *n*::

        >>> list(padded([1, 2, 3, 4], n=3, next_multiple=True))
        [1, 2, 3, 4, None, None]

    If *n* is ``None``, *fillvalue* will be emitted indefinitely.

    """
    it = iter(iterable)
    if n is None:
        for item in chain(it, repeat(fillvalue)):
            yield item
    elif n < 1:
        raise ValueError('n must be at least 1')
    else:
        item_count = 0
        for item in it:
            yield item
            item_count += 1

        remaining = (n - item_count) % n if next_multiple else n - item_count
        for _ in range(remaining):
            yield fillvalue
>>>>>>> 9cc43481
<|MERGE_RESOLUTION|>--- conflicted
+++ resolved
@@ -3,30 +3,20 @@
 from collections import Counter, defaultdict, deque
 from functools import partial, wraps
 from heapq import merge
-<<<<<<< HEAD
-from itertools import chain, count, islice, takewhile, tee
-=======
-from itertools import chain, count, islice, repeat, takewhile
->>>>>>> 9cc43481
+from itertools import chain, count, islice, repeat, takewhile, tee
 from sys import version_info
 
-from six import iteritems, string_types
+from six import string_types
 from six.moves import filter, map, zip, zip_longest
 
 from .recipes import take
 
 __all__ = [
     'bucket', 'chunked', 'collapse', 'collate', 'consumer',
-<<<<<<< HEAD
     'distinct_permutations', 'distribute', 'first', 'ilen',
     'interleave_longest', 'interleave', 'intersperse', 'iterate', 'one',
-    'peekable', 'side_effect', 'sliced', 'split_after', 'split_before', 'spy',
-=======
-    'distinct_permutations', 'first', 'ilen', 'interleave_longest',
-    'interleave', 'intersperse', 'iterate', 'one', 'padded', 'peekable',
-    'side_effect', 'sliced', 'split_after', 'split_before', 'spy',
->>>>>>> 9cc43481
-    'unique_to_each', 'windowed', 'with_iter'
+    'padded', 'peekable', 'side_effect', 'sliced', 'split_after',
+    'split_before', 'spy', 'unique_to_each', 'windowed', 'with_iter',
 ]
 
 
@@ -757,47 +747,6 @@
         yield buf
 
 
-<<<<<<< HEAD
-def distribute(n, iterable):
-    """Distribute the items from *iterable* among *n* smaller iterables.
-
-        >>> group_1, group_2 = distribute(2, [1, 2, 3, 4, 5, 6])
-        >>> list(group_1)
-        [1, 3, 5]
-        >>> list(group_2)
-        [2, 4, 6]
-
-    If the length of the iterable is not evenly divisible by n, then the
-    length of the smaller iterables will not be identical::
-
-        >>> children = distribute(3, [1, 2, 3, 4, 5, 6, 7])
-        >>> [list(c) for c in children]
-        [[1, 4, 7], [2, 5], [3, 6]]
-
-    If the length of the iterable is smaller than n, then the last returned
-    iterables will be empty:
-
-        >>> children = distribute(5, [1, 2, 3])
-        >>> [list(c) for c in children]
-        [[1], [2], [3], [], []]
-
-    This function uses ``itertools.tee``, and may require significant storage.
-
-    """
-    if n < 1:
-        raise ValueError('n must be at least 1')
-
-    children = tee(iter(iterable), n)
-
-    def _iterator(index):
-        i = 0
-        for item in children[index]:
-            if i == index:
-                yield item
-            i = (i + 1) % n
-
-    return [_iterator(index) for index in range(n)]
-=======
 def padded(iterable, fillvalue=None, n=None, next_multiple=False):
     """Yield the elements from *iterable*, followed by *fillvalue*, such that
     at least *n* items are emitted.
@@ -829,4 +778,44 @@
         remaining = (n - item_count) % n if next_multiple else n - item_count
         for _ in range(remaining):
             yield fillvalue
->>>>>>> 9cc43481
+
+
+def distribute(n, iterable):
+    """Distribute the items from *iterable* among *n* smaller iterables.
+
+        >>> group_1, group_2 = distribute(2, [1, 2, 3, 4, 5, 6])
+        >>> list(group_1)
+        [1, 3, 5]
+        >>> list(group_2)
+        [2, 4, 6]
+
+    If the length of the iterable is not evenly divisible by n, then the
+    length of the smaller iterables will not be identical::
+
+        >>> children = distribute(3, [1, 2, 3, 4, 5, 6, 7])
+        >>> [list(c) for c in children]
+        [[1, 4, 7], [2, 5], [3, 6]]
+
+    If the length of the iterable is smaller than n, then the last returned
+    iterables will be empty:
+
+        >>> children = distribute(5, [1, 2, 3])
+        >>> [list(c) for c in children]
+        [[1], [2], [3], [], []]
+
+    This function uses ``itertools.tee``, and may require significant storage.
+
+    """
+    if n < 1:
+        raise ValueError('n must be at least 1')
+
+    children = tee(iter(iterable), n)
+
+    def _iterator(index):
+        i = 0
+        for item in children[index]:
+            if i == index:
+                yield item
+            i = (i + 1) % n
+
+    return [_iterator(index) for index in range(n)]