--- conflicted
+++ resolved
@@ -2,24 +2,21 @@
 
 from collections import defaultdict, deque
 from functools import partial, wraps
-<<<<<<< HEAD
-from itertools import chain, izip, izip_longest, ifilter
-from recipes import *
-
-__all__ = ['chunked', 'first', 'peekable', 'collate', 'consumer', 'ilen',
-           'append', 'prepend', 'interleave', 'interleave_longest', 'collapse']
-=======
 from heapq import merge
+from itertools import chain, islice
 from sys import version_info
 
-from six import iteritems
-
-from .recipes import islice, take
-
-__all__ = ['chunked', 'first', 'peekable', 'collate', 'consumer', 'ilen',
-           'iterate', 'with_iter', 'one', 'distinct_permutations',
-           'intersperse', 'unique_to_each', 'windowed', 'bucket']
->>>>>>> e79eae22
+from six import iteritems, string_types
+from six.moves import filter, zip, zip_longest
+
+from .recipes import take
+
+__all__ = [
+    'chunked', 'first', 'peekable', 'collate', 'consumer', 'ilen', 'iterate',
+    'with_iter', 'one', 'distinct_permutations', 'intersperse',
+    'unique_to_each', 'windowed', 'bucket', 'interleave', 'interleave_longest',
+    'collapse'
+]
 
 
 _marker = object()
@@ -286,62 +283,6 @@
     return sum(1 for _ in iterable)
 
 
-<<<<<<< HEAD
-def interleave(*iterables):
-    """Return a new iterable yielding from each iterable in turn,
-    until the shortest is exhausted. Note that this is the same as
-    chain(*zip(*iterables)).
-
-    >>> list(interleave([1, 2, 3], [4, 5], [6, 7, 8]))
-    [1, 4, 6, 2, 5, 7]
-    """
-    return chain.from_iterable(izip(*iterables))
-
-
-def interleave_longest(*iterables):
-    """Return a new iterable yielding from each iterable in turn,
-    skipping any that are exhausted. Note that this is not the same as
-    chain(*izip_longest(*iterables)).
-
-    >>> list(interleave_longest([1, 2, 3], [4, 5], [6, 7, 8]))
-    [1, 4, 6, 2, 5, 7, 3, 8]
-    """
-    dummy = object()
-    i = chain.from_iterable(izip_longest(*iterables, fillvalue=dummy))
-    return ifilter(lambda x: x is not dummy, i)
-
-
-def collapse(iterable, basetype=None, levels=None):
-    """Flatten an iterable containing some iterables (themselves containing
-    some iterables, etc.) into non-iterable types, strings, elements
-    matching ``isinstance(element, basetype)``, and elements that are
-    ``levels`` levels down.
-
-    >>> list(collapse([[1], 2, [[3], 4], [[[5]]]]))
-    [1, 2, 3, 4, 5]
-    >>> list(collapse([[1], 2, [[3], 4], [[[5]]]], levels=2))
-    [1, 2, 3, 4, [5]]
-    >>> list(collapse((1, [2], (3, [4, (5,)])), list))
-    [1, [2], 3, [4, (5,)]]
-    """
-    def walk(node, level):
-        if (levels is not None and level > levels or
-            isinstance(node, basestring) or
-            basetype and isinstance(node, basetype)):
-            yield node
-            return
-        try:
-            tree = iter(node)
-        except TypeError:
-            yield node
-            return
-        else:
-            for child in tree:
-                for x in walk(child, level+1):
-                    yield x
-    for x in walk(iterable, 0):
-        yield x
-=======
 def iterate(func, start):
     """Return ``start``, ``func(start)``, ``func(func(start))``, ...
 
@@ -609,4 +550,59 @@
 
     def __getitem__(self, value):
         return self._get_values(value)
->>>>>>> e79eae22
+
+
+def interleave(*iterables):
+    """Return a new iterable yielding from each iterable in turn,
+    until the shortest is exhausted. Note that this is the same as
+    chain(*zip(*iterables)).
+
+    >>> list(interleave([1, 2, 3], [4, 5], [6, 7, 8]))
+    [1, 4, 6, 2, 5, 7]
+    """
+    return chain.from_iterable(zip(*iterables))
+
+
+def interleave_longest(*iterables):
+    """Return a new iterable yielding from each iterable in turn,
+    skipping any that are exhausted. Note that this is not the same as
+    chain(*zip_longest(*iterables)).
+
+    >>> list(interleave_longest([1, 2, 3], [4, 5], [6, 7, 8]))
+    [1, 4, 6, 2, 5, 7, 3, 8]
+    """
+    dummy = object()
+    i = chain.from_iterable(zip_longest(*iterables, fillvalue=dummy))
+    return filter(lambda x: x is not dummy, i)
+
+
+def collapse(iterable, basetype=None, levels=None):
+    """Flatten an iterable containing some iterables (themselves containing
+    some iterables, etc.) into non-iterable types, strings, elements
+    matching ``isinstance(element, basetype)``, and elements that are
+    ``levels`` levels down.
+
+    >>> list(collapse([[1], 2, [[3], 4], [[[5]]]]))
+    [1, 2, 3, 4, 5]
+    >>> list(collapse([[1], 2, [[3], 4], [[[5]]]], levels=2))
+    [1, 2, 3, 4, [5]]
+    >>> list(collapse((1, [2], (3, [4, (5,)])), list))
+    [1, [2], 3, [4, (5,)]]
+    """
+    def walk(node, level):
+        if (levels is not None and level > levels or
+            isinstance(node, string_types) or
+            basetype and isinstance(node, basetype)):
+            yield node
+            return
+        try:
+            tree = iter(node)
+        except TypeError:
+            yield node
+            return
+        else:
+            for child in tree:
+                for x in walk(child, level+1):
+                    yield x
+    for x in walk(iterable, 0):
+        yield x