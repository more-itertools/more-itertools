from __future__ import print_function

from collections import Counter, defaultdict, deque
from functools import partial, wraps
from heapq import merge
from itertools import chain, count, islice, repeat, takewhile, tee
from operator import itemgetter
from sys import version_info

from six import string_types
from six.moves import filter, map, zip, zip_longest

from .recipes import flatten, take

__all__ = [
<<<<<<< HEAD
    'bucket', 'chunked', 'collapse', 'collate', 'consumer',
    'distinct_permutations', 'distribute', 'first', 'ilen',
    'interleave_longest', 'interleave', 'intersperse', 'iterate', 'one',
    'padded', 'peekable', 'side_effect', 'sliced', 'sort_together',
    'split_after', 'split_before', 'spy', 'unique_to_each', 'windowed',
    'with_iter',
=======
    'bucket',
    'chunked',
    'collapse',
    'collate',
    'consumer',
    'distinct_permutations',
    'distribute',
    'first',
    'ilen',
    'interleave_longest',
    'interleave',
    'intersperse',
    'iterate',
    'one',
    'padded',
    'peekable',
    'side_effect',
    'sliced',
    'split_after',
    'split_before',
    'spy',
    'stagger',
    'unique_to_each',
    'windowed',
    'with_iter',
    'zip_offset',
>>>>>>> c791965c
]


_marker = object()


def chunked(iterable, n):
    """Break an iterable into lists of a given length::

        >>> list(chunked([1, 2, 3, 4, 5, 6, 7], 3))
        [[1, 2, 3], [4, 5, 6], [7]]

    If the length of ``iterable`` is not evenly divisible by ``n``, the last
    returned list will be shorter.

    This is useful for splitting up a computation on a large number of keys
    into batches, to be pickled and sent off to worker processes. One example
    is operations on rows in MySQL, which does not implement server-side
    cursors properly and would otherwise load the entire dataset into RAM on
    the client.

    """
    return iter(partial(take, n, iter(iterable)), [])


def first(iterable, default=_marker):
    """Return the first item of an iterable, ``default`` if there is none.

        >>> first([0, 1, 2, 3])
        0
        >>> first([], 'some default')
        'some default'

    If ``default`` is not provided and there are no items in the iterable,
    raise ``ValueError``.

    ``first()`` is useful when you have a generator of expensive-to-retrieve
    values and want any arbitrary one. It is marginally shorter than
    ``next(iter(...), default)``.

    """
    try:
        return next(iter(iterable))
    except StopIteration:
        # I'm on the edge about raising ValueError instead of StopIteration. At
        # the moment, ValueError wins, because the caller could conceivably
        # want to do something different with flow control when I raise the
        # exception, and it's weird to explicitly catch StopIteration.
        if default is _marker:
            raise ValueError('first() was called on an empty iterable, and no '
                             'default value was provided.')
        return default


class peekable(object):
    """Wrap an iterator to allow lookahead.

    Call ``peek()`` on the result to get the value that will next pop out of
    ``next()``, without advancing the iterator:

        >>> p = peekable(['a', 'b'])
        >>> p.peek()
        'a'
        >>> next(p)
        'a'

    Pass ``peek()`` a default value to return that instead of raising
    ``StopIteration`` when the iterator is exhausted.

        >>> p = peekable([])
        >>> p.peek('hi')
        'hi'

    You may index the peekable to look ahead by more than one item.
    The values up to the index you specified will be cached.
    Index 0 is the item that will be returned by ``next()``, index 1 is the
    item after that, and so on:

        >>> p = peekable(['a', 'b', 'c', 'd'])
        >>> p[0]
        'a'
        >>> p[1]
        'b'
        >>> next(p)
        'a'
        >>> p[1]
        'c'
        >>> next(p)
        'b'

    Negative indexes are supported, but be aware that they will cache the
    remaining items in the source iterator, which may require significant
    storage.

    To test whether there are more items in the iterator, examine the
    peekable's truth value. If it is truthy, there are more items.

        >>> assert peekable([1])
        >>> assert not peekable([])

    """
    def __init__(self, iterable):
        self._it = iter(iterable)
        self._cache = deque()

    def __iter__(self):
        return self

    def __bool__(self):
        try:
            self.peek()
        except StopIteration:
            return False
        return True

    def __nonzero__(self):
        # For Python 2 compatibility
        return self.__bool__()

    def peek(self, default=_marker):
        """Return the item that will be next returned from ``next()``.

        Return ``default`` if there are no items left. If ``default`` is not
        provided, raise ``StopIteration``.

        """
        if not self._cache:
            try:
                self._cache.append(next(self._it))
            except StopIteration:
                if default is _marker:
                    raise
                return default
        return self._cache[0]

    def __next__(self):
        if self._cache:
            return self._cache.popleft()

        return next(self._it)

    def next(self):
        # For Python 2 compatibility
        return self.__next__()

    def _get_slice(self, index):
        start = index.start
        stop = index.stop

        if (
            ((start is not None) and (start < 0)) or
            ((stop is not None) and (stop < 0))
        ):
            stop = None
        elif (
            (start is not None) and (stop is not None) and (start > stop)
        ):
            stop = start + 1

        cache_len = len(self._cache)
        if stop is None:
            self._cache.extend(self._it)
        elif stop >= cache_len:
            self._cache.extend(islice(self._it, stop - cache_len))

        return list(self._cache)[index]

    def __getitem__(self, index):
        if isinstance(index, slice):
            return self._get_slice(index)

        cache_len = len(self._cache)
        if index < 0:
            self._cache.extend(self._it)
        elif index >= cache_len:
            self._cache.extend(islice(self._it, index + 1 - cache_len))

        return self._cache[index]


def _collate(*iterables, **kwargs):
    """Helper for ``collate()``, called when the user is using the ``reverse``
    or ``key`` keyword arguments on Python versions below 3.5.

    """
    key = kwargs.pop('key', lambda a: a)
    reverse = kwargs.pop('reverse', False)

    min_or_max = partial(max if reverse else min, key=lambda a_b: a_b[0])
    peekables = [peekable(it) for it in iterables]
    peekables = [p for p in peekables if p]  # Kill empties.
    while peekables:
        _, p = min_or_max((key(p.peek()), p) for p in peekables)
        yield next(p)
        peekables = [x for x in peekables if x]


def collate(*iterables, **kwargs):
    """Return a sorted merge of the items from each of several already-sorted
    ``iterables``.

        >>> list(collate('ACDZ', 'AZ', 'JKL'))
        ['A', 'A', 'C', 'D', 'J', 'K', 'L', 'Z', 'Z']

    Works lazily, keeping only the next value from each iterable in memory. Use
    ``collate()`` to, for example, perform a n-way mergesort of items that
    don't fit in memory.

    :arg key: A function that returns a comparison value for an item. Defaults
        to the identity function.
    :arg reverse: If ``reverse=True``, yield results in descending order
        rather than ascending. ``iterables`` must also yield their elements in
        descending order.

    If the elements of the passed-in iterables are out of order, you might get
    unexpected results.

    If neither of the keyword arguments are specified, this function delegates
    to ``heapq.merge()``.

    """
    if not kwargs:
        return merge(*iterables)

    return _collate(*iterables, **kwargs)


# If using Python version 3.5 or greater, heapq.merge() will be faster than
# collate - use that instead.
if version_info >= (3, 5, 0):
    collate = merge


def consumer(func):
    """Decorator that automatically advances a PEP-342-style "reverse iterator"
    to its first yield point so you don't have to call ``next()`` on it
    manually.

        >>> @consumer
        ... def tally():
        ...     i = 0
        ...     while True:
        ...         print('Thing number %s is %s.' % (i, (yield)))
        ...         i += 1
        ...
        >>> t = tally()
        >>> t.send('red')
        Thing number 0 is red.
        >>> t.send('fish')
        Thing number 1 is fish.

    Without the decorator, you would have to call ``next(t)`` before
    ``t.send()`` could be used.

    """
    @wraps(func)
    def wrapper(*args, **kwargs):
        gen = func(*args, **kwargs)
        next(gen)
        return gen
    return wrapper


def ilen(iterable):
    """Return the number of items in ``iterable``.

        >>> ilen(x for x in range(1000000) if x % 3 == 0)
        333334

    This does, of course, consume the iterable, so handle it with care.

    """
    return sum(1 for _ in iterable)


def iterate(func, start):
    """Return ``start``, ``func(start)``, ``func(func(start))``, ...

        >>> from itertools import islice
        >>> list(islice(iterate(lambda x: 2*x, 1), 10))
        [1, 2, 4, 8, 16, 32, 64, 128, 256, 512]

    """
    while True:
        yield start
        start = func(start)


def with_iter(context_manager):
    """Wrap an iterable in a ``with`` statement, so it closes once exhausted.

    For example, this will close the file when the iterator is exhausted::

        upper_lines = (line.upper() for line in with_iter(open('foo')))

    Any context manager which returns an iterable is a candidate for
    ``with_iter``.

    """
    with context_manager as iterable:
        for item in iterable:
            yield item


def one(iterable):
    """Return the only element from the iterable.

    Raise ValueError if the iterable is empty or longer than 1 element. For
    example, assert that a DB query returns a single, unique result.

        >>> one(['val'])
        'val'

        >>> one(['val', 'other'])  # doctest: +IGNORE_EXCEPTION_DETAIL
        Traceback (most recent call last):
        ...
        ValueError: too many values to unpack (expected 1)

        >>> one([])  # doctest: +IGNORE_EXCEPTION_DETAIL
        Traceback (most recent call last):
        ...
        ValueError: not enough values to unpack (expected 1, got 0)

    ``one()`` attempts to advance the iterable twice in order to ensure there
    aren't further items. Because this discards any second item, ``one()`` is
    not suitable in situations where you want to catch its exception and then
    try an alternative treatment of the iterable. It should be used only when a
    iterable longer than 1 item is, in fact, an error.

    """
    element, = iterable
    return element


def distinct_permutations(iterable):
    """Yield successive distinct permutations of the elements in the iterable.

        >>> sorted(distinct_permutations([1, 0, 1]))
        [(0, 1, 1), (1, 0, 1), (1, 1, 0)]

    Equivalent to ``set(permutations(iterable))``, except duplicates are not
    generated and thrown away. For larger input sequences this is much more
    efficient.

    Duplicate permutations arise when there are duplicated elements in the
    input iterable. The number of items returned is
    ``n! / (x_1! * x_2! * ... * x_n!)``, where ``n`` is the total number of
    items input, and each ``x_i`` is the count of a distinct item in the input
    sequence.

    """
    def perm_unique_helper(item_counts, perm, i):
        """Internal helper function

        :arg item_counts: Stores the unique items in ``iterable`` and how many
            times they are repeated
        :arg perm: The permutation that is being built for output
        :arg i: The index of the permutation being modified

        The output permutations are built up recursively; the distinct items
        are placed until their repetitions are exhausted.
        """
        if i < 0:
            yield tuple(perm)
        else:
            for item in item_counts:
                if item_counts[item] <= 0:
                    continue
                perm[i] = item
                item_counts[item] -= 1
                for x in perm_unique_helper(item_counts, perm, i - 1):
                    yield x
                item_counts[item] += 1

    item_counts = {}
    for item in iterable:
        item_counts[item] = item_counts.get(item, 0) + 1

    return perm_unique_helper(item_counts, [None] * len(iterable),
                              len(iterable) - 1)


def intersperse(e, iterable):
    """Intersperse element ``e`` between the elements of *iterable*.

        >>> list(intersperse('x', 'ABCD'))
        ['A', 'x', 'B', 'x', 'C', 'x', 'D']
        >>> list(intersperse(None, [1, 2, 3]))
        [1, None, 2, None, 3]

    """
    it = iter(iterable)
    filler = repeat(e)
    zipped = flatten(zip(filler, it))
    next(zipped)
    return zipped


def unique_to_each(*iterables):
    """Return the elements from each of the input iterables that aren't in the
    other input iterables.

    For example, suppose you have a set of packages, each with a set of
    dependencies::

        {'pkg_1': {'A', 'B'}, 'pkg_2': {'B', 'C'}, 'pkg_3': {'B', 'D'}}

    If you remove one package, which dependencies can also be removed?

    If ``pkg_1`` is removed, then ``A`` is no longer necessary - it is not
    associated with ``pkg_2`` or ``pkg_3``. Similarly, ``C`` is only needed for
    ``pkg_2``, and ``D`` is only needed for ``pkg_3``::

        >>> unique_to_each({'A', 'B'}, {'B', 'C'}, {'B', 'D'})
        [['A'], ['C'], ['D']]

    If there are duplicates in one input iterable that aren't in the others
    they will be duplicated in the output. Input order is preserved::

        >>> unique_to_each("mississippi", "missouri")
        [['p', 'p'], ['o', 'u', 'r']]

    It is assumed that the elements of each iterable are hashable.

    """
    pool = [list(it) for it in iterables]
    counts = Counter(chain.from_iterable(map(set, pool)))
    uniques = {element for element in counts if counts[element] == 1}
    return [list(filter(uniques.__contains__, it)) for it in pool]


def windowed(seq, n, fillvalue=None, step=1):
    """Return a sliding window of width *n* over the given iterable.

        >>> all_windows = windowed([1, 2, 3, 4, 5], 3)
        >>> list(all_windows)
        [(1, 2, 3), (2, 3, 4), (3, 4, 5)]

    When the window is larger than the iterable, ``fillvalue`` is used in place
    of missing values::

        >>> list(windowed([1, 2, 3], 4))
        [(1, 2, 3, None)]

    Each window will advance in increments of *step*::

        >>> list(windowed([1, 2, 3, 4, 5, 6], 3, fillvalue='!', step=2))
        [(1, 2, 3), (3, 4, 5), (5, 6, '!')]

    """
    if n < 0:
        raise ValueError('n must be >= 0')
    if n == 0:
        yield tuple()
        return
    if step < 1:
        raise ValueError('step must be >= 1')

    it = iter(seq)
    window = deque([], n)
    append = window.append

    # Initial deque fill
    for _ in range(n):
        append(next(it, fillvalue))
    yield tuple(window)

    # Appending new items to the right causes old items to fall off the left
    i = 0
    for item in it:
        append(item)
        i = (i + 1) % step
        if i % step == 0:
            yield tuple(window)

    # If there are items from the iterable in the window, pad with the given
    # value and emit them.
    if (i % step) and (step - i < n):
        for _ in range(step - i):
            append(fillvalue)
        yield tuple(window)


class bucket(object):
    """Wrap an iterable and return an object that buckets the iterable into
    child iterables based on a ``key`` function.

        >>> iterable = ['a1', 'b1', 'c1', 'a2', 'b2', 'c2', 'b3']
        >>> s = bucket(iterable, key=lambda s: s[0])
        >>> a_iterable = s['a']
        >>> next(a_iterable)
        'a1'
        >>> next(a_iterable)
        'a2'
        >>> list(s['b'])
        ['b1', 'b2', 'b3']

    The original iterable will be advanced and its items will be cached until
    they are used by the child iterables. This may require significant storage.
    Be aware that attempting to select a bucket that no items correspond to
    will exhaust the iterable and cache all values.

    """
    def __init__(self, iterable, key):
        self._it = iter(iterable)
        self._key = key
        self._cache = defaultdict(deque)

    def __contains__(self, value):
        try:
            item = next(self[value])
        except StopIteration:
            return False
        else:
            self._cache[value].appendleft(item)

        return True

    def _get_values(self, value):
        """
        Helper to yield items from the parent iterator that match *value*.
        Items that don't match are stored in the local cache as they
        are encountered.
        """
        while True:
            # If we've cached some items that match the target value, emit
            # the first one and evict it from the cache.
            if self._cache[value]:
                yield self._cache[value].popleft()
            # Otherwise we need to advance the parent iterator to search for
            # a matching item, caching the rest.
            else:
                while True:
                    item = next(self._it)
                    item_value = self._key(item)
                    if item_value == value:
                        yield item
                        break
                    else:
                        self._cache[item_value].append(item)

    def __getitem__(self, value):
        return self._get_values(value)


def spy(iterable, n=1):
    """Return a 2-tuple with a list containing the first *n* elements of
    *iterable*, and an iterator with the same items as *iterable*.
    This allows you to "look ahead" at the items in the iterable without
    advancing it.

    There is one item in the list by default:

        >>> iterable = 'abcdefg'
        >>> head, iterable = spy(iterable)
        >>> head
        ['a']
        >>> list(iterable)
        ['a', 'b', 'c', 'd', 'e', 'f', 'g']

    You may use unpacking to retrieve items instead of lists:

        >>> (head,), iterable = spy('abcdefg')
        >>> head
        'a'
        >>> (first, second), iterable = spy('abcdefg', 2)
        >>> first
        'a'
        >>> second
        'b'

    The number of items requested can be larger than the number of items in
    the iterable:

        >>> iterable = [1, 2, 3, 4, 5]
        >>> head, iterable = spy(iterable, 10)
        >>> head
        [1, 2, 3, 4, 5]
        >>> list(iterable)
        [1, 2, 3, 4, 5]

    """
    it = iter(iterable)
    head = take(n, it)

    return head, chain(head, it)


def interleave(*iterables):
    """Return a new iterable yielding from each iterable in turn,
    until the shortest is exhausted. Note that this is the same as
    ``chain(*zip(*iterables))``.

        >>> list(interleave([1, 2, 3], [4, 5], [6, 7, 8]))
        [1, 4, 6, 2, 5, 7]

    """
    return chain.from_iterable(zip(*iterables))


def interleave_longest(*iterables):
    """Return a new iterable yielding from each iterable in turn,
    skipping any that are exhausted. Note that this is not the same as
    ``chain(*zip_longest(*iterables))``.

        >>> list(interleave_longest([1, 2, 3], [4, 5], [6, 7, 8]))
        [1, 4, 6, 2, 5, 7, 3, 8]

    """
    i = chain.from_iterable(zip_longest(*iterables, fillvalue=_marker))
    return filter(lambda x: x is not _marker, i)


def collapse(iterable, base_type=None, levels=None):
    """Flatten an iterable containing some iterables (themselves containing
    some iterables, etc.) into non-iterable types, strings, elements
    matching ``isinstance(element, base_type)``, and elements that are
    ``levels`` levels down.

        >>> list(collapse([[1], 2, [[3], 4], [[[5]]], 'abc']))
        [1, 2, 3, 4, 5, 'abc']
        >>> list(collapse([[1], 2, [[3], 4], [[[5]]]], levels=2))
        [1, 2, 3, 4, [5]]
        >>> list(collapse((1, [2], (3, [4, (5,)])), list))
        [1, [2], 3, [4, (5,)]]

    """
    def walk(node, level):
        if (
            ((levels is not None) and (level > levels)) or
            isinstance(node, string_types) or
            ((base_type is not None) and isinstance(node, base_type))
        ):
            yield node
            return

        try:
            tree = iter(node)
        except TypeError:
            yield node
            return
        else:
            for child in tree:
                for x in walk(child, level + 1):
                    yield x

    for x in walk(iterable, 0):
        yield x


def side_effect(func, iterable, chunk_size=None):
    """Invoke *func* on each item in *iterable* (or on each *chunk_size* group
    of items) before yielding the item.

    `func` must be a function that takes a single argument.  Its return value
    will be discarded.

    `side_effect` can be used for logging, updating progress bars, or anything
    that is not functionally "pure."

    Emitting a status message:

        >>> from more_itertools import consume
        >>> func = lambda item: print('Received {}'.format(item))
        >>> consume(side_effect(func, range(2)))
        Received 0
        Received 1

    Operating on chunks of items:

        >>> pair_sums = []
        >>> func = lambda chunk: pair_sums.append(sum(chunk))
        >>> list(side_effect(func, [0, 1, 2, 3, 4, 5], 2))
        [0, 1, 2, 3, 4, 5]
        >>> list(pair_sums)
        [1, 5, 9]

    """
    if chunk_size is None:
        for item in iterable:
            func(item)
            yield item
    else:
        for chunk in chunked(iterable, chunk_size):
            func(chunk)
            for item in chunk:
                yield item


def sliced(seq, n):
    """Yield slices of length *n* from the sequence *seq*.

        >>> list(sliced((1, 2, 3, 4, 5, 6), 3))
        [(1, 2, 3), (4, 5, 6)]

    If the length of the sequence is not divisible by the requested slice
    length, the last slice will be shorter.

        >>> list(sliced((1, 2, 3, 4, 5, 6, 7, 8), 3))
        [(1, 2, 3), (4, 5, 6), (7, 8)]

    This function will only work for sliceable objects. For non-sliceable
    iterable, see ``chunked()``.

    """
    return takewhile(bool, (seq[i: i + n] for i in count(0, n)))


def split_before(iterable, pred):
    """Yield lists of items from *iterable*, where each list starts with an
    item where callable *pred* returns ``True``:

        >>> list(split_before('OneTwo', lambda s: s.isupper()))
        [['O', 'n', 'e'], ['T', 'w', 'o']]

        >>> list(split_before(range(10), lambda n: n % 3 == 0))
        [[0, 1, 2], [3, 4, 5], [6, 7, 8], [9]]

    """
    buf = []
    for item in iter(iterable):
        if pred(item) and buf:
            yield buf
            buf = []
        buf.append(item)
    yield buf


def split_after(iterable, pred):
    """Yield lists of items from *iterable*, where each list ends with an
    item where callable *pred* returns ``True``:

        >>> list(split_after('one1two2', lambda s: s.isdigit()))
        [['o', 'n', 'e', '1'], ['t', 'w', 'o', '2']]

        >>> list(split_after(range(10), lambda n: n % 3 == 0))
        [[0], [1, 2, 3], [4, 5, 6], [7, 8, 9]]

    """
    buf = []
    for item in iter(iterable):
        buf.append(item)
        if pred(item) and buf:
            yield buf
            buf = []
    if buf:
        yield buf


def padded(iterable, fillvalue=None, n=None, next_multiple=False):
    """Yield the elements from *iterable*, followed by *fillvalue*, such that
    at least *n* items are emitted.

        >>> list(padded([1, 2, 3], '?', 5))
        [1, 2, 3, '?', '?']

    If *next_multiple* is ``True``, *fillvalue* will be emitted until the
    number of items emitted is a multiple of *n*::

        >>> list(padded([1, 2, 3, 4], n=3, next_multiple=True))
        [1, 2, 3, 4, None, None]

    If *n* is ``None``, *fillvalue* will be emitted indefinitely.

    """
    it = iter(iterable)
    if n is None:
        for item in chain(it, repeat(fillvalue)):
            yield item
    elif n < 1:
        raise ValueError('n must be at least 1')
    else:
        item_count = 0
        for item in it:
            yield item
            item_count += 1

        remaining = (n - item_count) % n if next_multiple else n - item_count
        for _ in range(remaining):
            yield fillvalue


def distribute(n, iterable):
    """Distribute the items from *iterable* among *n* smaller iterables.

        >>> group_1, group_2 = distribute(2, [1, 2, 3, 4, 5, 6])
        >>> list(group_1)
        [1, 3, 5]
        >>> list(group_2)
        [2, 4, 6]

    If the length of the iterable is not evenly divisible by n, then the
    length of the smaller iterables will not be identical::

        >>> children = distribute(3, [1, 2, 3, 4, 5, 6, 7])
        >>> [list(c) for c in children]
        [[1, 4, 7], [2, 5], [3, 6]]

    If the length of the iterable is smaller than n, then the last returned
    iterables will be empty:

        >>> children = distribute(5, [1, 2, 3])
        >>> [list(c) for c in children]
        [[1], [2], [3], [], []]

    This function uses ``itertools.tee``, and may require significant storage.

    """
    if n < 1:
        raise ValueError('n must be at least 1')

    children = tee(iterable, n)
    return [islice(it, index, None, n) for index, it in enumerate(children)]


<<<<<<< HEAD
    return [_iterator(index) for index in range(n)]


def sort_together(iterables, key_list=(0,), reverse=False):
    """Returns sorted iterables using the indexes in key_list as the priority
    for sorting. Default sort is ascending. All iterables are trimmed to the
    shortest iterable length before sorting.

        >>> iterables = [['GA', 'GA', 'GA', 'CT', 'CT', 'CT'],
        ...              ['May', 'Aug.', 'May', 'June', 'July', 'July'],
        ...              [97, 20, 100, 70, 100, 20]]
        >>> sort_together(iterables, key_list=(0,))
        [('CT', 'CT', 'CT', 'GA', 'GA', 'GA'), \
('June', 'July', 'July', 'May', 'Aug.', 'May'), \
(70, 100, 20, 97, 20, 100)]
        >>> sort_together(iterables, key_list=(0, 1, 2))
        [('CT', 'CT', 'CT', 'GA', 'GA', 'GA'), \
('July', 'July', 'June', 'Aug.', 'May', 'May'), \
(20, 100, 70, 20, 97, 100)]

    With `reverse=True` the sort order is descending:

        >>> sort_together(iterables, key_list=(0, 1, 2), reverse=True)
        [('GA', 'GA', 'GA', 'CT', 'CT', 'CT'), \
('May', 'May', 'Aug.', 'June', 'July', 'July'), \
(100, 97, 20, 70, 100, 20)]

    Default behavior of `key_list` sorts all iterables to the ascending sort
    order of the first iterable only:

        >>> sort_together(iterables)
        [('CT', 'CT', 'CT', 'GA', 'GA', 'GA'), \
('June', 'July', 'July', 'May', 'Aug.', 'May'), \
(70, 100, 20, 97, 20, 100)]
    """
    return list(zip(*sorted(zip(*iterables),
                            key=itemgetter(*key_list),
                            reverse=reverse)))
=======
def stagger(iterable, offsets=(-1, 0, 1), longest=False, fillvalue=None):
    """Yield tuples whose elements are offset from *iterable*.
    The amount by which the ``i``-th item in each tuple is offset is given by
    the ``i``-th item in *offsets*.

        >>> list(stagger([0, 1, 2, 3]))
        [(None, 0, 1), (0, 1, 2), (1, 2, 3)]
        >>> list(stagger(range(8), offsets=(0, 2, 4)))
        [(0, 2, 4), (1, 3, 5), (2, 4, 6), (3, 5, 7)]

    By default, the sequence will end when the final element of a tuple is the
    last item in the iterable. To continue until the first element of a tuple
    is the last item in the iterable, set *longest* to ``True``::

        >>> list(stagger([0, 1, 2, 3], longest=True))
        [(None, 0, 1), (0, 1, 2), (1, 2, 3), (2, 3, None), (3, None, None)]

    By default, ``None`` will be used to replace offsets beyond the end of the
    sequence. Specify *fillvalue* to use some other value.

    """
    children = tee(iterable, len(offsets))

    return zip_offset(
        *children, offsets=offsets, longest=longest, fillvalue=fillvalue
    )


def zip_offset(*iterables, **kwargs):
    """``zip`` the input *iterables* together, but offset the ``i``-th iterable
    by the ``i``-th item in *offsets*.

        >>> list(zip_offset('0123', 'abcdef', offsets=(0, 1)))
        [('0', 'b'), ('1', 'c'), ('2', 'd'), ('3', 'e')]

    This can be used as a lightweight alternative to SciPy or pandas to analyze
    data sets in which somes series have a lead or lag relationship.

    By default, the sequence will end when the shortest iterable is exhausted.
    To continue until the longest iterable is exhausted, set *longest* to
    ``True``.

        >>> list(zip_offset('0123', 'abcdef', offsets=(0, 1), longest=True))
        [('0', 'b'), ('1', 'c'), ('2', 'd'), ('3', 'e'), (None, 'f')]

    By default, ``None`` will be used to replace offsets beyond the end of the
    sequence. Specify *fillvalue* to use some other value.

    """
    offsets = kwargs['offsets']
    longest = kwargs.get('longest', False)
    fillvalue = kwargs.get('fillvalue', None)

    if len(iterables) != len(offsets):
        raise ValueError("Number of iterables and offsets didn't match")

    staggered = []
    for it, n in zip(iterables, offsets):
        if n < 0:
            staggered.append(chain(repeat(fillvalue, -n), it))
        elif n > 0:
            staggered.append(islice(it, n, None))
        else:
            staggered.append(it)

    if longest:
        return zip_longest(*staggered, fillvalue=fillvalue)

    return zip(*staggered)
>>>>>>> c791965c
<|MERGE_RESOLUTION|>--- conflicted
+++ resolved
@@ -13,14 +13,6 @@
 from .recipes import flatten, take
 
 __all__ = [
-<<<<<<< HEAD
-    'bucket', 'chunked', 'collapse', 'collate', 'consumer',
-    'distinct_permutations', 'distribute', 'first', 'ilen',
-    'interleave_longest', 'interleave', 'intersperse', 'iterate', 'one',
-    'padded', 'peekable', 'side_effect', 'sliced', 'sort_together',
-    'split_after', 'split_before', 'spy', 'unique_to_each', 'windowed',
-    'with_iter',
-=======
     'bucket',
     'chunked',
     'collapse',
@@ -39,6 +31,7 @@
     'peekable',
     'side_effect',
     'sliced',
+    'sort_together',
     'split_after',
     'split_before',
     'spy',
@@ -47,7 +40,6 @@
     'windowed',
     'with_iter',
     'zip_offset',
->>>>>>> c791965c
 ]
 
 
@@ -863,8 +855,75 @@
     return [islice(it, index, None, n) for index, it in enumerate(children)]
 
 
-<<<<<<< HEAD
-    return [_iterator(index) for index in range(n)]
+def stagger(iterable, offsets=(-1, 0, 1), longest=False, fillvalue=None):
+    """Yield tuples whose elements are offset from *iterable*.
+    The amount by which the ``i``-th item in each tuple is offset is given by
+    the ``i``-th item in *offsets*.
+
+        >>> list(stagger([0, 1, 2, 3]))
+        [(None, 0, 1), (0, 1, 2), (1, 2, 3)]
+        >>> list(stagger(range(8), offsets=(0, 2, 4)))
+        [(0, 2, 4), (1, 3, 5), (2, 4, 6), (3, 5, 7)]
+
+    By default, the sequence will end when the final element of a tuple is the
+    last item in the iterable. To continue until the first element of a tuple
+    is the last item in the iterable, set *longest* to ``True``::
+
+        >>> list(stagger([0, 1, 2, 3], longest=True))
+        [(None, 0, 1), (0, 1, 2), (1, 2, 3), (2, 3, None), (3, None, None)]
+
+    By default, ``None`` will be used to replace offsets beyond the end of the
+    sequence. Specify *fillvalue* to use some other value.
+
+    """
+    children = tee(iterable, len(offsets))
+
+    return zip_offset(
+        *children, offsets=offsets, longest=longest, fillvalue=fillvalue
+    )
+
+
+def zip_offset(*iterables, **kwargs):
+    """``zip`` the input *iterables* together, but offset the ``i``-th iterable
+    by the ``i``-th item in *offsets*.
+
+        >>> list(zip_offset('0123', 'abcdef', offsets=(0, 1)))
+        [('0', 'b'), ('1', 'c'), ('2', 'd'), ('3', 'e')]
+
+    This can be used as a lightweight alternative to SciPy or pandas to analyze
+    data sets in which somes series have a lead or lag relationship.
+
+    By default, the sequence will end when the shortest iterable is exhausted.
+    To continue until the longest iterable is exhausted, set *longest* to
+    ``True``.
+
+        >>> list(zip_offset('0123', 'abcdef', offsets=(0, 1), longest=True))
+        [('0', 'b'), ('1', 'c'), ('2', 'd'), ('3', 'e'), (None, 'f')]
+
+    By default, ``None`` will be used to replace offsets beyond the end of the
+    sequence. Specify *fillvalue* to use some other value.
+
+    """
+    offsets = kwargs['offsets']
+    longest = kwargs.get('longest', False)
+    fillvalue = kwargs.get('fillvalue', None)
+
+    if len(iterables) != len(offsets):
+        raise ValueError("Number of iterables and offsets didn't match")
+
+    staggered = []
+    for it, n in zip(iterables, offsets):
+        if n < 0:
+            staggered.append(chain(repeat(fillvalue, -n), it))
+        elif n > 0:
+            staggered.append(islice(it, n, None))
+        else:
+            staggered.append(it)
+
+    if longest:
+        return zip_longest(*staggered, fillvalue=fillvalue)
+
+    return zip(*staggered)
 
 
 def sort_together(iterables, key_list=(0,), reverse=False):
@@ -901,75 +960,4 @@
     """
     return list(zip(*sorted(zip(*iterables),
                             key=itemgetter(*key_list),
-                            reverse=reverse)))
-=======
-def stagger(iterable, offsets=(-1, 0, 1), longest=False, fillvalue=None):
-    """Yield tuples whose elements are offset from *iterable*.
-    The amount by which the ``i``-th item in each tuple is offset is given by
-    the ``i``-th item in *offsets*.
-
-        >>> list(stagger([0, 1, 2, 3]))
-        [(None, 0, 1), (0, 1, 2), (1, 2, 3)]
-        >>> list(stagger(range(8), offsets=(0, 2, 4)))
-        [(0, 2, 4), (1, 3, 5), (2, 4, 6), (3, 5, 7)]
-
-    By default, the sequence will end when the final element of a tuple is the
-    last item in the iterable. To continue until the first element of a tuple
-    is the last item in the iterable, set *longest* to ``True``::
-
-        >>> list(stagger([0, 1, 2, 3], longest=True))
-        [(None, 0, 1), (0, 1, 2), (1, 2, 3), (2, 3, None), (3, None, None)]
-
-    By default, ``None`` will be used to replace offsets beyond the end of the
-    sequence. Specify *fillvalue* to use some other value.
-
-    """
-    children = tee(iterable, len(offsets))
-
-    return zip_offset(
-        *children, offsets=offsets, longest=longest, fillvalue=fillvalue
-    )
-
-
-def zip_offset(*iterables, **kwargs):
-    """``zip`` the input *iterables* together, but offset the ``i``-th iterable
-    by the ``i``-th item in *offsets*.
-
-        >>> list(zip_offset('0123', 'abcdef', offsets=(0, 1)))
-        [('0', 'b'), ('1', 'c'), ('2', 'd'), ('3', 'e')]
-
-    This can be used as a lightweight alternative to SciPy or pandas to analyze
-    data sets in which somes series have a lead or lag relationship.
-
-    By default, the sequence will end when the shortest iterable is exhausted.
-    To continue until the longest iterable is exhausted, set *longest* to
-    ``True``.
-
-        >>> list(zip_offset('0123', 'abcdef', offsets=(0, 1), longest=True))
-        [('0', 'b'), ('1', 'c'), ('2', 'd'), ('3', 'e'), (None, 'f')]
-
-    By default, ``None`` will be used to replace offsets beyond the end of the
-    sequence. Specify *fillvalue* to use some other value.
-
-    """
-    offsets = kwargs['offsets']
-    longest = kwargs.get('longest', False)
-    fillvalue = kwargs.get('fillvalue', None)
-
-    if len(iterables) != len(offsets):
-        raise ValueError("Number of iterables and offsets didn't match")
-
-    staggered = []
-    for it, n in zip(iterables, offsets):
-        if n < 0:
-            staggered.append(chain(repeat(fillvalue, -n), it))
-        elif n > 0:
-            staggered.append(islice(it, n, None))
-        else:
-            staggered.append(it)
-
-    if longest:
-        return zip_longest(*staggered, fillvalue=fillvalue)
-
-    return zip(*staggered)
->>>>>>> c791965c
+                            reverse=reverse)))