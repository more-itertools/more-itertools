"""Stubs for more_itertools.more"""

from __future__ import annotations

import sys
import types

from collections.abc import (
    Container,
    Hashable,
    Iterable,
    Iterator,
    Mapping,
    Reversible,
    Sequence,
    Sized,
)
from contextlib import AbstractContextManager
from threading import Lock
from typing import (
    Any,
    Callable,
    Generic,
    TypeVar,
    overload,
    type_check_only,
)
from typing_extensions import Protocol

__all__ = [
    'AbortThread',
    'SequenceView',
    'adjacent',
    'all_unique',
    'always_iterable',
    'always_reversible',
    'argmax',
    'argmin',
    'bucket',
    'callback_iter',
    'chunked',
    'chunked_even',
    'circular_shifts',
    'collapse',
    'combination_index',
    'combination_with_replacement_index',
    'concurrent_tee',
    'consecutive_groups',
    'constrained_batches',
    'consumer',
    'count_cycle',
    'countable',
    'derangements',
    'dft',
    'difference',
    'distinct_combinations',
    'distinct_permutations',
    'distribute',
    'divide',
    'doublestarmap',
    'duplicates_everseen',
    'duplicates_justseen',
    'classify_unique',
    'exactly_n',
    'extract',
    'filter_except',
    'filter_map',
    'first',
    'gray_product',
    'group_ordinal',
    'groupby_transform',
    'ichunked',
    'iequals',
    'idft',
    'ilen',
    'interleave',
    'interleave_evenly',
    'interleave_longest',
    'interleave_randomly',
    'intersperse',
    'is_sorted',
    'islice_extended',
    'iterate',
    'iter_suppress',
    'join_mappings',
    'last',
    'locate',
    'longest_common_prefix',
    'lstrip',
    'make_decorator',
    'map_except',
    'map_if',
    'map_reduce',
    'mark_ends',
    'minmax',
    'nth_or_last',
    'nth_permutation',
    'nth_prime',
    'nth_product',
    'nth_combination_with_replacement',
    'numeric_range',
    'one',
    'only',
    'outer_product',
    'padded',
    'partial_product',
    'partitions',
    'peekable',
    'permutation_index',
    'powerset_of_sets',
    'product_index',
    'raise_',
    'repeat_each',
    'repeat_last',
    'replace',
    'rlocate',
    'rstrip',
    'run_length',
    'sample',
    'seekable',
    'serialize',
    'set_partitions',
    'side_effect',
    'sliced',
    'sort_together',
    'split_after',
    'split_at',
    'split_before',
    'split_into',
    'split_when',
    'spy',
    'stagger',
    'strip',
    'strictly_n',
    'substrings',
    'substrings_indexes',
    'takewhile_inclusive',
    'time_limited',
    'unique_in_window',
    'unique_to_each',
    'unzip',
    'value_chain',
    'windowed',
    'windowed_complete',
    'with_iter',
    'zip_broadcast',
    'zip_offset',
]

# Type and type variable definitions
_T = TypeVar('_T')
_T1 = TypeVar('_T1')
_T2 = TypeVar('_T2')
_T3 = TypeVar('_T3')
_T4 = TypeVar('_T4')
_T5 = TypeVar('_T5')
_U = TypeVar('_U')
_V = TypeVar('_V')
_W = TypeVar('_W')
_T_co = TypeVar('_T_co', covariant=True)
_GenFn = TypeVar('_GenFn', bound=Callable[..., Iterator[Any]])
_Raisable = BaseException | type[BaseException]

# The type of isinstance's second argument (from typeshed builtins)
if sys.version_info >= (3, 10):
    _ClassInfo = type | types.UnionType | tuple[_ClassInfo, ...]
else:
    _ClassInfo = type | tuple[_ClassInfo, ...]

@type_check_only
class _SizedIterable(Protocol[_T_co], Sized, Iterable[_T_co]): ...

@type_check_only
class _SizedReversible(Protocol[_T_co], Sized, Reversible[_T_co]): ...

@type_check_only
class _SupportsSlicing(Protocol[_T_co]):
    def __getitem__(self, __k: slice) -> _T_co: ...

def chunked(
    iterable: Iterable[_T], n: int | None, strict: bool = ...
) -> Iterator[list[_T]]: ...
@overload
def first(iterable: Iterable[_T]) -> _T: ...
@overload
def first(iterable: Iterable[_T], default: _U) -> _T | _U: ...
@overload
def last(iterable: Iterable[_T]) -> _T: ...
@overload
def last(iterable: Iterable[_T], default: _U) -> _T | _U: ...
@overload
def nth_or_last(iterable: Iterable[_T], n: int) -> _T: ...
@overload
def nth_or_last(iterable: Iterable[_T], n: int, default: _U) -> _T | _U: ...

class peekable(Generic[_T], Iterator[_T]):
    def __init__(self, iterable: Iterable[_T]) -> None: ...
    def __iter__(self) -> peekable[_T]: ...
    def __bool__(self) -> bool: ...
    @overload
    def peek(self) -> _T: ...
    @overload
    def peek(self, default: _U) -> _T | _U: ...
    def prepend(self, *items: _T) -> None: ...
    def __next__(self) -> _T: ...
    @overload
    def __getitem__(self, index: int) -> _T: ...
    @overload
    def __getitem__(self, index: slice) -> list[_T]: ...

def consumer(func: _GenFn) -> _GenFn: ...
def ilen(iterable: Iterable[_T]) -> int: ...
def iterate(func: Callable[[_T], _T], start: _T) -> Iterator[_T]: ...
def with_iter(
    context_manager: AbstractContextManager[Iterable[_T]],
) -> Iterator[_T]: ...
def one(
    iterable: Iterable[_T],
    too_short: _Raisable | None = ...,
    too_long: _Raisable | None = ...,
) -> _T: ...
def raise_(exception: _Raisable, *args: Any) -> None: ...
def strictly_n(
    iterable: Iterable[_T],
    n: int,
    too_short: _GenFn | None = ...,
    too_long: _GenFn | None = ...,
) -> list[_T]: ...
def distinct_permutations(
    iterable: Iterable[_T], r: int | None = ...
) -> Iterator[tuple[_T, ...]]: ...
def derangements(
    iterable: Iterable[_T], r: int | None = None
) -> Iterator[tuple[_T, ...]]: ...
def intersperse(
    e: _U, iterable: Iterable[_T], n: int = ...
) -> Iterator[_T | _U]: ...
def unique_to_each(*iterables: Iterable[_T]) -> list[list[_T]]: ...
@overload
def windowed(
    seq: Iterable[_T], n: int, *, step: int = ...
) -> Iterator[tuple[_T | None, ...]]: ...
@overload
def windowed(
    seq: Iterable[_T], n: int, fillvalue: _U, step: int = ...
) -> Iterator[tuple[_T | _U, ...]]: ...
def substrings(iterable: Iterable[_T]) -> Iterator[tuple[_T, ...]]: ...
def substrings_indexes(
    seq: Sequence[_T], reverse: bool = ...
) -> Iterator[tuple[Sequence[_T], int, int]]: ...

class bucket(Generic[_T, _U], Container[_U]):
    def __init__(
        self,
        iterable: Iterable[_T],
        key: Callable[[_T], _U],
        validator: Callable[[_U], object] | None = ...,
    ) -> None: ...
    def __contains__(self, value: object) -> bool: ...
    def __iter__(self) -> Iterator[_U]: ...
    def __getitem__(self, value: object) -> Iterator[_T]: ...

def spy(
    iterable: Iterable[_T], n: int = ...
) -> tuple[list[_T], Iterator[_T]]: ...
def interleave(*iterables: Iterable[_T]) -> Iterator[_T]: ...
def interleave_longest(*iterables: Iterable[_T]) -> Iterator[_T]: ...
def interleave_evenly(
    iterables: list[Iterable[_T]], lengths: list[int] | None = ...
) -> Iterator[_T]: ...
def interleave_randomly(*iterables: Iterable[_T]) -> Iterable[_T]: ...
def collapse(
    iterable: Iterable[Any],
    base_type: _ClassInfo | None = ...,
    levels: int | None = ...,
) -> Iterator[Any]: ...
@overload
def side_effect(
    func: Callable[[_T], object],
    iterable: Iterable[_T],
    chunk_size: None = ...,
    before: Callable[[], object] | None = ...,
    after: Callable[[], object] | None = ...,
) -> Iterator[_T]: ...
@overload
def side_effect(
    func: Callable[[list[_T]], object],
    iterable: Iterable[_T],
    chunk_size: int,
    before: Callable[[], object] | None = ...,
    after: Callable[[], object] | None = ...,
) -> Iterator[_T]: ...
def sliced(
    seq: _SupportsSlicing[_T], n: int, strict: bool = ...
) -> Iterator[_T]: ...
def split_at(
    iterable: Iterable[_T],
    pred: Callable[[_T], object],
    maxsplit: int = ...,
    keep_separator: bool = ...,
) -> Iterator[list[_T]]: ...
def split_before(
    iterable: Iterable[_T], pred: Callable[[_T], object], maxsplit: int = ...
) -> Iterator[list[_T]]: ...
def split_after(
    iterable: Iterable[_T], pred: Callable[[_T], object], maxsplit: int = ...
) -> Iterator[list[_T]]: ...
def split_when(
    iterable: Iterable[_T],
    pred: Callable[[_T, _T], object],
    maxsplit: int = ...,
) -> Iterator[list[_T]]: ...
def split_into(
    iterable: Iterable[_T], sizes: Iterable[int | None]
) -> Iterator[list[_T]]: ...
@overload
def padded(
    iterable: Iterable[_T],
    *,
    n: int | None = ...,
    next_multiple: bool = ...,
) -> Iterator[_T | None]: ...
@overload
def padded(
    iterable: Iterable[_T],
    fillvalue: _U,
    n: int | None = ...,
    next_multiple: bool = ...,
) -> Iterator[_T | _U]: ...
@overload
def repeat_last(iterable: Iterable[_T]) -> Iterator[_T]: ...
@overload
def repeat_last(iterable: Iterable[_T], default: _U) -> Iterator[_T | _U]: ...
def distribute(n: int, iterable: Iterable[_T]) -> list[Iterator[_T]]: ...
@overload
def stagger(
    iterable: Iterable[_T],
    offsets: _SizedIterable[int] = ...,
    longest: bool = ...,
) -> Iterator[tuple[_T | None, ...]]: ...
@overload
def stagger(
    iterable: Iterable[_T],
    offsets: _SizedIterable[int] = ...,
    longest: bool = ...,
    fillvalue: _U = ...,
) -> Iterator[tuple[_T | _U, ...]]: ...

# zip_offset
@overload
def zip_offset(
    __iter1: Iterable[_T1],
    *,
    offsets: _SizedIterable[int],
    longest: bool = ...,
    fillvalue: None = None,
) -> Iterator[tuple[_T1 | None]]: ...
@overload
def zip_offset(
    __iter1: Iterable[_T1],
    __iter2: Iterable[_T2],
    *,
    offsets: _SizedIterable[int],
    longest: bool = ...,
    fillvalue: None = None,
) -> Iterator[tuple[_T1 | None, _T2 | None]]: ...
@overload
def zip_offset(
    __iter1: Iterable[_T],
    __iter2: Iterable[_T],
    __iter3: Iterable[_T],
    *iterables: Iterable[_T],
    offsets: _SizedIterable[int],
    longest: bool = ...,
    fillvalue: None = None,
) -> Iterator[tuple[_T | None, ...]]: ...
@overload
def zip_offset(
    __iter1: Iterable[_T1],
    *,
    offsets: _SizedIterable[int],
    longest: bool = ...,
    fillvalue: _U,
) -> Iterator[tuple[_T1 | _U]]: ...
@overload
def zip_offset(
    __iter1: Iterable[_T1],
    __iter2: Iterable[_T2],
    *,
    offsets: _SizedIterable[int],
    longest: bool = ...,
    fillvalue: _U,
) -> Iterator[tuple[_T1 | _U, _T2 | _U]]: ...
@overload
def zip_offset(
    __iter1: Iterable[_T],
    __iter2: Iterable[_T],
    __iter3: Iterable[_T],
    *iterables: Iterable[_T],
    offsets: _SizedIterable[int],
    longest: bool = ...,
    fillvalue: _U,
) -> Iterator[tuple[_T | _U, ...]]: ...
def sort_together(
    iterables: Iterable[Iterable[_T]],
    key_list: Iterable[int] = ...,
    key: Callable[..., Any] | None = ...,
    reverse: bool = ...,
    strict: bool = ...,
) -> list[tuple[_T, ...]]: ...
def unzip(iterable: Iterable[Sequence[_T]]) -> tuple[Iterator[_T], ...]: ...
def divide(n: int, iterable: Iterable[_T]) -> list[Iterator[_T]]: ...
def always_iterable(
    obj: object,
    base_type: _ClassInfo | None = ...,
) -> Iterator[Any]: ...
def adjacent(
    predicate: Callable[[_T], bool],
    iterable: Iterable[_T],
    distance: int = ...,
) -> Iterator[tuple[bool, _T]]: ...
@overload
def groupby_transform(
    iterable: Iterable[_T],
    keyfunc: None = None,
    valuefunc: None = None,
    reducefunc: None = None,
) -> Iterator[tuple[_T, Iterator[_T]]]: ...
@overload
def groupby_transform(
    iterable: Iterable[_T],
    keyfunc: Callable[[_T], _U],
    valuefunc: None,
    reducefunc: None,
) -> Iterator[tuple[_U, Iterator[_T]]]: ...
@overload
def groupby_transform(
    iterable: Iterable[_T],
    keyfunc: None,
    valuefunc: Callable[[_T], _V],
    reducefunc: None,
) -> Iterator[tuple[_T, Iterator[_V]]]: ...
@overload
def groupby_transform(
    iterable: Iterable[_T],
    keyfunc: Callable[[_T], _U],
    valuefunc: Callable[[_T], _V],
    reducefunc: None,
) -> Iterator[tuple[_U, Iterator[_V]]]: ...
@overload
def groupby_transform(
    iterable: Iterable[_T],
    keyfunc: None,
    valuefunc: None,
    reducefunc: Callable[[Iterator[_T]], _W],
) -> Iterator[tuple[_T, _W]]: ...
@overload
def groupby_transform(
    iterable: Iterable[_T],
    keyfunc: Callable[[_T], _U],
    valuefunc: None,
    reducefunc: Callable[[Iterator[_T]], _W],
) -> Iterator[tuple[_U, _W]]: ...
@overload
def groupby_transform(
    iterable: Iterable[_T],
    keyfunc: None,
    valuefunc: Callable[[_T], _V],
    reducefunc: Callable[[Iterator[_V]], _W],
) -> Iterator[tuple[_T, _W]]: ...
@overload
def groupby_transform(
    iterable: Iterable[_T],
    keyfunc: Callable[[_T], _U],
    valuefunc: Callable[[_T], _V],
    reducefunc: Callable[[Iterator[_V]], _W],
) -> Iterator[tuple[_U, _W]]: ...

class numeric_range(Generic[_T, _U], Sequence[_T], Hashable, Reversible[_T]):
    @overload
    def __init__(self, __stop: _T) -> None: ...
    @overload
    def __init__(self, __start: _T, __stop: _T) -> None: ...
    @overload
    def __init__(self, __start: _T, __stop: _T, __step: _U) -> None: ...
    def __bool__(self) -> bool: ...
    def __contains__(self, elem: object) -> bool: ...
    def __eq__(self, other: object) -> bool: ...
    @overload
    def __getitem__(self, key: int) -> _T: ...
    @overload
    def __getitem__(self, key: slice) -> numeric_range[_T, _U]: ...
    def __hash__(self) -> int: ...
    def __iter__(self) -> Iterator[_T]: ...
    def __len__(self) -> int: ...
    def __reduce__(
        self,
    ) -> tuple[type[numeric_range[_T, _U]], tuple[_T, _T, _U]]: ...
    def __repr__(self) -> str: ...
    def __reversed__(self) -> Iterator[_T]: ...
    def count(self, value: _T) -> int: ...
    def index(self, value: _T) -> int: ...  # type: ignore

def count_cycle(
    iterable: Iterable[_T], n: int | None = ...
) -> Iterable[tuple[int, _T]]: ...
def mark_ends(
    iterable: Iterable[_T],
) -> Iterable[tuple[bool, bool, _T]]: ...
def locate(
    iterable: Iterable[_T],
    pred: Callable[..., Any] = ...,
    window_size: int | None = ...,
) -> Iterator[int]: ...
def lstrip(
    iterable: Iterable[_T], pred: Callable[[_T], object]
) -> Iterator[_T]: ...
def rstrip(
    iterable: Iterable[_T], pred: Callable[[_T], object]
) -> Iterator[_T]: ...
def strip(
    iterable: Iterable[_T], pred: Callable[[_T], object]
) -> Iterator[_T]: ...

class islice_extended(Generic[_T], Iterator[_T]):
    def __init__(self, iterable: Iterable[_T], *args: int | None) -> None: ...
    def __iter__(self) -> islice_extended[_T]: ...
    def __next__(self) -> _T: ...
    def __getitem__(self, index: slice) -> islice_extended[_T]: ...

def always_reversible(iterable: Iterable[_T]) -> Iterator[_T]: ...
def consecutive_groups(
    iterable: Iterable[_T], ordering: None | Callable[[_T], int] = ...
) -> Iterator[Iterator[_T]]: ...
@overload
def difference(
    iterable: Iterable[_T],
    func: Callable[[_T, _T], _U] = ...,
    *,
    initial: None = ...,
) -> Iterator[_T | _U]: ...
@overload
def difference(
    iterable: Iterable[_T], func: Callable[[_T, _T], _U] = ..., *, initial: _U
) -> Iterator[_U]: ...

class SequenceView(Generic[_T], Sequence[_T]):
    def __init__(self, target: Sequence[_T]) -> None: ...
    @overload
    def __getitem__(self, index: int) -> _T: ...
    @overload
    def __getitem__(self, index: slice) -> Sequence[_T]: ...
    def __len__(self) -> int: ...

class seekable(Generic[_T], Iterator[_T]):
    def __init__(
        self, iterable: Iterable[_T], maxlen: int | None = ...
    ) -> None: ...
    def __iter__(self) -> seekable[_T]: ...
    def __next__(self) -> _T: ...
    def __bool__(self) -> bool: ...
    @overload
    def peek(self) -> _T: ...
    @overload
    def peek(self, default: _U) -> _T | _U: ...
    def elements(self) -> SequenceView[_T]: ...
    def seek(self, index: int) -> None: ...
    def relative_seek(self, count: int) -> None: ...

class run_length:
    @staticmethod
    def encode(iterable: Iterable[_T]) -> Iterator[tuple[_T, int]]: ...
    @staticmethod
    def decode(iterable: Iterable[tuple[_T, int]]) -> Iterator[_T]: ...

def exactly_n(
    iterable: Iterable[_T], n: int, predicate: Callable[[_T], object] = ...
) -> bool: ...
def circular_shifts(
    iterable: Iterable[_T], steps: int = 1
) -> list[tuple[_T, ...]]: ...
def make_decorator(
    wrapping_func: Callable[..., _U], result_index: int = ...
) -> Callable[..., Callable[[Callable[..., Any]], Callable[..., _U]]]: ...
@overload
def map_reduce(
    iterable: Iterable[_T],
    keyfunc: Callable[[_T], _U],
    valuefunc: None = ...,
    reducefunc: None = ...,
) -> dict[_U, list[_T]]: ...
@overload
def map_reduce(
    iterable: Iterable[_T],
    keyfunc: Callable[[_T], _U],
    valuefunc: Callable[[_T], _V],
    reducefunc: None = ...,
) -> dict[_U, list[_V]]: ...
@overload
def map_reduce(
    iterable: Iterable[_T],
    keyfunc: Callable[[_T], _U],
    valuefunc: None = ...,
    reducefunc: Callable[[list[_T]], _W] = ...,
) -> dict[_U, _W]: ...
@overload
def map_reduce(
    iterable: Iterable[_T],
    keyfunc: Callable[[_T], _U],
    valuefunc: Callable[[_T], _V],
    reducefunc: Callable[[list[_V]], _W],
) -> dict[_U, _W]: ...
def rlocate(
    iterable: Iterable[_T],
    pred: Callable[..., object] = ...,
    window_size: int | None = ...,
) -> Iterator[int]: ...
def replace(
    iterable: Iterable[_T],
    pred: Callable[..., object],
    substitutes: Iterable[_U],
    count: int | None = ...,
    window_size: int = ...,
) -> Iterator[_T | _U]: ...
def partitions(iterable: Iterable[_T]) -> Iterator[list[list[_T]]]: ...
def set_partitions(
    iterable: Iterable[_T],
    k: int | None = ...,
    min_size: int | None = ...,
    max_size: int | None = ...,
) -> Iterator[list[list[_T]]]: ...

class time_limited(Generic[_T], Iterator[_T]):
    def __init__(
        self, limit_seconds: float, iterable: Iterable[_T]
    ) -> None: ...
    def __iter__(self) -> islice_extended[_T]: ...
    def __next__(self) -> _T: ...

@overload
def only(
    iterable: Iterable[_T], *, too_long: _Raisable | None = ...
) -> _T | None: ...
@overload
def only(
    iterable: Iterable[_T], default: _U, too_long: _Raisable | None = ...
) -> _T | _U: ...
def ichunked(iterable: Iterable[_T], n: int) -> Iterator[Iterator[_T]]: ...
def distinct_combinations(
    iterable: Iterable[_T], r: int
) -> Iterator[tuple[_T, ...]]: ...
def filter_except(
    validator: Callable[[Any], object],
    iterable: Iterable[_T],
    *exceptions: type[BaseException],
) -> Iterator[_T]: ...
def map_except(
    function: Callable[[Any], _U],
    iterable: Iterable[_T],
    *exceptions: type[BaseException],
) -> Iterator[_U]: ...
def map_if(
    iterable: Iterable[Any],
    pred: Callable[[Any], bool],
    func: Callable[[Any], Any],
    func_else: Callable[[Any], Any] | None = ...,
) -> Iterator[Any]: ...
def _sample_unweighted(
    iterator: Iterator[_T], k: int, strict: bool
) -> list[_T]: ...
def _sample_counted(
    population: Iterator[_T], k: int, counts: Iterable[int], strict: bool
) -> list[_T]: ...
def _sample_weighted(
    iterator: Iterator[_T], k: int, weights: Iterator[float], strict: bool
) -> list[_T]: ...
def sample(
    iterable: Iterable[_T],
    k: int,
    weights: Iterable[float] | None = ...,
    *,
    counts: Iterable[int] | None = ...,
    strict: bool = False,
) -> list[_T]: ...
def is_sorted(
    iterable: Iterable[_T],
    key: Callable[[_T], _U] | None = ...,
    reverse: bool = False,
    strict: bool = False,
) -> bool: ...

class AbortThread(BaseException):
    pass

class callback_iter(Generic[_T], Iterator[_T]):
    def __init__(
        self,
        func: Callable[..., Any],
        callback_kwd: str = ...,
        wait_seconds: float = ...,
    ) -> None: ...
    def __enter__(self) -> callback_iter[_T]: ...
    def __exit__(
        self,
        exc_type: type[BaseException] | None,
        exc_value: BaseException | None,
        traceback: types.TracebackType | None,
    ) -> bool | None: ...
    def __iter__(self) -> callback_iter[_T]: ...
    def __next__(self) -> _T: ...
    def _reader(self) -> Iterator[_T]: ...
    @property
    def done(self) -> bool: ...
    @property
    def result(self) -> Any: ...

def windowed_complete(
    iterable: Iterable[_T], n: int
) -> Iterator[tuple[tuple[_T, ...], tuple[_T, ...], tuple[_T, ...]]]: ...
def all_unique(
    iterable: Iterable[_T], key: Callable[[_T], _U] | None = ...
) -> bool: ...
def nth_product(index: int, *args: Iterable[_T]) -> tuple[_T, ...]: ...
def nth_combination_with_replacement(
    iterable: Iterable[_T], r: int, index: int
) -> tuple[_T, ...]: ...
def nth_permutation(
    iterable: Iterable[_T], r: int, index: int
) -> tuple[_T, ...]: ...
def value_chain(*args: _T | Iterable[_T]) -> Iterable[_T]: ...
def product_index(element: Iterable[_T], *args: Iterable[_T]) -> int: ...
def combination_index(
    element: Iterable[_T], iterable: Iterable[_T]
) -> int: ...
def combination_with_replacement_index(
    element: Iterable[_T], iterable: Iterable[_T]
) -> int: ...
def permutation_index(
    element: Iterable[_T], iterable: Iterable[_T]
) -> int: ...
def repeat_each(iterable: Iterable[_T], n: int = ...) -> Iterator[_T]: ...

class countable(Generic[_T], Iterator[_T]):
    def __init__(self, iterable: Iterable[_T]) -> None: ...
    def __iter__(self) -> countable[_T]: ...
    def __next__(self) -> _T: ...
    items_seen: int

def chunked_even(iterable: Iterable[_T], n: int) -> Iterator[list[_T]]: ...
@overload
def zip_broadcast(
    __obj1: _T | Iterable[_T],
    *,
    scalar_types: _ClassInfo | None = ...,
    strict: bool = ...,
) -> Iterable[tuple[_T, ...]]: ...
@overload
def zip_broadcast(
    __obj1: _T | Iterable[_T],
    __obj2: _T | Iterable[_T],
    *,
    scalar_types: _ClassInfo | None = ...,
    strict: bool = ...,
) -> Iterable[tuple[_T, ...]]: ...
@overload
def zip_broadcast(
    __obj1: _T | Iterable[_T],
    __obj2: _T | Iterable[_T],
    __obj3: _T | Iterable[_T],
    *,
    scalar_types: _ClassInfo | None = ...,
    strict: bool = ...,
) -> Iterable[tuple[_T, ...]]: ...
@overload
def zip_broadcast(
    __obj1: _T | Iterable[_T],
    __obj2: _T | Iterable[_T],
    __obj3: _T | Iterable[_T],
    __obj4: _T | Iterable[_T],
    *,
    scalar_types: _ClassInfo | None = ...,
    strict: bool = ...,
) -> Iterable[tuple[_T, ...]]: ...
@overload
def zip_broadcast(
    __obj1: _T | Iterable[_T],
    __obj2: _T | Iterable[_T],
    __obj3: _T | Iterable[_T],
    __obj4: _T | Iterable[_T],
    __obj5: _T | Iterable[_T],
    *,
    scalar_types: _ClassInfo | None = ...,
    strict: bool = ...,
) -> Iterable[tuple[_T, ...]]: ...
@overload
def zip_broadcast(
    __obj1: _T | Iterable[_T],
    __obj2: _T | Iterable[_T],
    __obj3: _T | Iterable[_T],
    __obj4: _T | Iterable[_T],
    __obj5: _T | Iterable[_T],
    __obj6: _T | Iterable[_T],
    *objects: _T | Iterable[_T],
    scalar_types: _ClassInfo | None = ...,
    strict: bool = ...,
) -> Iterable[tuple[_T, ...]]: ...
def unique_in_window(
    iterable: Iterable[_T], n: int, key: Callable[[_T], _U] | None = ...
) -> Iterator[_T]: ...
def duplicates_everseen(
    iterable: Iterable[_T], key: Callable[[_T], _U] | None = ...
) -> Iterator[_T]: ...
def duplicates_justseen(
    iterable: Iterable[_T], key: Callable[[_T], _U] | None = ...
) -> Iterator[_T]: ...
def classify_unique(
    iterable: Iterable[_T], key: Callable[[_T], _U] | None = ...
) -> Iterator[tuple[_T, bool, bool]]: ...

class _SupportsLessThan(Protocol):
    def __lt__(self, __other: Any) -> bool: ...

_SupportsLessThanT = TypeVar("_SupportsLessThanT", bound=_SupportsLessThan)

@overload
def minmax(
    iterable_or_value: Iterable[_SupportsLessThanT], *, key: None = None
) -> tuple[_SupportsLessThanT, _SupportsLessThanT]: ...
@overload
def minmax(
    iterable_or_value: Iterable[_T], *, key: Callable[[_T], _SupportsLessThan]
) -> tuple[_T, _T]: ...
@overload
def minmax(
    iterable_or_value: Iterable[_SupportsLessThanT],
    *,
    key: None = None,
    default: _U,
) -> _U | tuple[_SupportsLessThanT, _SupportsLessThanT]: ...
@overload
def minmax(
    iterable_or_value: Iterable[_T],
    *,
    key: Callable[[_T], _SupportsLessThan],
    default: _U,
) -> _U | tuple[_T, _T]: ...
@overload
def minmax(
    iterable_or_value: _SupportsLessThanT,
    __other: _SupportsLessThanT,
    *others: _SupportsLessThanT,
) -> tuple[_SupportsLessThanT, _SupportsLessThanT]: ...
@overload
def minmax(
    iterable_or_value: _T,
    __other: _T,
    *others: _T,
    key: Callable[[_T], _SupportsLessThan],
) -> tuple[_T, _T]: ...
def longest_common_prefix(
    iterables: Iterable[Iterable[_T]],
) -> Iterator[_T]: ...
def iequals(*iterables: Iterable[Any]) -> bool: ...
def constrained_batches(
    iterable: Iterable[_T],
    max_size: int,
    max_count: int | None = ...,
    get_len: Callable[[_T], object] = ...,
    strict: bool = ...,
) -> Iterator[tuple[_T]]: ...
def gray_product(*iterables: Iterable[_T]) -> Iterator[tuple[_T, ...]]: ...
def partial_product(*iterables: Iterable[_T]) -> Iterator[tuple[_T, ...]]: ...
def takewhile_inclusive(
    predicate: Callable[[_T], bool], iterable: Iterable[_T]
) -> Iterator[_T]: ...
def outer_product(
    func: Callable[[_T, _U], _V],
    xs: Iterable[_T],
    ys: Iterable[_U],
    *args: Any,
    **kwargs: Any,
) -> Iterator[tuple[_V, ...]]: ...
def iter_suppress(
    iterable: Iterable[_T],
    *exceptions: type[BaseException],
) -> Iterator[_T]: ...
def filter_map(
    func: Callable[[_T], _V | None],
    iterable: Iterable[_T],
) -> Iterator[_V]: ...
def powerset_of_sets(
    iterable: Iterable[_T], *, baseset: type = ...
) -> Iterator[set[_T]] | Iterator[frozenset[_T]]: ...
def join_mappings(
    **field_to_map: Mapping[_T, _V],
) -> dict[_T, dict[str, _V]]: ...
def doublestarmap(
    func: Callable[..., _T],
    iterable: Iterable[Mapping[str, Any]],
) -> Iterator[_T]: ...
def dft(xarr: Sequence[complex]) -> Iterator[complex]: ...
def idft(Xarr: Sequence[complex]) -> Iterator[complex]: ...
def _nth_prime_ub(n: int) -> float: ...
def nth_prime(n: int, *, approximate: bool = ...) -> int: ...
def argmin(
    iterable: Iterable[_T], *, key: Callable[[_T], _U] | None = ...
) -> int: ...
def argmax(
    iterable: Iterable[_T], *, key: Callable[[_T], _U] | None = ...
) -> int: ...
def extract(
    iterable: Iterable[_T], indices: Iterable[int]
) -> Iterator[_T]: ...
<<<<<<< HEAD
def group_ordinal(
    *iterables: Iterable[_T]
) -> Iterator[tuple[_T, ...]]: ...
=======

class serialize(Generic[_T], Iterator[_T]):
    iterator: Iterator[_T]
    lock: Lock
    def __init__(self, iterable: Iterable[_T]) -> None: ...
    def __iter__(self) -> serialize[_T]: ...
    def __next__(self) -> _T: ...

def concurrent_tee(
    iterable: Iterable[_T], n: int = ...
) -> tuple[Iterator[_T]]: ...
>>>>>>> 04d26640
<|MERGE_RESOLUTION|>--- conflicted
+++ resolved
@@ -911,11 +911,6 @@
 def extract(
     iterable: Iterable[_T], indices: Iterable[int]
 ) -> Iterator[_T]: ...
-<<<<<<< HEAD
-def group_ordinal(
-    *iterables: Iterable[_T]
-) -> Iterator[tuple[_T, ...]]: ...
-=======
 
 class serialize(Generic[_T], Iterator[_T]):
     iterator: Iterator[_T]
@@ -927,4 +922,6 @@
 def concurrent_tee(
     iterable: Iterable[_T], n: int = ...
 ) -> tuple[Iterator[_T]]: ...
->>>>>>> 04d26640
+def group_ordinal(
+    *iterables: Iterable[_T]
+) -> Iterator[tuple[_T, ...]]: ...