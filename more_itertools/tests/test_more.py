--- conflicted
+++ resolved
@@ -1474,7 +1474,51 @@
         self.assertEqual(actual, expected)
 
 
-<<<<<<< HEAD
+class SeekableTest(TestCase):
+    def test_exhaustion_reset(self):
+        iterable = [str(n) for n in range(10)]
+
+        s = mi.seekable(iterable)
+        self.assertEqual(list(s), iterable)  # Normal iteration
+        self.assertEqual(list(s), [])  # Iterable is exhausted
+
+        s.seek(0)
+        self.assertEqual(list(s), iterable)  # Back in action
+
+    def test_partial_reset(self):
+        iterable = [str(n) for n in range(10)]
+
+        s = mi.seekable(iterable)
+        self.assertEqual(mi.take(5, s), iterable[:5])  # Normal iteration
+
+        s.seek(1)
+        self.assertEqual(list(s), iterable[1:])  # Get the rest of the iterable
+
+    def test_forward(self):
+        iterable = [str(n) for n in range(10)]
+
+        s = mi.seekable(iterable)
+        self.assertEqual(mi.take(1, s), iterable[:1])  # Normal iteration
+
+        s.seek(3)  # Skip over index 2
+        self.assertEqual(list(s), iterable[3:])  # Result is similar to slicing
+
+        s.seek(0)  # Back to 0
+        self.assertEqual(list(s), iterable)  # No difference in result
+
+    def test_past_end(self):
+        iterable = [str(n) for n in range(10)]
+
+        s = mi.seekable(iterable)
+        self.assertEqual(mi.take(1, s), iterable[:1])  # Normal iteration
+
+        s.seek(20)
+        self.assertEqual(list(s), [])  # Iterable is exhausted
+
+        s.seek(0)  # Back to 0
+        self.assertEqual(list(s), iterable)  # No difference in result
+
+
 class RunLengthTest(TestCase):
     def test_encode(self):
         iterable = (int(str(n)[0]) for n in count(800))
@@ -1486,49 +1530,4 @@
         iterable = [('d', 4), ('c', 3), ('b', 2), ('a', 1)]
         actual = ''.join(mi.run_length.decode(iterable))
         expected = 'ddddcccbba'
-        self.assertEqual(actual, expected)
-=======
-class SeekableTest(TestCase):
-    def test_exhaustion_reset(self):
-        iterable = [str(n) for n in range(10)]
-
-        s = mi.seekable(iterable)
-        self.assertEqual(list(s), iterable)  # Normal iteration
-        self.assertEqual(list(s), [])  # Iterable is exhausted
-
-        s.seek(0)
-        self.assertEqual(list(s), iterable)  # Back in action
-
-    def test_partial_reset(self):
-        iterable = [str(n) for n in range(10)]
-
-        s = mi.seekable(iterable)
-        self.assertEqual(mi.take(5, s), iterable[:5])  # Normal iteration
-
-        s.seek(1)
-        self.assertEqual(list(s), iterable[1:])  # Get the rest of the iterable
-
-    def test_forward(self):
-        iterable = [str(n) for n in range(10)]
-
-        s = mi.seekable(iterable)
-        self.assertEqual(mi.take(1, s), iterable[:1])  # Normal iteration
-
-        s.seek(3)  # Skip over index 2
-        self.assertEqual(list(s), iterable[3:])  # Result is similar to slicing
-
-        s.seek(0)  # Back to 0
-        self.assertEqual(list(s), iterable)  # No difference in result
-
-    def test_past_end(self):
-        iterable = [str(n) for n in range(10)]
-
-        s = mi.seekable(iterable)
-        self.assertEqual(mi.take(1, s), iterable[:1])  # Normal iteration
-
-        s.seek(20)
-        self.assertEqual(list(s), [])  # Iterable is exhausted
-
-        s.seek(0)  # Back to 0
-        self.assertEqual(list(s), iterable)  # No difference in result
->>>>>>> 9909240c
+        self.assertEqual(actual, expected)