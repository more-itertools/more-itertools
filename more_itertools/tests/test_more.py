--- conflicted
+++ resolved
@@ -1,9 +1,6 @@
 from __future__ import division, print_function, unicode_literals
 
-<<<<<<< HEAD
-=======
-from contextlib import closing, contextmanager
->>>>>>> 65a72e8b
+from contextlib import contextmanager
 from functools import reduce
 from io import StringIO
 from itertools import chain, count, groupby, permutations, repeat
@@ -999,7 +996,6 @@
                     (True, 5), (True, 6), (True, 7), (True, 8), (False, 9)]
         self.assertEqual(actual, expected)
 
-
     def test_large_distance(self):
         """Test distance larger than the length of the iterable"""
         iterable = range(10)
@@ -1100,6 +1096,7 @@
 
     def test_no_valuefunc(self):
         iterable = range(1000)
+
         def key(x):
             return x // 5
 
