--- conflicted
+++ resolved
@@ -421,7 +421,32 @@
         eq_(actual, expected)
 
 
-<<<<<<< HEAD
+class SideEffectTests(TestCase):
+    """Tests for ``side_effect()``"""
+
+    def test_individual(self):
+        # The function increments the counter for each call
+        counter = [0]
+
+        def func(arg):
+            counter[0] += 1
+
+        result = list(side_effect(func, range(10)))
+        eq_(result, list(range(10)))
+        eq_(counter[0], 10)
+
+    def test_chunked(self):
+        # The function increments the counter for each call
+        counter = [0]
+
+        def func(arg):
+            counter[0] += 1
+
+        result = list(side_effect(func, range(10), 2))
+        eq_(result, list(range(10)))
+        eq_(counter[0], 5)
+
+
 class SlicedTests(TestCase):
     """Tests for ``sliced()``"""
 
@@ -439,30 +464,4 @@
         seq = (x for x in 'ABCDEFGHI')
 
         with self.assertRaises(TypeError):
-            list(sliced(seq, 3))
-=======
-class SideEffectTests(TestCase):
-    """Tests for ``side_effect()``"""
-
-    def test_individual(self):
-        # The function increments the counter for each call
-        counter = [0]
-
-        def func(arg):
-            counter[0] += 1
-
-        result = list(side_effect(func, range(10)))
-        eq_(result, list(range(10)))
-        eq_(counter[0], 10)
-
-    def test_chunked(self):
-        # The function increments the counter for each call
-        counter = [0]
-
-        def func(arg):
-            counter[0] += 1
-
-        result = list(side_effect(func, range(10), 2))
-        eq_(result, list(range(10)))
-        eq_(counter[0], 5)
->>>>>>> 4270aedf
+            list(sliced(seq, 3))