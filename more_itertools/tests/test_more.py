from __future__ import division, unicode_literals

from contextlib import closing
from functools import reduce
from io import StringIO
from itertools import count, permutations
from unittest import TestCase

from nose.tools import eq_, assert_raises
from six.moves import filter, range

from more_itertools import *  # Test all the symbols are in __all__.


class CollateTests(TestCase):
    """Unit tests for ``collate()``"""
    # Also accidentally tests peekable, though that could use its own tests

    def test_default(self):
        """Test with the default `key` function."""
        iterables = [range(4), range(7), range(3, 6)]
        eq_(sorted(reduce(list.__add__, [list(it) for it in iterables])),
            list(collate(*iterables)))

    def test_key(self):
        """Test using a custom `key` function."""
        iterables = [range(5, 0, -1), range(4, 0, -1)]
        eq_(list(sorted(reduce(list.__add__,
                                        [list(it) for it in iterables]),
                        reverse=True)),
            list(collate(*iterables, key=lambda x: -x)))

    def test_empty(self):
        """Be nice if passed an empty list of iterables."""
        eq_([], list(collate()))

    def test_one(self):
        """Work when only 1 iterable is passed."""
        eq_([0, 1], list(collate(range(2))))

    def test_reverse(self):
        """Test the `reverse` kwarg."""
        iterables = [range(4, 0, -1), range(7, 0, -1), range(3, 6, -1)]
        eq_(sorted(reduce(list.__add__, [list(it) for it in iterables]),
                   reverse=True),
            list(collate(*iterables, reverse=True)))


class ChunkedTests(TestCase):
    """Tests for ``chunked()``"""

    def test_even(self):
        """Test when ``n`` divides evenly into the length of the iterable."""
        eq_(list(chunked('ABCDEF', 3)), [['A', 'B', 'C'], ['D', 'E', 'F']])

    def test_odd(self):
        """Test when ``n`` does not divide evenly into the length of the
        iterable.

        """
        eq_(list(chunked('ABCDE', 3)), [['A', 'B', 'C'], ['D', 'E']])


class FirstTests(TestCase):
    """Tests for ``first()``"""

    def test_many(self):
        """Test that it works on many-item iterables."""
        # Also try it on a generator expression to make sure it works on
        # whatever those return, across Python versions.
        eq_(first(x for x in range(4)), 0)

    def test_one(self):
        """Test that it doesn't raise StopIteration prematurely."""
        eq_(first([3]), 3)

    def test_empty_stop_iteration(self):
        """It should raise StopIteration for empty iterables."""
        assert_raises(ValueError, first, [])

    def test_default(self):
        """It should return the provided default arg for empty iterables."""
        eq_(first([], 'boo'), 'boo')


class PeekableTests(TestCase):
    """Tests for ``peekable()`` behavor not incidentally covered by testing
    ``collate()``

    """
    def test_peek_default(self):
        """Make sure passing a default into ``peek()`` works."""
        p = peekable([])
        eq_(p.peek(7), 7)

    def test_truthiness(self):
        """Make sure a ``peekable`` tests true iff there are items remaining in
        the iterable.

        """
        p = peekable([])
        self.assertFalse(p)
        p = peekable(range(3))
        self.assertTrue(p)

    def test_simple_peeking(self):
        """Make sure ``next`` and ``peek`` advance and don't advance the
        iterator, respectively.

        """
        p = peekable(range(10))
        eq_(next(p), 0)
        eq_(p.peek(), 1)
        eq_(next(p), 1)

    def test_indexing(self):
        """
        Indexing into the peekable shouldn't advance the iterator.
        """
        p = peekable('abcdefghijkl')

        # The 0th index is what ``next()`` will return
        eq_(p[0], 'a')
        eq_(next(p), 'a')

        # Indexing further into the peekable shouldn't advance the itertor
        eq_(p[2], 'd')
        eq_(next(p), 'b')

        # The 0th index moves up with the iterator; the last index follows
        eq_(p[0], 'c')
        eq_(p[9], 'l')

        eq_(next(p), 'c')
        eq_(p[8], 'l')

        # Negative indexing should work too
        eq_(p[-2], 'k')
        eq_(p[-9], 'd')
        self.assertRaises(IndexError, lambda: p[-10])

    def test_slicing(self):
        """Slicing the peekable shouldn't advance the iterator."""
        seq = list('abcdefghijkl')
        p = peekable(seq)

        # Slicing the peekable should just be like slicing a re-iterable
        eq_(p[1:4], seq[1:4])

        # Advancing the iterator moves the slices up also
        eq_(next(p), 'a')
        eq_(p[1:4], seq[1:][1:4])

        # Implicit starts and stop should work
        eq_(p[:5], seq[1:][:5])
        eq_(p[:], seq[1:][:])

        # Indexing past the end should work
        eq_(p[:100], seq[1:][:100])

        # Steps should work, including negative
        eq_(p[::2], seq[1:][::2])
        eq_(p[::-1], seq[1:][::-1])

    def test_slicing_reset(self):
        """Test slicing on a fresh iterable each time"""
        seq = list(range(11))
        for index in [
            slice(None, None, None),
            slice(1, None, None),
            slice(None, 1, None),
            slice(1, 8, 3),
            slice(8, 1, -3),
            slice(8, -9, -3),
        ]:
            p = peekable(seq)
            next(p)
            eq_(p[index], seq[1:][index])


class ConsumerTests(TestCase):
    """Tests for ``consumer()``"""

    def test_consumer(self):
        @consumer
        def eater():
            while True:
                x = yield

        e = eater()
        e.send('hi')  # without @consumer, would raise TypeError


def test_distinct_permutations():
    """Make sure the output for ``distinct_permutations()`` is the same as
    set(permutations(it)).

    """
    iterable = ['z', 'a', 'a', 'q', 'q', 'q', 'y']
    test_output = sorted(distinct_permutations(iterable))
    ref_output = sorted(set(permutations(iterable)))
    eq_(test_output, ref_output)


def test_ilen():
    """Sanity-check ``ilen()``."""
    eq_(ilen(filter(lambda x: x % 10 == 0, range(101))), 11)


def test_with_iter():
    """Make sure ``with_iter`` iterates over and closes things correctly."""
    s = StringIO('One fish\nTwo fish')
    initial_words = [line.split()[0] for line in with_iter(closing(s))]
    eq_(initial_words, ['One', 'Two'])

    # Make sure closing happened:
    try:
        list(s)
    except ValueError:  # "I/O operation on closed file"
        pass
    else:
        raise AssertionError('StringIO object was not closed.')


def test_one():
    """Test the ``one()`` cases that aren't covered by its doctests."""
    # Infinite iterables
    numbers = count()
    assert_raises(ValueError, one, numbers)  # burn 0 and 1
    eq_(next(numbers), 2)


class IntersperseTest(TestCase):
    """ Tests for intersperse() """

    def test_even(self):
        eq_(list(intersperse(None, '01')), ['0', None, '1'])

    def test_odd(self):
        eq_(list(intersperse(None, '012')), ['0', None, '1', None, '2'])

    def test_generator(self):
        iterable = (x for x in '012')
        eq_(list(intersperse(None, iterable)), ['0', None, '1', None, '2'])

    def test_intersperse_not_iterable(self):
        assert_raises(TypeError, lambda: intersperse('x', 1))


class UniqueToEachTests(TestCase):
    """Tests for ``unique_to_each()``"""

    def test_all_unique(self):
        """When all the input iterables are unique the output should match
        the input."""
        iterables = [[1, 2], [3, 4, 5], [6, 7, 8]]
        eq_(unique_to_each(*iterables), iterables)

    def test_duplicates(self):
        """When there are duplicates in any of the input iterables that aren't
        in the rest, those duplicates should be emitted."""
        iterables = ["mississippi", "missouri"]
        eq_(unique_to_each(*iterables), [['p', 'p'], ['o', 'u', 'r']])

    def test_mixed(self):
        """When the input iterables contain different types the function should
        still behave properly"""
        iterables = ['x', (i for i in range(3)), [1, 2, 3], tuple()]
        eq_(unique_to_each(*iterables), [['x'], [0], [3], []])


class WindowedTests(TestCase):
    """Tests for ``windowed()``"""

    def test_basic(self):
        actual = list(windowed([1, 2, 3, 4, 5], 3))
        expected = [(1, 2, 3), (2, 3, 4), (3, 4, 5)]
        eq_(actual, expected)

    def test_large_size(self):
        """
        When the window size is larger than the iterable, and no fill value is
        given,``None`` should be filled in.
        """
        actual = list(windowed([1, 2, 3, 4, 5], 6))
        expected = [(1, 2, 3, 4, 5, None)]
        eq_(actual, expected)

    def test_fillvalue(self):
        """
        When sizes don't match evenly, the given fill value should be used.
        """
        iterable = [1, 2, 3, 4, 5]

        for n, kwargs, expected in [
            (6, {}, [(1, 2, 3, 4, 5, '!')]),  # n > len(iterable)
            (3, {'step': 3}, [(1, 2, 3), (4, 5, '!')]),  # using ``step``
        ]:
            actual = list(windowed(iterable, n, fillvalue='!', **kwargs))
            eq_(actual, expected)

    def test_zero(self):
        """When the window size is zero, an empty tuple should be emitted."""
        actual = list(windowed([1, 2, 3, 4, 5], 0))
        expected = [tuple()]
        eq_(actual, expected)

    def test_negative(self):
        """When the window size is negative, ValueError should be raised."""
        with self.assertRaises(ValueError):
            list(windowed([1, 2, 3, 4, 5], -1))

    def test_step(self):
        """The window should advance by the number of steps provided"""
        iterable = [1, 2, 3, 4, 5, 6, 7]
        for n, step, expected in [
            (3, 2, [(1, 2, 3), (3, 4, 5), (5, 6, 7)]),  # n > step
            (3, 3, [(1, 2, 3), (4, 5, 6), (7, None, None)]),  # n == step
            (3, 4, [(1, 2, 3), (5, 6, 7)]),  # line up nicely
            (3, 5, [(1, 2, 3), (6, 7, None)]),  # off by one
            (3, 6, [(1, 2, 3), (7, None, None)]),  # off by two
            (3, 7, [(1, 2, 3)]),  # step past the end
            (7, 8, [(1, 2, 3, 4, 5, 6, 7)]),  # step > len(iterable)
        ]:
            actual = list(windowed(iterable, n, step=step))
            eq_(actual, expected)

        # Step must be greater than or equal to 1
        with self.assertRaises(ValueError):
            list(windowed(iterable, 3, step=0))


class BucketTests(TestCase):
    """Tests for ``bucket()``"""

    def test_basic(self):
        iterable = [10, 20, 30, 11, 21, 31, 12, 22, 23, 33]
        D = bucket(iterable, key=lambda x: 10 * (x // 10))

        # In-order access
        eq_(list(D[10]), [10, 11, 12])

        # Out of order access
        eq_(list(D[30]), [30, 31, 33])
        eq_(list(D[20]), [20, 21, 22, 23])

        eq_(list(D[40]), [])  # Nothing in here!

    def test_in(self):
        iterable = [10, 20, 30, 11, 21, 31, 12, 22, 23, 33]
        D = bucket(iterable, key=lambda x: 10 * (x // 10))

        self.assertTrue(10 in D)
        self.assertFalse(40 in D)
        self.assertTrue(20 in D)
        self.assertFalse(21 in D)

        # Checking in-ness shouldn't advance the iterator
        eq_(next(D[10]), 10)


class SpyTests(TestCase):
    """Tests for ``spy()``"""

    def test_basic(self):
        original_iterable = iter('abcdefg')
        head, new_iterable = spy(original_iterable)
        eq_(head, ['a'])
        eq_(list(new_iterable), ['a', 'b', 'c', 'd', 'e', 'f', 'g'])

    def test_unpacking(self):
        original_iterable = iter('abcdefg')
        (first, second, third), new_iterable = spy(original_iterable, 3)
        eq_(first, 'a')
        eq_(second, 'b')
        eq_(third, 'c')
        eq_(list(new_iterable), ['a', 'b', 'c', 'd', 'e', 'f', 'g'])

    def test_too_many(self):
        original_iterable = iter('abc')
        head, new_iterable = spy(original_iterable, 4)
        eq_(head, ['a', 'b', 'c'])
        eq_(list(new_iterable), ['a', 'b', 'c'])

    def test_zero(self):
        original_iterable = iter('abc')
        head, new_iterable = spy(original_iterable, 0)
        eq_(head, [])
        eq_(list(new_iterable), ['a', 'b', 'c'])


class TestInterleave(TestCase):
    """Tests for ``interleave()`` and ``interleave_longest()``"""

    def test_interleave(self):
        l = [[1, 2, 3], [4, 5], [6, 7, 8]]
        eq_(list(interleave(*l)), [1, 4, 6, 2, 5, 7])
        l = [[1, 2], [3, 4, 5], [6, 7, 8]]
        eq_(list(interleave(*l)), [1, 3, 6, 2, 4, 7])
        l = [[1, 2, 3], [4, 5, 6], [7, 8]]
        eq_(list(interleave(*l)), [1, 4, 7, 2, 5, 8])

    def test_interleave_longest(self):
        l = [[1, 2, 3], [4, 5], [6, 7, 8]]
        eq_(list(interleave_longest(*l)), [1, 4, 6, 2, 5, 7, 3, 8])
        l = [[1, 2], [3, 4, 5], [6, 7, 8]]
        eq_(list(interleave_longest(*l)), [1, 3, 6, 2, 4, 7, 5, 8])
        l = [[1, 2, 3], [4, 5, 6], [7, 8]]
        eq_(list(interleave_longest(*l)), [1, 4, 7, 2, 5, 8, 3, 6])


class TestCollapse(TestCase):
    """Tests for ``collapse()``"""

    def test_collapse(self):
        l = [[1], 2, [[3], 4], [[[5]]]]
        eq_(list(collapse(l)), [1, 2, 3, 4, 5])

    def test_collapse_to_string(self):
        l = [["s1"], "s2", [["s3"], "s4"], [[["s5"]]]]
        eq_(list(collapse(l)), ["s1", "s2", "s3", "s4", "s5"])

    def test_collapse_flatten(self):
        l = [[1], [2], [[3], 4], [[[5]]]]
        eq_(list(collapse(l, levels=1)), list(flatten(l)))

    def test_collapse_to_level(self):
        l = [[1], 2, [[3], 4], [[[5]]]]
        eq_(list(collapse(l, levels=2)), [1, 2, 3, 4, [5]])
        eq_(list(collapse(collapse(l, levels=1), levels=1)),
            list(collapse(l, levels=2)))

    def test_collapse_to_list(self):
        l = (1, [2], (3, [4, (5,)], 'ab'))
        actual = list(collapse(l, base_type=list))
        expected = [1, [2], 3, [4, (5,)], 'ab']
        eq_(actual, expected)


class SideEffectTests(TestCase):
    """Tests for ``side_effect()``"""

    def test_individual(self):
        # The function increments the counter for each call
        counter = [0]

        def func(arg):
            counter[0] += 1

        result = list(side_effect(func, range(10)))
        eq_(result, list(range(10)))
        eq_(counter[0], 10)

    def test_chunked(self):
        # The function increments the counter for each call
        counter = [0]

        def func(arg):
            counter[0] += 1

        result = list(side_effect(func, range(10), 2))
        eq_(result, list(range(10)))
        eq_(counter[0], 5)


class SlicedTests(TestCase):
    """Tests for ``sliced()``"""

    def test_even(self):
        """Test when the length of the sequence is divisible by *n*"""
        seq = 'ABCDEFGHI'
        eq_(list(sliced(seq, 3)), ['ABC', 'DEF', 'GHI'])

    def test_odd(self):
        """Test when the length of the sequence is not divisible by *n*"""
        seq = 'ABCDEFGHI'
        eq_(list(sliced(seq, 4)), ['ABCD', 'EFGH', 'I'])

    def test_not_sliceable(self):
        seq = (x for x in 'ABCDEFGHI')

        with self.assertRaises(TypeError):
            list(sliced(seq, 3))


class SplitBeforeTest(TestCase):
    """Tests for ``split_before()``"""

    def test_starts_with_sep(self):
        actual = list(split_before('xooxoo', lambda c: c == 'x'))
        expected = [['x', 'o', 'o'], ['x', 'o', 'o']]
        eq_(actual, expected)

    def test_ends_with_sep(self):
        actual = list(split_before('ooxoox', lambda c: c == 'x'))
        expected = [['o', 'o'], ['x', 'o', 'o'], ['x']]
        eq_(actual, expected)

    def test_no_sep(self):
        actual = list(split_before('ooo', lambda c: c == 'x'))
        expected = [['o', 'o', 'o']]
        eq_(actual, expected)


class SplitAfterTest(TestCase):
    """Tests for ``split_after()``"""

    def test_starts_with_sep(self):
        actual = list(split_after('xooxoo', lambda c: c == 'x'))
        expected = [['x'], ['o', 'o', 'x'], ['o', 'o']]
        eq_(actual, expected)

    def test_ends_with_sep(self):
        actual = list(split_after('ooxoox', lambda c: c == 'x'))
        expected = [['o', 'o', 'x'], ['o', 'o', 'x']]
        eq_(actual, expected)

    def test_no_sep(self):
        actual = list(split_after('ooo', lambda c: c == 'x'))
        expected = [['o', 'o', 'o']]
        eq_(actual, expected)


class PaddedTest(TestCase):
    """Tests for ``padded()``"""

    def test_no_n(self):
        seq = [1, 2, 3]

        # No fillvalue
        self.assertEqual(take(5, padded(seq)), [1, 2, 3, None, None])

        # With fillvalue
        self.assertEqual(take(5, padded(seq, fillvalue='')), [1, 2, 3, '', ''])

    def test_invalid_n(self):
        self.assertRaises(ValueError, lambda: list(padded([1, 2, 3], n=-1)))
        self.assertRaises(ValueError, lambda: list(padded([1, 2, 3], n=0)))

    def test_valid_n(self):
        seq = [1, 2, 3, 4, 5]

        # No need for padding: len(seq) <= n
        self.assertEqual(list(padded(seq, n=4)), [1, 2, 3, 4, 5])
        self.assertEqual(list(padded(seq, n=5)), [1, 2, 3, 4, 5])

        # No fillvalue
        self.assertEqual(list(padded(seq, n=7)), [1, 2, 3, 4, 5, None, None])

        # With fillvalue
        self.assertEqual(
            list(padded(seq, fillvalue='', n=7)), [1, 2, 3, 4, 5, '', '']
        )

    def test_next_multiple(self):
        seq = [1, 2, 3, 4, 5, 6]

        # No need for padding: len(seq) % n == 0
        self.assertEqual(
            list(padded(seq, n=3, next_multiple=True)), [1, 2, 3, 4, 5, 6]
        )

        # Padding needed: len(seq) < n
        self.assertEqual(
            list(padded(seq, n=8, next_multiple=True)),
            [1, 2, 3, 4, 5, 6, None, None]
        )

        # No padding needed: len(seq) == n
        self.assertEqual(
            list(padded(seq, n=6, next_multiple=True)), [1, 2, 3, 4, 5, 6]
        )

        # Padding needed: len(seq) > n
        self.assertEqual(
            list(padded(seq, n=4, next_multiple=True)),
            [1, 2, 3, 4, 5, 6, None, None]
        )

        # With fillvalue
        self.assertEqual(
            list(padded(seq, fillvalue='', n=4, next_multiple=True)),
            [1, 2, 3, 4, 5, 6, '', '']
        )


class DistributeTest(TestCase):
    """Tests for distribute()"""

    def test_invalid_n(self):
        self.assertRaises(ValueError, lambda: distribute(-1, [1, 2, 3]))
        self.assertRaises(ValueError, lambda: distribute(0, [1, 2, 3]))

    def test_basic(self):
        iterable = [1, 2, 3, 4, 5, 6, 7, 8, 9, 10]

        for n, expected in [
            (1, [iterable]),
            (2, [[1, 3, 5, 7, 9], [2, 4, 6, 8, 10]]),
            (3, [[1, 4, 7, 10], [2, 5, 8], [3, 6, 9]]),
            (10, [[n] for n in range(1, 10 + 1)]),
        ]:
            eq_([list(x) for x in distribute(n, iterable)], expected)

    def test_large_n(self):
        iterable = [1, 2, 3, 4]
        eq_(
            [list(x) for x in distribute(6, iterable)],
            [[1], [2], [3], [4], [], []]
        )


<<<<<<< HEAD
class SortTogetherTest(TestCase):
    """Tests for sort_together()"""

    def test_key_list(self):
        """tests `key_list` including default, iterables include duplicates"""
        iterables = [['GA', 'GA', 'GA', 'CT', 'CT', 'CT'],
                     ['May', 'Aug.', 'May', 'June', 'July', 'July'],
                     [97, 20, 100, 70, 100, 20]]

        eq_(sort_together(iterables),
            [('CT', 'CT', 'CT', 'GA', 'GA', 'GA'),
             ('June', 'July', 'July', 'May', 'Aug.', 'May'),
             (70, 100, 20, 97, 20, 100)])

        eq_(sort_together(iterables, key_list=(0, 1)),
            [('CT', 'CT', 'CT', 'GA', 'GA', 'GA'),
             ('July', 'July', 'June', 'Aug.', 'May', 'May'),
             (100, 20, 70, 20, 97, 100)])

        eq_(sort_together(iterables, key_list=(0, 1, 2)),
            [('CT', 'CT', 'CT', 'GA', 'GA', 'GA'),
             ('July', 'July', 'June', 'Aug.', 'May', 'May'),
             (20, 100, 70, 20, 97, 100)])

        eq_(sort_together(iterables, key_list=(2,)),
            [('GA', 'CT', 'CT', 'GA', 'GA', 'CT'),
             ('Aug.', 'July', 'June', 'May', 'May', 'July'),
             (20, 20, 70, 97, 100, 100)])

    def test_invalid_key_list(self):
        """tests `key_list` for indexes not available in `iterables`"""
        iterables = [['GA', 'GA', 'GA', 'CT', 'CT', 'CT'],
                     ['May', 'Aug.', 'May', 'June', 'July', 'July'],
                     [97, 20, 100, 70, 100, 20]]

        self.assertRaises(IndexError,
                          lambda: sort_together(iterables, key_list=(5,)))

    def test_reverse(self):
        """tests `reverse` to ensure a reverse sort for `key_list` iterables"""
        iterables = [['GA', 'GA', 'GA', 'CT', 'CT', 'CT'],
                     ['May', 'Aug.', 'May', 'June', 'July', 'July'],
                     [97, 20, 100, 70, 100, 20]]

        eq_(sort_together(iterables, key_list=(0, 1, 2), reverse=True),
            [('GA', 'GA', 'GA', 'CT', 'CT', 'CT'),
             ('May', 'May', 'Aug.', 'June', 'July', 'July'),
             (100, 97, 20, 70, 100, 20)])

    def test_uneven_iterables(self):
        """tests trimming of iterables to the shortest length before sorting"""
        iterables = [['GA', 'GA', 'GA', 'CT', 'CT', 'CT', 'MA'],
                     ['May', 'Aug.', 'May', 'June', 'July', 'July'],
                     [97, 20, 100, 70, 100, 20, 0]]

        eq_(sort_together(iterables),
            [('CT', 'CT', 'CT', 'GA', 'GA', 'GA'),
             ('June', 'July', 'July', 'May', 'Aug.', 'May'),
             (70, 100, 20, 97, 20, 100)])
=======
class StaggerTest(TestCase):
    """Tests for ``stagger()``"""

    def test_default(self):
        iterable = [0, 1, 2, 3]
        actual = list(stagger(iterable))
        expected = [(None, 0, 1), (0, 1, 2), (1, 2, 3)]
        eq_(actual, expected)

    def test_offsets(self):
        iterable = [0, 1, 2, 3]
        for offsets, expected in [
            ((-2, 0, 2), [('', 0, 2), ('', 1, 3)]),
            ((-2, -1), [('', ''), ('', 0), (0, 1), (1, 2), (2, 3)]),
            ((1, 2), [(1, 2), (2, 3)]),
        ]:
            all_groups = stagger(iterable, offsets=offsets, fillvalue='')
            eq_(list(all_groups), expected)

    def test_longest(self):
        iterable = [0, 1, 2, 3]
        for offsets, expected in [
            (
                (-1, 0, 1),
                [('', 0, 1), (0, 1, 2), (1, 2, 3), (2, 3, ''), (3, '', '')]
            ),
            ((-2, -1), [('', ''), ('', 0), (0, 1), (1, 2), (2, 3), (3, '')]),
            ((1, 2), [(1, 2), (2, 3), (3, '')]),
        ]:
            all_groups = stagger(
                iterable, offsets=offsets, fillvalue='', longest=True
            )
            eq_(list(all_groups), expected)


class ZipOffsetTest(TestCase):
    """Tests for ``zip_offset()``"""

    def test_shortest(self):
        seq_1 = [0, 1, 2, 3]
        seq_2 = [0, 1, 2, 3, 4, 5]
        seq_3 = [0, 1, 2, 3, 4, 5, 6, 7]
        actual = list(
            zip_offset(seq_1, seq_2, seq_3, offsets=(-1, 0, 1), fillvalue='')
        )
        expected = [('', 0, 1), (0, 1, 2), (1, 2, 3), (2, 3, 4), (3, 4, 5)]
        eq_(actual, expected)

    def test_longest(self):
        seq_1 = [0, 1, 2, 3]
        seq_2 = [0, 1, 2, 3, 4, 5]
        seq_3 = [0, 1, 2, 3, 4, 5, 6, 7]
        actual = list(
            zip_offset(seq_1, seq_2, seq_3, offsets=(-1, 0, 1), longest=True)
        )
        expected = [
            (None, 0, 1),
            (0, 1, 2),
            (1, 2, 3),
            (2, 3, 4),
            (3, 4, 5),
            (None, 5, 6),
            (None, None, 7),
        ]
        eq_(actual, expected)

    def test_mismatch(self):
        iterables = [0, 1, 2], [2, 3, 4]
        offsets = (-1, 0, 1)
        self.assertRaises(
            ValueError, lambda: list(zip_offset(*iterables, offsets=offsets))
        )
>>>>>>> c791965c
<|MERGE_RESOLUTION|>--- conflicted
+++ resolved
@@ -610,67 +610,6 @@
         )
 
 
-<<<<<<< HEAD
-class SortTogetherTest(TestCase):
-    """Tests for sort_together()"""
-
-    def test_key_list(self):
-        """tests `key_list` including default, iterables include duplicates"""
-        iterables = [['GA', 'GA', 'GA', 'CT', 'CT', 'CT'],
-                     ['May', 'Aug.', 'May', 'June', 'July', 'July'],
-                     [97, 20, 100, 70, 100, 20]]
-
-        eq_(sort_together(iterables),
-            [('CT', 'CT', 'CT', 'GA', 'GA', 'GA'),
-             ('June', 'July', 'July', 'May', 'Aug.', 'May'),
-             (70, 100, 20, 97, 20, 100)])
-
-        eq_(sort_together(iterables, key_list=(0, 1)),
-            [('CT', 'CT', 'CT', 'GA', 'GA', 'GA'),
-             ('July', 'July', 'June', 'Aug.', 'May', 'May'),
-             (100, 20, 70, 20, 97, 100)])
-
-        eq_(sort_together(iterables, key_list=(0, 1, 2)),
-            [('CT', 'CT', 'CT', 'GA', 'GA', 'GA'),
-             ('July', 'July', 'June', 'Aug.', 'May', 'May'),
-             (20, 100, 70, 20, 97, 100)])
-
-        eq_(sort_together(iterables, key_list=(2,)),
-            [('GA', 'CT', 'CT', 'GA', 'GA', 'CT'),
-             ('Aug.', 'July', 'June', 'May', 'May', 'July'),
-             (20, 20, 70, 97, 100, 100)])
-
-    def test_invalid_key_list(self):
-        """tests `key_list` for indexes not available in `iterables`"""
-        iterables = [['GA', 'GA', 'GA', 'CT', 'CT', 'CT'],
-                     ['May', 'Aug.', 'May', 'June', 'July', 'July'],
-                     [97, 20, 100, 70, 100, 20]]
-
-        self.assertRaises(IndexError,
-                          lambda: sort_together(iterables, key_list=(5,)))
-
-    def test_reverse(self):
-        """tests `reverse` to ensure a reverse sort for `key_list` iterables"""
-        iterables = [['GA', 'GA', 'GA', 'CT', 'CT', 'CT'],
-                     ['May', 'Aug.', 'May', 'June', 'July', 'July'],
-                     [97, 20, 100, 70, 100, 20]]
-
-        eq_(sort_together(iterables, key_list=(0, 1, 2), reverse=True),
-            [('GA', 'GA', 'GA', 'CT', 'CT', 'CT'),
-             ('May', 'May', 'Aug.', 'June', 'July', 'July'),
-             (100, 97, 20, 70, 100, 20)])
-
-    def test_uneven_iterables(self):
-        """tests trimming of iterables to the shortest length before sorting"""
-        iterables = [['GA', 'GA', 'GA', 'CT', 'CT', 'CT', 'MA'],
-                     ['May', 'Aug.', 'May', 'June', 'July', 'July'],
-                     [97, 20, 100, 70, 100, 20, 0]]
-
-        eq_(sort_together(iterables),
-            [('CT', 'CT', 'CT', 'GA', 'GA', 'GA'),
-             ('June', 'July', 'July', 'May', 'Aug.', 'May'),
-             (70, 100, 20, 97, 20, 100)])
-=======
 class StaggerTest(TestCase):
     """Tests for ``stagger()``"""
 
@@ -743,4 +682,64 @@
         self.assertRaises(
             ValueError, lambda: list(zip_offset(*iterables, offsets=offsets))
         )
->>>>>>> c791965c
+
+
+class SortTogetherTest(TestCase):
+    """Tests for sort_together()"""
+
+    def test_key_list(self):
+        """tests `key_list` including default, iterables include duplicates"""
+        iterables = [['GA', 'GA', 'GA', 'CT', 'CT', 'CT'],
+                     ['May', 'Aug.', 'May', 'June', 'July', 'July'],
+                     [97, 20, 100, 70, 100, 20]]
+
+        eq_(sort_together(iterables),
+            [('CT', 'CT', 'CT', 'GA', 'GA', 'GA'),
+             ('June', 'July', 'July', 'May', 'Aug.', 'May'),
+             (70, 100, 20, 97, 20, 100)])
+
+        eq_(sort_together(iterables, key_list=(0, 1)),
+            [('CT', 'CT', 'CT', 'GA', 'GA', 'GA'),
+             ('July', 'July', 'June', 'Aug.', 'May', 'May'),
+             (100, 20, 70, 20, 97, 100)])
+
+        eq_(sort_together(iterables, key_list=(0, 1, 2)),
+            [('CT', 'CT', 'CT', 'GA', 'GA', 'GA'),
+             ('July', 'July', 'June', 'Aug.', 'May', 'May'),
+             (20, 100, 70, 20, 97, 100)])
+
+        eq_(sort_together(iterables, key_list=(2,)),
+            [('GA', 'CT', 'CT', 'GA', 'GA', 'CT'),
+             ('Aug.', 'July', 'June', 'May', 'May', 'July'),
+             (20, 20, 70, 97, 100, 100)])
+
+    def test_invalid_key_list(self):
+        """tests `key_list` for indexes not available in `iterables`"""
+        iterables = [['GA', 'GA', 'GA', 'CT', 'CT', 'CT'],
+                     ['May', 'Aug.', 'May', 'June', 'July', 'July'],
+                     [97, 20, 100, 70, 100, 20]]
+
+        self.assertRaises(IndexError,
+                          lambda: sort_together(iterables, key_list=(5,)))
+
+    def test_reverse(self):
+        """tests `reverse` to ensure a reverse sort for `key_list` iterables"""
+        iterables = [['GA', 'GA', 'GA', 'CT', 'CT', 'CT'],
+                     ['May', 'Aug.', 'May', 'June', 'July', 'July'],
+                     [97, 20, 100, 70, 100, 20]]
+
+        eq_(sort_together(iterables, key_list=(0, 1, 2), reverse=True),
+            [('GA', 'GA', 'GA', 'CT', 'CT', 'CT'),
+             ('May', 'May', 'Aug.', 'June', 'July', 'July'),
+             (100, 97, 20, 70, 100, 20)])
+
+    def test_uneven_iterables(self):
+        """tests trimming of iterables to the shortest length before sorting"""
+        iterables = [['GA', 'GA', 'GA', 'CT', 'CT', 'CT', 'MA'],
+                     ['May', 'Aug.', 'May', 'June', 'July', 'July'],
+                     [97, 20, 100, 70, 100, 20, 0]]
+
+        eq_(sort_together(iterables),
+            [('CT', 'CT', 'CT', 'GA', 'GA', 'GA'),
+             ('June', 'July', 'July', 'May', 'Aug.', 'May'),
+             (70, 100, 20, 97, 20, 100)])