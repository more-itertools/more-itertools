from __future__ import division, unicode_literals

from contextlib import closing
from functools import reduce
from io import StringIO
from itertools import count, permutations
from unittest import TestCase

from nose.tools import eq_, assert_raises
from six.moves import filter, range

from more_itertools import *  # Test all the symbols are in __all__.


class CollateTests(TestCase):
    """Unit tests for ``collate()``"""
    # Also accidentally tests peekable, though that could use its own tests

    def test_default(self):
        """Test with the default `key` function."""
        iterables = [range(4), range(7), range(3, 6)]
        eq_(sorted(reduce(list.__add__, [list(it) for it in iterables])),
            list(collate(*iterables)))

    def test_key(self):
        """Test using a custom `key` function."""
        iterables = [range(5, 0, -1), range(4, 0, -1)]
        eq_(list(sorted(reduce(list.__add__,
                                        [list(it) for it in iterables]),
                        reverse=True)),
            list(collate(*iterables, key=lambda x: -x)))

    def test_empty(self):
        """Be nice if passed an empty list of iterables."""
        eq_([], list(collate()))

    def test_one(self):
        """Work when only 1 iterable is passed."""
        eq_([0, 1], list(collate(range(2))))

    def test_reverse(self):
        """Test the `reverse` kwarg."""
        iterables = [range(4, 0, -1), range(7, 0, -1), range(3, 6, -1)]
        eq_(sorted(reduce(list.__add__, [list(it) for it in iterables]),
                   reverse=True),
            list(collate(*iterables, reverse=True)))


class ChunkedTests(TestCase):
    """Tests for ``chunked()``"""

    def test_even(self):
        """Test when ``n`` divides evenly into the length of the iterable."""
        eq_(list(chunked('ABCDEF', 3)), [['A', 'B', 'C'], ['D', 'E', 'F']])

    def test_odd(self):
        """Test when ``n`` does not divide evenly into the length of the
        iterable.

        """
        eq_(list(chunked('ABCDE', 3)), [['A', 'B', 'C'], ['D', 'E']])


class FirstTests(TestCase):
    """Tests for ``first()``"""

    def test_many(self):
        """Test that it works on many-item iterables."""
        # Also try it on a generator expression to make sure it works on
        # whatever those return, across Python versions.
        eq_(first(x for x in range(4)), 0)

    def test_one(self):
        """Test that it doesn't raise StopIteration prematurely."""
        eq_(first([3]), 3)

    def test_empty_stop_iteration(self):
        """It should raise StopIteration for empty iterables."""
        assert_raises(ValueError, first, [])

    def test_default(self):
        """It should return the provided default arg for empty iterables."""
        eq_(first([], 'boo'), 'boo')


class PeekableTests(TestCase):
    """Tests for ``peekable()`` behavor not incidentally covered by testing
    ``collate()``

    """
    def test_peek_default(self):
        """Make sure passing a default into ``peek()`` works."""
        p = peekable([])
        eq_(p.peek(7), 7)

    def test_truthiness(self):
        """Make sure a ``peekable`` tests true iff there are items remaining in
        the iterable.

        """
        p = peekable([])
        self.assertFalse(p)
        p = peekable(range(3))
        self.assertTrue(p)

    def test_simple_peeking(self):
        """Make sure ``next`` and ``peek`` advance and don't advance the
        iterator, respectively.

        """
        p = peekable(range(10))
        eq_(next(p), 0)
        eq_(p.peek(), 1)
        eq_(next(p), 1)

    def test_indexing(self):
        """
        Indexing into the peekable shouldn't advance the iterator.
        """
        p = peekable('abcdefghijkl')

        # The 0th index is what ``next()`` will return
        eq_(p[0], 'a')
        eq_(next(p), 'a')

        # Indexing further into the peekable shouldn't advance the itertor
        eq_(p[2], 'd')
        eq_(next(p), 'b')

        # The 0th index moves up with the iterator; the last index follows
        eq_(p[0], 'c')
        eq_(p[9], 'l')

        eq_(next(p), 'c')
        eq_(p[8], 'l')

        # Negative indexing should fail
        with self.assertRaises(ValueError):
            p[-2]

    def test_slicing(self):
        """
        Slicing the peekable shouldn't advance the iterator.
        """
        seq = list('abcdefghijkl')
        p = peekable(seq)

        # Slicing the peekable should just be like slicing a re-iterable
        eq_(p[1:4], seq[1:4])

        # Advancing the iterator moves the slices up also
        eq_(next(p), 'a')
        eq_(p[1:4], seq[1:][1:4])

        # Implicit starts and stop should work
        eq_(p[:5], seq[1:][:5])
        eq_(p[:], seq[1:][:])

        # Indexing past the end should work
        eq_(p[:100], seq[1:][:100])

        # Steps should work, including negative
        eq_(p[::2], seq[1:][::2])
        eq_(p[::-1], seq[1:][::-1])

        # Negative indexing should fail
        with self.assertRaises(ValueError):
            p[-1:]

        with self.assertRaises(ValueError):
            p[:-1]


class ConsumerTests(TestCase):
    """Tests for ``consumer()``"""

    def test_consumer(self):
        @consumer
        def eater():
            while True:
                x = yield

        e = eater()
        e.send('hi')  # without @consumer, would raise TypeError


def test_distinct_permutations():
    """Make sure the output for ``distinct_permutations()`` is the same as
    set(permutations(it)).

    """
    iterable = ['z', 'a', 'a', 'q', 'q', 'q', 'y']
    test_output = sorted(distinct_permutations(iterable))
    ref_output = sorted(set(permutations(iterable)))
    eq_(test_output, ref_output)


def test_ilen():
    """Sanity-check ``ilen()``."""
<<<<<<< HEAD
    eq_(ilen(ifilter(lambda x: x % 10 == 0, range(101))), 11)


class TestInterleave(TestCase):
    """Tests for ``interleave()`` and ``interleave_longest()``"""

    def test_interleave(self):
        l = [[1, 2, 3], [4, 5], [6, 7, 8]]
        eq_(list(interleave(*l)), [1, 4, 6, 2, 5, 7])
        l = [[1, 2], [3, 4, 5], [6, 7, 8]]
        eq_(list(interleave(*l)), [1, 3, 6, 2, 4, 7])
        l = [[1, 2, 3], [4, 5, 6], [7, 8]]
        eq_(list(interleave(*l)), [1, 4, 7, 2, 5, 8])

    def test_interleave_longest(self):
        l = [[1, 2, 3], [4, 5], [6, 7, 8]]
        eq_(list(interleave_longest(*l)), [1, 4, 6, 2, 5, 7, 3, 8])
        l = [[1, 2], [3, 4, 5], [6, 7, 8]]
        eq_(list(interleave_longest(*l)), [1, 3, 6, 2, 4, 7, 5, 8])
        l = [[1, 2, 3], [4, 5, 6], [7, 8]]
        eq_(list(interleave_longest(*l)), [1, 4, 7, 2, 5, 8, 3, 6])


class TestCollapse(TestCase):

    def test_collapse(self):
        l = [[1], 2, [[3], 4], [[[5]]]]
        eq_(list(collapse(l)), [1, 2, 3, 4, 5])

    def test_collapse_to_string(self):
        l = [["s1"], "s2", [["s3"], "s4"], [[["s5"]]]]
        eq_(list(collapse(l)), ["s1", "s2", "s3", "s4", "s5"])

    def test_collapse_flatten(self):
        l = [[1], [2], [[3], 4], [[[5]]]]
        eq_(list(collapse(l, levels=1)), list(flatten(l)))

    def test_collapse_to_level(self):
        l = [[1], 2, [[3], 4], [[[5]]]]
        eq_(list(collapse(l, levels=2)), [1, 2, 3, 4, [5]])
        eq_(list(collapse(collapse(l, levels=1), levels=1)),
            list(collapse(l, levels=2)))

    def test_collapse_to_list(self):
        l = (1, [2], (3, [4, (5,)]))
        eq_(list(collapse(l, basetype=list)), [1, [2], 3, [4, (5,)]])
=======
    eq_(ilen(filter(lambda x: x % 10 == 0, range(101))), 11)


def test_with_iter():
    """Make sure ``with_iter`` iterates over and closes things correctly."""
    s = StringIO('One fish\nTwo fish')
    initial_words = [line.split()[0] for line in with_iter(closing(s))]
    eq_(initial_words, ['One', 'Two'])

    # Make sure closing happened:
    try:
        list(s)
    except ValueError:  # "I/O operation on closed file"
        pass
    else:
        raise AssertionError('StringIO object was not closed.')


def test_one():
    """Test the ``one()`` cases that aren't covered by its doctests."""
    # Infinite iterables
    numbers = count()
    assert_raises(ValueError, one, numbers)  # burn 0 and 1
    eq_(next(numbers), 2)


class IntersperseTest(TestCase):
    """ Tests for intersperse() """

    def test_intersperse(self):
        itp = intersperse('_', 'aeiou')
        assert next(itp) == 'a'
        assert next(itp) == '_'
        assert next(itp) == 'e'
        assert next(itp) == '_'
        assert next(itp) == 'i'
        assert next(itp) == '_'
        assert next(itp) == 'o'
        assert next(itp) == '_'
        assert next(itp) == 'u'
        assert_raises(StopIteration, next, itp)

    def test_intersperse_empty(self):
        itp = intersperse(1, '')
        assert_raises(StopIteration, next, itp)

    def test_intersperse_not_iterable(self):
        itp = intersperse('x', 1)
        assert_raises(TypeError, next, itp)

    def test_intersperse_generator(self):
        itp = intersperse('x', range(5))
        assert next(itp) == 0
        assert next(itp) == 'x'
        assert next(itp) == 1


class UniqueToEachTests(TestCase):
    """Tests for ``unique_to_each()``"""

    def test_all_unique(self):
        """When all the input iterables are unique the output should match
        the input."""
        iterables = [[1, 2], [3, 4, 5], [6, 7, 8]]
        eq_(unique_to_each(*iterables), iterables)

    def test_duplicates(self):
        """When there are duplicates in any of the input iterables that aren't
        in the rest, those duplicates should be emitted."""
        iterables = ["mississippi", "missouri"]
        eq_(unique_to_each(*iterables), [['p', 'p'], ['o', 'u', 'r']])

    def test_mixed(self):
        """When the input iterables contain different types the function should
        still behave properly"""
        iterables = ['x', (i for i in range(3)), [1, 2, 3], tuple()]
        eq_(unique_to_each(*iterables), [['x'], [0], [3], []])


class WindowedTests(TestCase):
    """Tests for ``windowed()``"""

    def test_basic(self):
        actual = list(windowed([1, 2, 3, 4, 5], 3))
        expected = [(1, 2, 3), (2, 3, 4), (3, 4, 5)]
        eq_(actual, expected)

    def test_large_size(self):
        """
        When the window size is larger than the iterable, and no fill value is
        given,``None`` should be filled in.
        """
        actual = list(windowed([1, 2, 3, 4, 5], 6))
        expected = [(1, 2, 3, 4, 5, None)]
        eq_(actual, expected)

    def test_fillvalue(self):
        """
        When the window size is larger than the iterable, the given fill value
        should be used.
        """
        actual = list(windowed([1, 2, 3, 4, 5], 6, '!'))
        expected = [(1, 2, 3, 4, 5, '!')]
        eq_(actual, expected)

    def test_zero(self):
        """When the window size is zero, an empty tuple should be emitted."""
        actual = list(windowed([1, 2, 3, 4, 5], 0))
        expected = [tuple()]
        eq_(actual, expected)

    def test_negative(self):
        """When the window size is negative, ValueError should be raised."""
        with self.assertRaises(ValueError):
            list(windowed([1, 2, 3, 4, 5], -1))


class BucketTests(TestCase):
    """Tests for ``bucket()``"""

    def test_basic(self):
        iterable = [10, 20, 30, 11, 21, 31, 12, 22, 23, 33]
        D = bucket(iterable, key=lambda x: 10 * (x // 10))

        # In-order access
        eq_(list(D[10]), [10, 11, 12])

        # Out of order access
        eq_(list(D[30]), [30, 31, 33])
        eq_(list(D[20]), [20, 21, 22, 23])

        eq_(list(D[40]), [])  # Nothing in here!

    def test_in(self):
        iterable = [10, 20, 30, 11, 21, 31, 12, 22, 23, 33]
        D = bucket(iterable, key=lambda x: 10 * (x // 10))

        self.assertTrue(10 in D)
        self.assertFalse(40 in D)
        self.assertTrue(20 in D)
        self.assertFalse(21 in D)

        # Checking in-ness shouldn't advance the iterator
        eq_(next(D[10]), 10)
>>>>>>> e79eae22
<|MERGE_RESOLUTION|>--- conflicted
+++ resolved
@@ -197,54 +197,6 @@
 
 def test_ilen():
     """Sanity-check ``ilen()``."""
-<<<<<<< HEAD
-    eq_(ilen(ifilter(lambda x: x % 10 == 0, range(101))), 11)
-
-
-class TestInterleave(TestCase):
-    """Tests for ``interleave()`` and ``interleave_longest()``"""
-
-    def test_interleave(self):
-        l = [[1, 2, 3], [4, 5], [6, 7, 8]]
-        eq_(list(interleave(*l)), [1, 4, 6, 2, 5, 7])
-        l = [[1, 2], [3, 4, 5], [6, 7, 8]]
-        eq_(list(interleave(*l)), [1, 3, 6, 2, 4, 7])
-        l = [[1, 2, 3], [4, 5, 6], [7, 8]]
-        eq_(list(interleave(*l)), [1, 4, 7, 2, 5, 8])
-
-    def test_interleave_longest(self):
-        l = [[1, 2, 3], [4, 5], [6, 7, 8]]
-        eq_(list(interleave_longest(*l)), [1, 4, 6, 2, 5, 7, 3, 8])
-        l = [[1, 2], [3, 4, 5], [6, 7, 8]]
-        eq_(list(interleave_longest(*l)), [1, 3, 6, 2, 4, 7, 5, 8])
-        l = [[1, 2, 3], [4, 5, 6], [7, 8]]
-        eq_(list(interleave_longest(*l)), [1, 4, 7, 2, 5, 8, 3, 6])
-
-
-class TestCollapse(TestCase):
-
-    def test_collapse(self):
-        l = [[1], 2, [[3], 4], [[[5]]]]
-        eq_(list(collapse(l)), [1, 2, 3, 4, 5])
-
-    def test_collapse_to_string(self):
-        l = [["s1"], "s2", [["s3"], "s4"], [[["s5"]]]]
-        eq_(list(collapse(l)), ["s1", "s2", "s3", "s4", "s5"])
-
-    def test_collapse_flatten(self):
-        l = [[1], [2], [[3], 4], [[[5]]]]
-        eq_(list(collapse(l, levels=1)), list(flatten(l)))
-
-    def test_collapse_to_level(self):
-        l = [[1], 2, [[3], 4], [[[5]]]]
-        eq_(list(collapse(l, levels=2)), [1, 2, 3, 4, [5]])
-        eq_(list(collapse(collapse(l, levels=1), levels=1)),
-            list(collapse(l, levels=2)))
-
-    def test_collapse_to_list(self):
-        l = (1, [2], (3, [4, (5,)]))
-        eq_(list(collapse(l, basetype=list)), [1, [2], 3, [4, (5,)]])
-=======
     eq_(ilen(filter(lambda x: x % 10 == 0, range(101))), 11)
 
 
@@ -389,4 +341,49 @@
 
         # Checking in-ness shouldn't advance the iterator
         eq_(next(D[10]), 10)
->>>>>>> e79eae22
+
+
+class TestInterleave(TestCase):
+    """Tests for ``interleave()`` and ``interleave_longest()``"""
+
+    def test_interleave(self):
+        l = [[1, 2, 3], [4, 5], [6, 7, 8]]
+        eq_(list(interleave(*l)), [1, 4, 6, 2, 5, 7])
+        l = [[1, 2], [3, 4, 5], [6, 7, 8]]
+        eq_(list(interleave(*l)), [1, 3, 6, 2, 4, 7])
+        l = [[1, 2, 3], [4, 5, 6], [7, 8]]
+        eq_(list(interleave(*l)), [1, 4, 7, 2, 5, 8])
+
+    def test_interleave_longest(self):
+        l = [[1, 2, 3], [4, 5], [6, 7, 8]]
+        eq_(list(interleave_longest(*l)), [1, 4, 6, 2, 5, 7, 3, 8])
+        l = [[1, 2], [3, 4, 5], [6, 7, 8]]
+        eq_(list(interleave_longest(*l)), [1, 3, 6, 2, 4, 7, 5, 8])
+        l = [[1, 2, 3], [4, 5, 6], [7, 8]]
+        eq_(list(interleave_longest(*l)), [1, 4, 7, 2, 5, 8, 3, 6])
+
+
+class TestCollapse(TestCase):
+    """Tests for ``collapse()``"""
+
+    def test_collapse(self):
+        l = [[1], 2, [[3], 4], [[[5]]]]
+        eq_(list(collapse(l)), [1, 2, 3, 4, 5])
+
+    def test_collapse_to_string(self):
+        l = [["s1"], "s2", [["s3"], "s4"], [[["s5"]]]]
+        eq_(list(collapse(l)), ["s1", "s2", "s3", "s4", "s5"])
+
+    def test_collapse_flatten(self):
+        l = [[1], [2], [[3], 4], [[[5]]]]
+        eq_(list(collapse(l, levels=1)), list(flatten(l)))
+
+    def test_collapse_to_level(self):
+        l = [[1], 2, [[3], 4], [[[5]]]]
+        eq_(list(collapse(l, levels=2)), [1, 2, 3, 4, [5]])
+        eq_(list(collapse(collapse(l, levels=1), levels=1)),
+            list(collapse(l, levels=2)))
+
+    def test_collapse_to_list(self):
+        l = (1, [2], (3, [4, (5,)]))
+        eq_(list(collapse(l, basetype=list)), [1, [2], 3, [4, (5,)]])