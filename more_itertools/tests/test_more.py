--- conflicted
+++ resolved
@@ -1545,7 +1545,6 @@
         self.assertEqual(list(s), iterable)  # No difference in result
 
 
-<<<<<<< HEAD
 class RunLengthTest(TestCase):
     def test_encode(self):
         iterable = (int(str(n)[0]) for n in count(800))
@@ -1558,7 +1557,8 @@
         actual = ''.join(mi.run_length.decode(iterable))
         expected = 'ddddcccbba'
         self.assertEqual(actual, expected)
-=======
+
+
 class ExactlyNTests(TestCase):
     """Tests for ``exactly_n()``"""
 
@@ -1580,5 +1580,4 @@
     def test_empty(self):
         """Return ``True`` if the iterable is empty and ``n`` is 0"""
         self.assertTrue(mi.exactly_n([], 0))
-        self.assertFalse(mi.exactly_n([], 1))
->>>>>>> fc404832
+        self.assertFalse(mi.exactly_n([], 1))