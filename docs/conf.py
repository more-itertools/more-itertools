--- conflicted
+++ resolved
@@ -13,16 +13,12 @@
 import sys, os
 
 import sphinx_rtd_theme
-
-import more_itertools
 
 # If extensions (or modules to document with autodoc) are in another directory,
 # add these directories to sys.path here. If the directory is relative to the
 # documentation root, use os.path.abspath to make it absolute, like shown here.
 sys.path.insert(0, os.path.abspath('..'))
 
-<<<<<<< HEAD
-=======
 import more_itertools
 
 # -- Preprocess README.rst -----------------------------------------------------
@@ -57,7 +53,6 @@
 
         target.write(line)
 
->>>>>>> 248783cf
 # -- General configuration -----------------------------------------------------
 
 # If your documentation needs a minimal Sphinx version, state it here.
